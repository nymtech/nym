import React from 'react';
import { Box, Button, Modal, Stack, SxProps, Typography } from '@mui/material';
import CloseIcon from '@mui/icons-material/Close';
import ErrorOutline from '@mui/icons-material/ErrorOutline';
import { modalStyle } from './styles';

export const SimpleModal: React.FC<{
  open: boolean;
  hideCloseIcon?: boolean;
  displayErrorIcon?: boolean;
  headerStyles?: SxProps;
  subHeaderStyles?: SxProps;
  onClose?: () => void;
  onOk?: () => Promise<void>;
  header: string;
  subHeader?: string;
  okLabel: string;
  okDisabled?: boolean;
  sx?: SxProps;
<<<<<<< HEAD
  BackdropProps?: object;
=======
  SecondaryAction?: React.ReactNode;
>>>>>>> f2afb42d
}> = ({
  open,
  hideCloseIcon,
  displayErrorIcon,
  headerStyles,
  subHeaderStyles,
  onClose,
  okDisabled,
  onOk,
  header,
  subHeader,
  okLabel,
  sx,
  SecondaryAction,
  children,
  BackdropProps,
}) => (
  <Modal open={open} onClose={onClose} BackdropProps={BackdropProps}>
    <Box sx={{ ...modalStyle, ...sx }}>
      {displayErrorIcon && <ErrorOutline color="error" sx={{ mb: 3 }} />}
      <Stack direction="row" justifyContent="space-between" alignItems="center">
        <Typography fontSize={20} fontWeight={600} sx={{ color: 'text.primary', ...headerStyles }}>
          {header}
        </Typography>
        {!hideCloseIcon && <CloseIcon onClick={onClose} cursor="pointer" color="primary" />}
      </Stack>
      {subHeader && (
        <Typography
          mt={0.5}
          mb={3}
          fontSize={12}
          color={(theme) => theme.palette.text.secondary}
          sx={{ color: (theme) => theme.palette.nym.nymWallet.text.muted, ...subHeaderStyles }}
        >
          {subHeader}
        </Typography>
      )}

      {children}

      <Button variant="contained" fullWidth size="large" onClick={onOk} disabled={okDisabled} sx={{ mt: 2 }}>
        {okLabel}
      </Button>

      {SecondaryAction}
    </Box>
  </Modal>
);<|MERGE_RESOLUTION|>--- conflicted
+++ resolved
@@ -17,11 +17,8 @@
   okLabel: string;
   okDisabled?: boolean;
   sx?: SxProps;
-<<<<<<< HEAD
   BackdropProps?: object;
-=======
   SecondaryAction?: React.ReactNode;
->>>>>>> f2afb42d
 }> = ({
   open,
   hideCloseIcon,

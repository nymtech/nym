// Copyright 2021-2022 - Nym Technologies SA <contact@nymtech.net>
// SPDX-License-Identifier: Apache-2.0

// all variable size data is always prefixed with u64 length
// tags are u8

use crate::error::{self, ErrorKind};
use crate::text::ClientRequestText;
use nymsphinx::addressing::clients::Recipient;
use nymsphinx::anonymous_replies::requests::{AnonymousSenderTag, SENDER_TAG_SIZE};
use std::convert::{TryFrom, TryInto};
use std::mem::size_of;

#[repr(u8)]
enum ClientRequestTag {
    /// Value tag representing [`Send`] variant of the [`ClientRequest`]
    Send = 0x00,

    /// Value tag representing [`SendAnonymous`] variant of the [`ClientRequest`]
    SendAnonymous = 0x01,

    /// Value tag representing [`Reply`] variant of the [`ClientRequest`]
    Reply = 0x02,

    /// Value tag representing [`SelfAddress`] variant of the [`ClientRequest`]
    SelfAddress = 0x03,

    /// Value tag representing [`ClosedConnection`] variant of the [`ClientRequest`]
    ClosedConnection = 0x04,

    /// Value tag representing [`GetLaneQueueLength`] variant of the [`ClientRequest`]
    GetLaneQueueLength = 0x05,
}

impl TryFrom<u8> for ClientRequestTag {
    type Error = error::Error;

    fn try_from(value: u8) -> Result<Self, Self::Error> {
        match value {
            _ if value == (Self::Send as u8) => Ok(Self::Send),
            _ if value == (Self::SendAnonymous as u8) => Ok(Self::SendAnonymous),
            _ if value == (Self::Reply as u8) => Ok(Self::Reply),
            _ if value == (Self::SelfAddress as u8) => Ok(Self::SelfAddress),
            _ if value == (Self::ClosedConnection as u8) => Ok(Self::ClosedConnection),
            _ if value == (Self::GetLaneQueueLength as u8) => Ok(Self::GetLaneQueueLength),
            n => Err(error::Error::new(
                ErrorKind::UnknownRequest,
                format!("{n} does not correspond to any valid request tag"),
            )),
        }
    }
}

#[allow(non_snake_case)]
#[derive(Debug)]
pub enum ClientRequest {
    /// The simplest message variant where no additional information is attached.
    /// You're simply sending your `data` to specified `recipient` without any tagging.
    ///
    /// Ends up with `NymMessage::Plain` variant
    Send {
        recipient: Recipient,
        message: Vec<u8>,
<<<<<<< HEAD
        connection_id: u64,
=======
        // Perhaps we could change it to a number to indicate how many reply_SURBs we want to include?
        with_reply_surb: bool,
        connection_id: Option<u64>,
>>>>>>> 9c361385
    },

    /// Create a message used for a duplex anonymous communication where the recipient
    /// will never learn of our true identity. This is achieved by carefully sending `reply_surbs`.
    ///
    /// Note that if reply_surbs is set to zero then
    /// this variant requires the client having sent some reply_surbs in the past
    /// (and thus the recipient also knowing our sender tag).
    ///
    /// Ends up with `NymMessage::Repliable` variant
    SendAnonymous {
        recipient: Recipient,
        message: Vec<u8>,
        reply_surbs: u32,
        connection_id: u64,
    },

    /// Attempt to use our internally received and stored `ReplySurb` to send the message back
    /// to specified recipient whilst not knowing its full identity (or even gateway).
    ///
    /// Ends up with `NymMessage::Reply` variant
    Reply {
        sender_tag: AnonymousSenderTag,
        message: Vec<u8>,
        connection_id: u64,
    },

    SelfAddress,

    ClosedConnection(u64),

    GetLaneQueueLength(u64),
}

// we could have been parsing it directly TryFrom<WsMessage>, but we want to retain
// information about whether it came from binary or text to send appropriate response back
impl ClientRequest {
<<<<<<< HEAD
    // SEND_REQUEST_TAG || recipient || conn_id || data_len || data
    fn serialize_send(recipient: Recipient, data: Vec<u8>, connection_id: u64) -> Vec<u8> {
        let data_len_bytes = (data.len() as u64).to_be_bytes();
        let conn_id_bytes = connection_id.to_be_bytes();

        std::iter::once(ClientRequestTag::Send as u8)
            .chain(recipient.to_bytes().into_iter()) // will not be length prefixed because the length is constant
            .chain(conn_id_bytes.into_iter())
            .chain(data_len_bytes.into_iter())
=======
    // SEND_REQUEST_TAG || with_surb || recipient || conn_id || data_len || data
    fn serialize_send(
        recipient: Recipient,
        data: Vec<u8>,
        with_reply_surb: bool,
        connection_id: Option<u64>,
    ) -> Vec<u8> {
        let data_len_bytes = (data.len() as u64).to_be_bytes();
        let conn_id_bytes = connection_id.unwrap_or(0).to_be_bytes();
        std::iter::once(SEND_REQUEST_TAG)
            .chain(std::iter::once(with_reply_surb as u8))
            .chain(recipient.to_bytes().iter().cloned()) // will not be length prefixed because the length is constant
            .chain(conn_id_bytes.iter().cloned())
            .chain(data_len_bytes.iter().cloned())
>>>>>>> 9c361385
            .chain(data.into_iter())
            .collect()
    }

    // SEND_REQUEST_TAG || recipient || conn_id || data_len || data
    fn deserialize_send(b: &[u8]) -> Result<Self, error::Error> {
        // we need to have at least 1 (tag) + Recipient::LEN + 2*sizeof<u64> bytes
        if b.len() < 1 + Recipient::LEN + 2 * size_of::<u64>() {
            return Err(error::Error::new(
                ErrorKind::TooShortRequest,
                "not enough data provided to recover 'send'".to_string(),
            ));
        }

        // this MUST match because it was called by 'deserialize'
        debug_assert_eq!(b[0], ClientRequestTag::Send as u8);

        let mut recipient_bytes = [0u8; Recipient::LEN];
        recipient_bytes.copy_from_slice(&b[1..1 + Recipient::LEN]);
        let recipient = match Recipient::try_from_bytes(recipient_bytes) {
            Ok(recipient) => recipient,
            Err(err) => {
                return Err(error::Error::new(
                    ErrorKind::MalformedRequest,
                    format!("malformed recipient: {:?}", err),
                ))
            }
        };

        let mut connection_id_bytes = [0u8; size_of::<u64>()];
        connection_id_bytes
            .copy_from_slice(&b[1 + Recipient::LEN..1 + Recipient::LEN + size_of::<u64>()]);
        let connection_id = u64::from_be_bytes(connection_id_bytes);

        let data_len_bytes =
            &b[1 + Recipient::LEN + size_of::<u64>()..1 + Recipient::LEN + 2 * size_of::<u64>()];
        let data_len = u64::from_be_bytes(data_len_bytes.try_into().unwrap());
        let data = &b[1 + Recipient::LEN + 2 * size_of::<u64>()..];
        if data.len() as u64 != data_len {
            return Err(error::Error::new(
                ErrorKind::MalformedRequest,
                format!(
                    "data len has inconsistent length. specified: {} got: {}",
                    data_len,
                    data.len()
                ),
            ));
        }

        Ok(ClientRequest::Send {
            recipient,
            message: data.to_vec(),
            connection_id,
        })
    }

    // SEND_ANONYMOUS_REQUEST_TAG || reply_surbs || recipient || conn_id || data_len || data
    fn serialize_send_anonymous(
        recipient: Recipient,
        data: Vec<u8>,
        reply_surbs: u32,
        connection_id: u64,
    ) -> Vec<u8> {
        let data_len_bytes = (data.len() as u64).to_be_bytes();
        let conn_id_bytes = connection_id.to_be_bytes();

        std::iter::once(ClientRequestTag::SendAnonymous as u8)
            .chain(reply_surbs.to_be_bytes().into_iter())
            .chain(recipient.to_bytes().into_iter()) // will not be length prefixed because the length is constant
            .chain(conn_id_bytes.into_iter())
            .chain(data_len_bytes.into_iter())
            .chain(data.into_iter())
            .collect()
    }

    // SEND_ANONYMOUS_REQUEST_TAG || reply_surbs || recipient || data_len || data
    fn deserialize_send_anonymous(b: &[u8]) -> Result<Self, error::Error> {
        // we need to have at least 1 (tag) + sizeof<u32> (num surbs) + Recipient::LEN + 2 *sizeof<u64> bytes
        if b.len() < 1 + size_of::<u32>() + Recipient::LEN + 2 * size_of::<u64>() {
            return Err(error::Error::new(
                ErrorKind::TooShortRequest,
                "not enough data provided to recover 'send_anonymous'".to_string(),
            ));
        }

        // this MUST match because it was called by 'deserialize'
        debug_assert_eq!(b[0], ClientRequestTag::SendAnonymous as u8);

        let reply_surbs = u32::from_be_bytes([b[1], b[2], b[3], b[4]]);

        let mut recipient_bytes = [0u8; Recipient::LEN];
        recipient_bytes.copy_from_slice(&b[5..5 + Recipient::LEN]);
        let recipient = match Recipient::try_from_bytes(recipient_bytes) {
            Ok(recipient) => recipient,
            Err(err) => {
                return Err(error::Error::new(
                    ErrorKind::MalformedRequest,
                    format!("malformed recipient: {:?}", err),
                ))
            }
        };

        let mut connection_id_bytes = [0u8; size_of::<u64>()];
        connection_id_bytes
            .copy_from_slice(&b[5 + Recipient::LEN..5 + Recipient::LEN + size_of::<u64>()]);
        let connection_id = u64::from_be_bytes(connection_id_bytes);
        let connection_id = if connection_id == 0 {
            None
        } else {
            Some(connection_id)
        };

        let data_len_bytes =
            &b[5 + Recipient::LEN + size_of::<u64>()..5 + Recipient::LEN + 2 * size_of::<u64>()];
        let data_len = u64::from_be_bytes(data_len_bytes.try_into().unwrap());
        let data = &b[5 + Recipient::LEN + 2 * size_of::<u64>()..];
        if data.len() as u64 != data_len {
            return Err(error::Error::new(
                ErrorKind::MalformedRequest,
                format!(
                    "data len has inconsistent length. specified: {} got: {}",
                    data_len,
                    data.len()
                ),
            ));
        }

        Ok(ClientRequest::SendAnonymous {
            reply_surbs,
            recipient,
            message: data.to_vec(),
            connection_id,
        })
    }

    // REPLY_REQUEST_TAG || SENDER_TAG || conn_id || message_len || message
    fn serialize_reply(
        message: Vec<u8>,
        sender_tag: AnonymousSenderTag,
        connection_id: u64,
    ) -> Vec<u8> {
        let message_len_bytes = (message.len() as u64).to_be_bytes();
        let conn_id_bytes = connection_id.to_be_bytes();

        std::iter::once(ClientRequestTag::Reply as u8)
            .chain(sender_tag.into_iter())
            .chain(conn_id_bytes.into_iter())
            .chain(message_len_bytes.into_iter())
            .chain(message.into_iter())
            .collect()
    }

    // REPLY_REQUEST_TAG || SENDER_TAG || conn_id || message_len || message
    fn deserialize_reply(b: &[u8]) -> Result<Self, error::Error> {
        if b.len() < 1 + SENDER_TAG_SIZE + 2 * size_of::<u64>() {
            return Err(error::Error::new(
                ErrorKind::TooShortRequest,
                "not enough data provided to recover 'reply'".to_string(),
            ));
        }

        // this MUST match because it was called by 'deserialize'
        debug_assert_eq!(b[0], ClientRequestTag::Reply as u8);

        // the unwrap here is fine as we're definitely using exactly SENDER_TAG_SIZE bytes
        let sender_tag = b[1..1 + SENDER_TAG_SIZE].try_into().unwrap();

        let mut connection_id_bytes = [0u8; size_of::<u64>()];
        connection_id_bytes
            .copy_from_slice(&b[1 + SENDER_TAG_SIZE..1 + SENDER_TAG_SIZE + size_of::<u64>()]);
        let connection_id = u64::from_be_bytes(connection_id_bytes);

        let message_len = u64::from_be_bytes(
            b[1 + SENDER_TAG_SIZE + size_of::<u64>()..1 + SENDER_TAG_SIZE + 2 * size_of::<u64>()]
                .try_into()
                .unwrap(),
        );
        let message = &b[1 + SENDER_TAG_SIZE + 2 * size_of::<u64>()..];
        if message.len() as u64 != message_len {
            return Err(error::Error::new(
                ErrorKind::MalformedRequest,
                format!(
                    "message len has inconsistent length. specified: {} got: {}",
                    message_len,
                    message.len()
                ),
            ));
        }

        Ok(ClientRequest::Reply {
            message: message.to_vec(),
            sender_tag,
            connection_id,
        })
    }

    // SELF_ADDRESS_REQUEST_TAG
    fn serialize_self_address() -> Vec<u8> {
        vec![ClientRequestTag::SelfAddress as u8]
    }

    // SELF_ADDRESS_REQUEST_TAG
    fn deserialize_self_address(b: &[u8]) -> Result<Self, error::Error> {
        // this MUST match because it was called by 'deserialize'
        debug_assert_eq!(b[0], ClientRequestTag::SelfAddress as u8);

        Ok(ClientRequest::SelfAddress)
    }

    // CLOSED_CONNECTION_REQUEST_TAG
    fn serialize_closed_connection(connection_id: u64) -> Vec<u8> {
        let conn_id_bytes = connection_id.to_be_bytes();
        std::iter::once(ClientRequestTag::ClosedConnection as u8)
            .chain(conn_id_bytes.into_iter())
            .collect()
    }

    // CLOSED_CONNECTION_REQUEST_TAG
    fn deserialize_closed_connection(b: &[u8]) -> Result<Self, error::Error> {
        if b.len() != 1 + size_of::<u64>() {
            return Err(error::Error::new(
                ErrorKind::MalformedRequest,
<<<<<<< HEAD
                "The received closed connection has invalid length",
=======
                "the received closed connection has invalid length".to_string(),
>>>>>>> 9c361385
            ));
        }

        // this MUST match because it was called by 'deserialize'
        debug_assert_eq!(b[0], ClientRequestTag::ClosedConnection as u8);

        let mut connection_id_bytes = [0u8; size_of::<u64>()];
        connection_id_bytes.copy_from_slice(&b[1..=size_of::<u64>()]);
        let connection_id = u64::from_be_bytes(connection_id_bytes);

        Ok(ClientRequest::ClosedConnection(connection_id))
    }

    // GET_LANE_QUEUE_LENGHT_TAG
    fn serialize_get_lane_queue_lengths(connection_id: u64) -> Vec<u8> {
        let conn_id_bytes = connection_id.to_be_bytes();
        std::iter::once(ClientRequestTag::GetLaneQueueLength as u8)
            .chain(conn_id_bytes.into_iter())
            .collect()
    }

    // GET_LANE_QUEUE_LENGHT_TAG
    fn deserialize_get_lane_queue_length(b: &[u8]) -> Result<Self, error::Error> {
        if b.len() != 1 + size_of::<u64>() {
            return Err(error::Error::new(
                ErrorKind::MalformedRequest,
<<<<<<< HEAD
                "The received get lane queue lengths has invalid length",
=======
                "the received get lane queue length has invalid length".to_string(),
>>>>>>> 9c361385
            ));
        }

        // this MUST match because it was called by 'deserialize'
        debug_assert_eq!(b[0], ClientRequestTag::GetLaneQueueLength as u8);

        let mut connection_id_bytes = [0u8; size_of::<u64>()];
        connection_id_bytes.copy_from_slice(&b[1..=size_of::<u64>()]);
        let connection_id = u64::from_be_bytes(connection_id_bytes);

        Ok(ClientRequest::GetLaneQueueLength(connection_id))
    }

    pub fn serialize(self) -> Vec<u8> {
        match self {
            ClientRequest::Send {
                recipient,
                message,
                connection_id,
            } => Self::serialize_send(recipient, message, connection_id),

            ClientRequest::SendAnonymous {
                recipient,
                message,
                reply_surbs,
                connection_id,
            } => Self::serialize_send_anonymous(recipient, message, reply_surbs, connection_id),

            ClientRequest::Reply {
                message,
                sender_tag,
                connection_id,
            } => Self::serialize_reply(message, sender_tag, connection_id),

            ClientRequest::SelfAddress => Self::serialize_self_address(),

            ClientRequest::ClosedConnection(id) => Self::serialize_closed_connection(id),

            ClientRequest::GetLaneQueueLength(id) => Self::serialize_get_lane_queue_lengths(id),
        }
    }

    pub fn deserialize(b: &[u8]) -> Result<Self, error::Error> {
        if b.is_empty() {
            // technically I'm not even sure this can ever be returned, because reading empty
            // request would imply closed socket, but let's include it for completion sake
            return Err(error::Error::new(
                ErrorKind::EmptyRequest,
                "no data provided".to_string(),
            ));
        }

        let request_tag = ClientRequestTag::try_from(b[0])?;

        // determine what kind of request that is and try to deserialize it
        match request_tag {
<<<<<<< HEAD
            ClientRequestTag::Send => Self::deserialize_send(b),
            ClientRequestTag::SendAnonymous => Self::deserialize_send_anonymous(b),
            ClientRequestTag::Reply => Self::deserialize_reply(b),
            ClientRequestTag::SelfAddress => Self::deserialize_self_address(b),
            ClientRequestTag::ClosedConnection => Self::deserialize_closed_connection(b),
            ClientRequestTag::GetLaneQueueLength => Self::deserialize_get_lane_queue_length(b),
=======
            SEND_REQUEST_TAG => Self::deserialize_send(b),
            REPLY_REQUEST_TAG => Self::deserialize_reply(b),
            SELF_ADDRESS_REQUEST_TAG => Ok(Self::deserialize_self_address(b)),
            CLOSED_CONNECTION_REQUEST_TAG => Self::deserialize_closed_connection(b),
            GET_LANE_QUEUE_LENGHT_TAG => Self::deserialize_get_lane_queue_length(b),
            n => Err(error::Error::new(
                ErrorKind::UnknownRequest,
                format!("type {n}"),
            )),
>>>>>>> 9c361385
        }
    }

    pub fn try_from_binary(raw_req: &[u8]) -> Result<Self, error::Error> {
        Self::deserialize(raw_req)
    }

    pub fn try_from_text(raw_req: String) -> Result<Self, error::Error> {
        // use the intermediate string structure and let serde do bunch of work for us
        let text_req = ClientRequestText::try_from(raw_req).map_err(|json_err| {
            error::Error::new(ErrorKind::MalformedRequest, json_err.to_string())
        })?;

        text_req.try_into()
    }
}

#[cfg(test)]
mod tests {
    use super::*;

    // very basic tests to check for obvious errors like off by one
    #[test]
    fn send_request_serialization_works() {
        let recipient = Recipient::try_from_base58_string("CytBseW6yFXUMzz4SGAKdNLGR7q3sJLLYxyBGvutNEQV.4QXYyEVc5fUDjmmi8PrHN9tdUFV4PCvSJE1278cHyvoe@4sBbL1ngf1vtNqykydQKTFh26sQCw888GpUqvPvyNB4f").unwrap();
        let recipient_string = recipient.to_string();

        let send_request = ClientRequest::Send {
            recipient,
            message: b"foomp".to_vec(),
<<<<<<< HEAD
            connection_id: 42,
=======
            with_reply_surb: false,
            connection_id: Some(42),
>>>>>>> 9c361385
        };

        let bytes = send_request.serialize();
        let recovered = ClientRequest::deserialize(&bytes).unwrap();
        match recovered {
            ClientRequest::Send {
                recipient,
                message,
                connection_id,
            } => {
                assert_eq!(recipient.to_string(), recipient_string);
                assert_eq!(message, b"foomp".to_vec());
<<<<<<< HEAD
                assert_eq!(connection_id, 42)
=======
                assert!(!with_reply_surb);
                assert_eq!(connection_id, Some(42))
>>>>>>> 9c361385
            }
            _ => unreachable!(),
        }
    }

    #[test]
    fn send_anonymous_request_serialization_works() {
        let original_recipient = Recipient::try_from_base58_string("CytBseW6yFXUMzz4SGAKdNLGR7q3sJLLYxyBGvutNEQV.4QXYyEVc5fUDjmmi8PrHN9tdUFV4PCvSJE1278cHyvoe@4sBbL1ngf1vtNqykydQKTFh26sQCw888GpUqvPvyNB4f").unwrap();

        let send_anonymous_request = ClientRequest::SendAnonymous {
            recipient: original_recipient,
            message: b"foomp".to_vec(),
<<<<<<< HEAD
            reply_surbs: 666,
            connection_id: 42,
=======
            with_reply_surb: true,
            connection_id: None,
>>>>>>> 9c361385
        };

        let bytes = send_anonymous_request.serialize();
        let recovered = ClientRequest::deserialize(&bytes).unwrap();
        match recovered {
            ClientRequest::SendAnonymous {
                recipient,
                message,
                reply_surbs,
                connection_id,
            } => {
                assert_eq!(recipient, original_recipient);
                assert_eq!(message, b"foomp".to_vec());
<<<<<<< HEAD
                assert_eq!(connection_id, 42);
                assert_eq!(reply_surbs, 666)
=======
                assert!(with_reply_surb);
                assert_eq!(connection_id, None)
>>>>>>> 9c361385
            }
            _ => unreachable!(),
        }
    }

    #[test]
    fn reply_request_serialization_works() {
        let reply_request = ClientRequest::Reply {
            sender_tag: [8u8; SENDER_TAG_SIZE],
            message: b"foomp".to_vec(),
            connection_id: 42,
        };

        let bytes = reply_request.serialize();
        let recovered = ClientRequest::deserialize(&bytes).unwrap();
        match recovered {
            ClientRequest::Reply {
                sender_tag,
                message,
                connection_id,
            } => {
                assert_eq!(sender_tag, [8u8; SENDER_TAG_SIZE]);
                assert_eq!(message, b"foomp".to_vec());
                assert_eq!(connection_id, 42);
            }
            _ => unreachable!(),
        }
    }

    #[test]
    fn self_address_request_serialization_works() {
        let self_address_request = ClientRequest::SelfAddress;
        let bytes = self_address_request.serialize();
        let recovered = ClientRequest::deserialize(&bytes).unwrap();
        match recovered {
            ClientRequest::SelfAddress => (),
            _ => unreachable!(),
        }
    }

    #[test]
    fn close_connection_request_serialization_works() {
        let close_connection_request = ClientRequest::ClosedConnection(42);
        let bytes = close_connection_request.serialize();
        let recovered = ClientRequest::deserialize(&bytes).unwrap();
        match recovered {
            ClientRequest::ClosedConnection(id) => assert_eq!(id, 42),
            _ => unreachable!(),
        }
    }

    #[test]
    fn get_lane_queue_length_request_serialization_works() {
        let close_connection_request = ClientRequest::GetLaneQueueLength(42);
        let bytes = close_connection_request.serialize();
        let recovered = ClientRequest::deserialize(&bytes).unwrap();
        match recovered {
            ClientRequest::GetLaneQueueLength(id) => assert_eq!(id, 42),
            _ => unreachable!(),
        }
    }
}<|MERGE_RESOLUTION|>--- conflicted
+++ resolved
@@ -61,13 +61,7 @@
     Send {
         recipient: Recipient,
         message: Vec<u8>,
-<<<<<<< HEAD
-        connection_id: u64,
-=======
-        // Perhaps we could change it to a number to indicate how many reply_SURBs we want to include?
-        with_reply_surb: bool,
         connection_id: Option<u64>,
->>>>>>> 9c361385
     },
 
     /// Create a message used for a duplex anonymous communication where the recipient
@@ -82,7 +76,7 @@
         recipient: Recipient,
         message: Vec<u8>,
         reply_surbs: u32,
-        connection_id: u64,
+        connection_id: Option<u64>,
     },
 
     /// Attempt to use our internally received and stored `ReplySurb` to send the message back
@@ -92,7 +86,7 @@
     Reply {
         sender_tag: AnonymousSenderTag,
         message: Vec<u8>,
-        connection_id: u64,
+        connection_id: Option<u64>,
     },
 
     SelfAddress,
@@ -105,32 +99,15 @@
 // we could have been parsing it directly TryFrom<WsMessage>, but we want to retain
 // information about whether it came from binary or text to send appropriate response back
 impl ClientRequest {
-<<<<<<< HEAD
     // SEND_REQUEST_TAG || recipient || conn_id || data_len || data
-    fn serialize_send(recipient: Recipient, data: Vec<u8>, connection_id: u64) -> Vec<u8> {
+    fn serialize_send(recipient: Recipient, data: Vec<u8>, connection_id: Option<u64>) -> Vec<u8> {
         let data_len_bytes = (data.len() as u64).to_be_bytes();
-        let conn_id_bytes = connection_id.to_be_bytes();
+        let conn_id_bytes = connection_id.unwrap_or(0).to_be_bytes();
 
         std::iter::once(ClientRequestTag::Send as u8)
             .chain(recipient.to_bytes().into_iter()) // will not be length prefixed because the length is constant
             .chain(conn_id_bytes.into_iter())
             .chain(data_len_bytes.into_iter())
-=======
-    // SEND_REQUEST_TAG || with_surb || recipient || conn_id || data_len || data
-    fn serialize_send(
-        recipient: Recipient,
-        data: Vec<u8>,
-        with_reply_surb: bool,
-        connection_id: Option<u64>,
-    ) -> Vec<u8> {
-        let data_len_bytes = (data.len() as u64).to_be_bytes();
-        let conn_id_bytes = connection_id.unwrap_or(0).to_be_bytes();
-        std::iter::once(SEND_REQUEST_TAG)
-            .chain(std::iter::once(with_reply_surb as u8))
-            .chain(recipient.to_bytes().iter().cloned()) // will not be length prefixed because the length is constant
-            .chain(conn_id_bytes.iter().cloned())
-            .chain(data_len_bytes.iter().cloned())
->>>>>>> 9c361385
             .chain(data.into_iter())
             .collect()
     }
@@ -164,6 +141,11 @@
         connection_id_bytes
             .copy_from_slice(&b[1 + Recipient::LEN..1 + Recipient::LEN + size_of::<u64>()]);
         let connection_id = u64::from_be_bytes(connection_id_bytes);
+        let connection_id = if connection_id == 0 {
+            None
+        } else {
+            Some(connection_id)
+        };
 
         let data_len_bytes =
             &b[1 + Recipient::LEN + size_of::<u64>()..1 + Recipient::LEN + 2 * size_of::<u64>()];
@@ -192,10 +174,10 @@
         recipient: Recipient,
         data: Vec<u8>,
         reply_surbs: u32,
-        connection_id: u64,
+        connection_id: Option<u64>,
     ) -> Vec<u8> {
         let data_len_bytes = (data.len() as u64).to_be_bytes();
-        let conn_id_bytes = connection_id.to_be_bytes();
+        let conn_id_bytes = connection_id.unwrap_or(0).to_be_bytes();
 
         std::iter::once(ClientRequestTag::SendAnonymous as u8)
             .chain(reply_surbs.to_be_bytes().into_iter())
@@ -270,10 +252,10 @@
     fn serialize_reply(
         message: Vec<u8>,
         sender_tag: AnonymousSenderTag,
-        connection_id: u64,
+        connection_id: Option<u64>,
     ) -> Vec<u8> {
         let message_len_bytes = (message.len() as u64).to_be_bytes();
-        let conn_id_bytes = connection_id.to_be_bytes();
+        let conn_id_bytes = connection_id.unwrap_or(0).to_be_bytes();
 
         std::iter::once(ClientRequestTag::Reply as u8)
             .chain(sender_tag.into_iter())
@@ -302,6 +284,11 @@
         connection_id_bytes
             .copy_from_slice(&b[1 + SENDER_TAG_SIZE..1 + SENDER_TAG_SIZE + size_of::<u64>()]);
         let connection_id = u64::from_be_bytes(connection_id_bytes);
+        let connection_id = if connection_id == 0 {
+            None
+        } else {
+            Some(connection_id)
+        };
 
         let message_len = u64::from_be_bytes(
             b[1 + SENDER_TAG_SIZE + size_of::<u64>()..1 + SENDER_TAG_SIZE + 2 * size_of::<u64>()]
@@ -353,11 +340,7 @@
         if b.len() != 1 + size_of::<u64>() {
             return Err(error::Error::new(
                 ErrorKind::MalformedRequest,
-<<<<<<< HEAD
                 "The received closed connection has invalid length",
-=======
-                "the received closed connection has invalid length".to_string(),
->>>>>>> 9c361385
             ));
         }
 
@@ -384,11 +367,7 @@
         if b.len() != 1 + size_of::<u64>() {
             return Err(error::Error::new(
                 ErrorKind::MalformedRequest,
-<<<<<<< HEAD
                 "The received get lane queue lengths has invalid length",
-=======
-                "the received get lane queue length has invalid length".to_string(),
->>>>>>> 9c361385
             ));
         }
 
@@ -445,24 +424,12 @@
 
         // determine what kind of request that is and try to deserialize it
         match request_tag {
-<<<<<<< HEAD
             ClientRequestTag::Send => Self::deserialize_send(b),
             ClientRequestTag::SendAnonymous => Self::deserialize_send_anonymous(b),
             ClientRequestTag::Reply => Self::deserialize_reply(b),
             ClientRequestTag::SelfAddress => Self::deserialize_self_address(b),
             ClientRequestTag::ClosedConnection => Self::deserialize_closed_connection(b),
             ClientRequestTag::GetLaneQueueLength => Self::deserialize_get_lane_queue_length(b),
-=======
-            SEND_REQUEST_TAG => Self::deserialize_send(b),
-            REPLY_REQUEST_TAG => Self::deserialize_reply(b),
-            SELF_ADDRESS_REQUEST_TAG => Ok(Self::deserialize_self_address(b)),
-            CLOSED_CONNECTION_REQUEST_TAG => Self::deserialize_closed_connection(b),
-            GET_LANE_QUEUE_LENGHT_TAG => Self::deserialize_get_lane_queue_length(b),
-            n => Err(error::Error::new(
-                ErrorKind::UnknownRequest,
-                format!("type {n}"),
-            )),
->>>>>>> 9c361385
         }
     }
 
@@ -493,12 +460,7 @@
         let send_request = ClientRequest::Send {
             recipient,
             message: b"foomp".to_vec(),
-<<<<<<< HEAD
-            connection_id: 42,
-=======
-            with_reply_surb: false,
             connection_id: Some(42),
->>>>>>> 9c361385
         };
 
         let bytes = send_request.serialize();
@@ -511,12 +473,7 @@
             } => {
                 assert_eq!(recipient.to_string(), recipient_string);
                 assert_eq!(message, b"foomp".to_vec());
-<<<<<<< HEAD
-                assert_eq!(connection_id, 42)
-=======
-                assert!(!with_reply_surb);
                 assert_eq!(connection_id, Some(42))
->>>>>>> 9c361385
             }
             _ => unreachable!(),
         }
@@ -529,13 +486,8 @@
         let send_anonymous_request = ClientRequest::SendAnonymous {
             recipient: original_recipient,
             message: b"foomp".to_vec(),
-<<<<<<< HEAD
             reply_surbs: 666,
-            connection_id: 42,
-=======
-            with_reply_surb: true,
-            connection_id: None,
->>>>>>> 9c361385
+            connection_id: Some(42),
         };
 
         let bytes = send_anonymous_request.serialize();
@@ -549,13 +501,8 @@
             } => {
                 assert_eq!(recipient, original_recipient);
                 assert_eq!(message, b"foomp".to_vec());
-<<<<<<< HEAD
-                assert_eq!(connection_id, 42);
+                assert_eq!(connection_id, Some(42));
                 assert_eq!(reply_surbs, 666)
-=======
-                assert!(with_reply_surb);
-                assert_eq!(connection_id, None)
->>>>>>> 9c361385
             }
             _ => unreachable!(),
         }
@@ -566,7 +513,7 @@
         let reply_request = ClientRequest::Reply {
             sender_tag: [8u8; SENDER_TAG_SIZE],
             message: b"foomp".to_vec(),
-            connection_id: 42,
+            connection_id: Some(42),
         };
 
         let bytes = reply_request.serialize();
@@ -579,7 +526,7 @@
             } => {
                 assert_eq!(sender_tag, [8u8; SENDER_TAG_SIZE]);
                 assert_eq!(message, b"foomp".to_vec());
-                assert_eq!(connection_id, 42);
+                assert_eq!(connection_id, Some(42));
             }
             _ => unreachable!(),
         }

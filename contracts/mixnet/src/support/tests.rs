--- conflicted
+++ resolved
@@ -2,19 +2,13 @@
 pub mod test_helpers {
     use super::*;
     use crate::contract::{instantiate, INITIAL_MIXNODE_BOND};
-<<<<<<< HEAD
-    use crate::gateways::transactions::try_add_gateway;
-    use crate::mixnodes::bonding_transactions::try_add_mixnode;
-    use config::defaults::DENOM;
-    use cosmwasm_std::from_binary;
-=======
     use crate::contract::{
         query, DEFAULT_SYBIL_RESISTANCE_PERCENT, EPOCH_REWARD_PERCENT, INITIAL_REWARD_POOL,
     };
+    use crate::gateways::transactions::try_add_gateway;
+    use crate::mixnodes::bonding_transactions::try_add_mixnode;
     use crate::storage::StoredMixnodeBond;
-    use crate::transactions::{try_add_gateway, try_add_mixnode};
     use config::defaults::{DENOM, TOTAL_SUPPLY};
->>>>>>> a3dd9450
     use cosmwasm_std::testing::mock_dependencies;
     use cosmwasm_std::testing::mock_env;
     use cosmwasm_std::testing::mock_info;
@@ -29,8 +23,8 @@
     use cosmwasm_std::{Empty, MemoryStorage};
     use mixnet_contract::mixnode::NodeRewardParams;
     use mixnet_contract::{
-        Gateway, GatewayBond, InstantiateMsg, Layer, MixNode, MixNodeBond, PagedGatewayResponse,
-        PagedMixnodeResponse, QueryMsg, RawDelegationData,
+        Gateway, GatewayBond, IdentityKey, InstantiateMsg, Layer, MixNode, MixNodeBond,
+        PagedGatewayResponse, PagedMixnodeResponse, QueryMsg, RawDelegationData,
     };
 
     pub fn add_mixnode(sender: &str, stake: Vec<Coin>, deps: DepsMut) -> String {
@@ -207,30 +201,6 @@
         }]
     }
 
-<<<<<<< HEAD
-    // Copyright 2021 - Nym Technologies SA <contact@nymtech.net>
-    // SPDX-License-Identifier: Apache-2.0
-    use mixnet_contract::IdentityKey;
-
-    // Converts the node identity and owner of a delegation into the bytes used as
-    // key in the delegation buckets. Basically a helper function.
-    pub(crate) fn identity_and_owner_to_bytes(identity: &str, owner: &Addr) -> Vec<u8> {
-        let mut bytes = u16::to_be_bytes(identity.len() as u16).to_vec();
-        bytes.append(&mut identity.as_bytes().to_vec());
-        bytes.append(&mut owner.as_bytes().to_vec());
-
-        bytes
-    }
-
-    #[test]
-    fn identity_and_owner_serialization() {
-        let identity: IdentityKey = "gateway".into();
-        let owner = Addr::unchecked("bob");
-        assert_eq!(
-            vec![0, 7, 103, 97, 116, 101, 119, 97, 121, 98, 111, 98],
-            identity_and_owner_to_bytes(&identity, &owner)
-        );
-=======
     // when exact values are irrelevant and what matters is the action of rewarding
     pub fn node_rewarding_params_fixture(uptime: u128) -> NodeRewardParams {
         NodeRewardParams::new(
@@ -241,6 +211,34 @@
             uptime,
             DEFAULT_SYBIL_RESISTANCE_PERCENT,
         )
->>>>>>> a3dd9450
+    }
+
+    // Converts the node identity and owner of a delegation into the bytes used as
+    // key in the delegation buckets. Basically a helper function.
+    pub(crate) fn identity_and_owner_to_bytes(identity: &str, owner: &Addr) -> Vec<u8> {
+        let mut bytes = u16::to_be_bytes(identity.len() as u16).to_vec();
+        bytes.append(&mut identity.as_bytes().to_vec());
+        bytes.append(&mut owner.as_bytes().to_vec());
+
+        bytes
+    }
+
+    pub(crate) fn identity_and_owner_serialization() {
+        let identity: IdentityKey = "gateway".into();
+        let owner = Addr::unchecked("bob");
+        assert_eq!(
+            vec![0, 7, 103, 97, 116, 101, 119, 97, 121, 98, 111, 98],
+            identity_and_owner_to_bytes(&identity, &owner)
+        );
+    }
+
+    // currently not used outside tests
+    pub(crate) fn read_mixnode_bond_amount(
+        storage: &dyn Storage,
+        identity: &[u8],
+    ) -> StdResult<cosmwasm_std::Uint128> {
+        let bucket = mixnodes_read(storage);
+        let node = bucket.load(identity)?;
+        Ok(node.bond_amount.amount)
     }
 }
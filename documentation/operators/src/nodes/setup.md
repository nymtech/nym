--- conflicted
+++ resolved
@@ -76,7 +76,6 @@
 ```
 ~~~
 
-<<<<<<< HEAD
 <!-- IN CASE CMD-RUN DOESN'T WORK HAR PASTE THIS:
 
 Start this nym-node
@@ -155,11 +154,6 @@
 -->
 
 The Wireguard flags currently have limited functionality, with `--wireguard-enabled` being the most relevant, enabling or disabling wireguard functionality.
-=======
-```admonish bug
-The Wireguard flags currently have limited functionality, **do not enable Wireguard** just yet. 
-```
->>>>>>> 759e2fa2
 
 #### Flags Summary
 

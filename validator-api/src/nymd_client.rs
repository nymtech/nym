--- conflicted
+++ resolved
@@ -44,12 +44,14 @@
             .parse()
             .expect("the mixnet contract address is invalid!");
 
-        let client_config =
-<<<<<<< HEAD
-            validator_client::Config::new(nymd_url, api_url, Some(mixnet_contract), None, None);
-=======
-            validator_client::Config::new(network, nymd_url, api_url, Some(mixnet_contract), None);
->>>>>>> 46db139f
+        let client_config = validator_client::Config::new(
+            network,
+            nymd_url,
+            api_url,
+            Some(mixnet_contract),
+            None,
+            None,
+        );
         let inner =
             validator_client::Client::new_query(client_config).expect("Failed to connect to nymd!");
 
@@ -76,12 +78,14 @@
             .parse()
             .expect("the mnemonic is invalid!");
 
-        let client_config =
-<<<<<<< HEAD
-            validator_client::Config::new(nymd_url, api_url, Some(mixnet_contract), None, None);
-=======
-            validator_client::Config::new(network, nymd_url, api_url, Some(mixnet_contract), None);
->>>>>>> 46db139f
+        let client_config = validator_client::Config::new(
+            network,
+            nymd_url,
+            api_url,
+            Some(mixnet_contract),
+            None,
+            None,
+        );
         let inner = validator_client::Client::new_signing(client_config, mnemonic)
             .expect("Failed to connect to nymd!");
 

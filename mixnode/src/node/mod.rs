--- conflicted
+++ resolved
@@ -1,22 +1,11 @@
 // Copyright 2020-2023 - Nym Technologies SA <contact@nymtech.net>
 // SPDX-License-Identifier: GPL-3.0-only
 
-<<<<<<< HEAD
-use crate::config::Config;
+use crate::config::{Config, Topology};
 use crate::error::MixnodeError;
 use crate::node::helpers::{load_identity_keys, load_sphinx_keys};
 use crate::node::http::legacy::verloc::VerlocState;
 use crate::node::http::HttpApiBuilder;
-=======
-use crate::config::{Config, Topology};
-use crate::node::http::{
-    description::description,
-    hardware::hardware,
-    not_found,
-    stats::stats,
-    verloc::{verloc as verloc_route, VerlocState},
-};
->>>>>>> 74c52738
 use crate::node::listener::connection_handler::packet_processing::PacketProcessor;
 use crate::node::listener::connection_handler::ConnectionHandler;
 use crate::node::listener::Listener;
@@ -303,20 +292,8 @@
 
         let shutdown = TaskManager::default();
 
-<<<<<<< HEAD
         let (node_stats_pointer, node_stats_update_sender) = self
             .start_node_stats_controller(shutdown.subscribe().named("node_statistics::Controller"));
-        let delay_forwarding_channel = self.start_packet_delay_forwarder(
-            node_stats_update_sender.clone(),
-            shutdown.subscribe().named("DelayForwarder"),
-        );
-        self.start_socket_listener(
-            node_stats_update_sender,
-            delay_forwarding_channel,
-            shutdown.subscribe().named("Listener"),
-=======
-        let (node_stats_pointer, node_stats_update_sender) =
-            self.start_node_stats_controller(shutdown.subscribe());
 
         let topology_provider = Self::setup_topology_provider(self.config.get_nym_api_endpoints());
         let shared_topology_access = TopologyAccessor::new();
@@ -324,16 +301,17 @@
             topology_provider,
             self.config.topology,
             shared_topology_access.clone(),
-            shutdown.subscribe(),
+            shutdown.subscribe().named("TopologyRefresher"),
         )
         .await;
+
         let random_api_client = self.random_api_client();
 
         let delay_forwarding_channel = self.start_packet_delay_forwarder(
             node_stats_update_sender.clone(),
             shared_topology_access.clone(),
             random_api_client.clone(),
-            shutdown.subscribe(),
+            shutdown.subscribe().named("DelayForwarder"),
         );
 
         self.start_socket_listener(
@@ -341,8 +319,7 @@
             delay_forwarding_channel,
             shared_topology_access,
             random_api_client,
-            shutdown.subscribe(),
->>>>>>> 74c52738
+            shutdown.subscribe().named("Listener"),
         );
         let atomic_verloc_results =
             self.start_verloc_measurements(shutdown.subscribe().named("VerlocMeasurer"));

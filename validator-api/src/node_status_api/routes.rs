// Copyright 2021 - Nym Technologies SA <contact@nymtech.net>
// SPDX-License-Identifier: Apache-2.0

use crate::node_status_api::models::{
    ErrorResponse, GatewayStatusReport, GatewayUptimeHistory, MixnodeStatusReport,
    MixnodeUptimeHistory,
};
use crate::storage::ValidatorApiStorage;
use crate::ValidatorCache;
use mixnet_contract_common::reward_params::{NodeRewardParams, RewardParams};
use mixnet_contract_common::Interval;
use rocket::http::Status;
use rocket::serde::json::Json;
use rocket::State;
use rocket_okapi::openapi;
use validator_api_requests::models::{
    CoreNodeStatusResponse, InclusionProbabilityResponse, MixnodeStatusResponse,
    RewardEstimationResponse, StakeSaturationResponse, UptimeResponse,
};

use super::models::Uptime;

#[openapi(tag = "status")]
#[get("/mixnode/<identity>/report")]
pub(crate) async fn mixnode_report(
    storage: &State<ValidatorApiStorage>,
    identity: &str,
) -> Result<Json<MixnodeStatusReport>, ErrorResponse> {
    storage
        .construct_mixnode_report(identity)
        .await
        .map(Json)
        .map_err(|err| ErrorResponse::new(err.to_string(), Status::NotFound))
}

#[openapi(tag = "status")]
#[get("/gateway/<identity>/report")]
pub(crate) async fn gateway_report(
    storage: &State<ValidatorApiStorage>,
    identity: &str,
) -> Result<Json<GatewayStatusReport>, ErrorResponse> {
    storage
        .construct_gateway_report(identity)
        .await
        .map(Json)
        .map_err(|err| ErrorResponse::new(err.to_string(), Status::NotFound))
}

#[openapi(tag = "status")]
#[get("/mixnode/<identity>/history")]
pub(crate) async fn mixnode_uptime_history(
    storage: &State<ValidatorApiStorage>,
    identity: &str,
) -> Result<Json<MixnodeUptimeHistory>, ErrorResponse> {
    storage
        .get_mixnode_uptime_history(identity)
        .await
        .map(Json)
        .map_err(|err| ErrorResponse::new(err.to_string(), Status::NotFound))
}

#[openapi(tag = "status")]
#[get("/gateway/<identity>/history")]
pub(crate) async fn gateway_uptime_history(
    storage: &State<ValidatorApiStorage>,
    identity: &str,
) -> Result<Json<GatewayUptimeHistory>, ErrorResponse> {
    storage
        .get_gateway_uptime_history(identity)
        .await
        .map(Json)
        .map_err(|err| ErrorResponse::new(err.to_string(), Status::NotFound))
}

#[openapi(tag = "status")]
#[get("/mixnode/<identity>/core-status-count?<since>")]
pub(crate) async fn mixnode_core_status_count(
    storage: &State<ValidatorApiStorage>,
    identity: &str,
    since: Option<i64>,
) -> Json<CoreNodeStatusResponse> {
    let count = storage
        .get_core_mixnode_status_count(identity, since)
        .await
        .unwrap_or_default();

    Json(CoreNodeStatusResponse {
        identity: identity.to_string(),
        count,
    })
}

#[openapi(tag = "status")]
#[get("/gateway/<identity>/core-status-count?<since>")]
pub(crate) async fn gateway_core_status_count(
    storage: &State<ValidatorApiStorage>,
    identity: &str,
    since: Option<i64>,
) -> Json<CoreNodeStatusResponse> {
    let count = storage
        .get_core_gateway_status_count(identity, since)
        .await
        .unwrap_or_default();

    Json(CoreNodeStatusResponse {
        identity: identity.to_string(),
        count,
    })
}

#[openapi(tag = "status")]
#[get("/mixnode/<identity>/status")]
pub(crate) async fn get_mixnode_status(
    cache: &State<ValidatorCache>,
    identity: String,
) -> Json<MixnodeStatusResponse> {
    Json(MixnodeStatusResponse {
        status: cache.mixnode_status(identity).await,
    })
}

#[openapi(tag = "status")]
#[get("/mixnode/<identity>/reward-estimation")]
pub(crate) async fn get_mixnode_reward_estimation(
    cache: &State<ValidatorCache>,
    storage: &State<ValidatorApiStorage>,
    identity: String,
) -> Result<Json<RewardEstimationResponse>, ErrorResponse> {
    let (bond, status) = cache.mixnode_details(&identity).await;
    if let Some(bond) = bond {
        let reward_params = cache.epoch_reward_params().await;
        let as_at = reward_params.timestamp();
        let reward_params = reward_params.into_inner();

        let current_epoch = cache.current_epoch().await.into_inner();
        info!("{:?}", current_epoch);

        let uptime = if let Some(epoch) = current_epoch {
            storage
                .get_average_mixnode_uptime_in_the_last_24hrs(&identity, epoch.end_unix_timestamp())
                .await
                .map_err(|err| ErrorResponse::new(err.to_string(), Status::NotFound))?
        } else {
            Uptime::default()
        };

        let node_reward_params = NodeRewardParams::new(0, uptime.u8() as u128, status.is_active());
        let reward_params = RewardParams::new(reward_params, node_reward_params);

<<<<<<< HEAD
        match bond.mixnode_bond.estimate_reward(&reward_params) {
            Ok((
                estimated_total_node_reward,
                estimated_operator_reward,
                estimated_delegators_reward,
            )) => {
=======
        match bond.estimate_reward(&reward_params) {
            Ok(reward_estimate) => {
>>>>>>> 2f4be6de
                let reponse = RewardEstimationResponse {
                    estimated_total_node_reward: reward_estimate.total_node_reward,
                    estimated_operator_reward: reward_estimate.operator_reward,
                    estimated_delegators_reward: reward_estimate.delegators_reward,
                    estimated_node_profit: reward_estimate.node_profit,
                    estimated_operator_cost: reward_estimate.operator_cost,
                    reward_params,
                    as_at,
                };
                Ok(Json(reponse))
            }
            Err(e) => Err(ErrorResponse::new(
                e.to_string(),
                Status::InternalServerError,
            )),
        }
    } else {
        Err(ErrorResponse::new(
            "mixnode bond not found",
            Status::NotFound,
        ))
    }
}

#[openapi(tag = "status")]
#[get("/mixnode/<identity>/stake-saturation")]
pub(crate) async fn get_mixnode_stake_saturation(
    cache: &State<ValidatorCache>,
    identity: String,
) -> Result<Json<StakeSaturationResponse>, ErrorResponse> {
    let (bond, _) = cache.mixnode_details(&identity).await;
    if let Some(bond) = bond {
        // Recompute the stake saturation just so that we can confidentaly state that the `as_at`
        // field is consistent and correct. Luckily this is very cheap.
        let interval_reward_params = cache.epoch_reward_params().await;
        let as_at = interval_reward_params.timestamp();
        let interval_reward_params = interval_reward_params.into_inner();

        let saturation = bond.mixnode_bond.stake_saturation(
            interval_reward_params.circulating_supply(),
            interval_reward_params.rewarded_set_size() as u32,
        );

        Ok(Json(StakeSaturationResponse {
            saturation: saturation.to_num(),
            as_at,
        }))
    } else {
        Err(ErrorResponse::new(
            "mixnode bond not found",
            Status::NotFound,
        ))
    }
}

#[openapi(tag = "status")]
#[get("/mixnode/<identity>/inclusion-probability")]
pub(crate) async fn get_mixnode_inclusion_probability(
    cache: &State<ValidatorCache>,
    identity: String,
) -> Json<Option<InclusionProbabilityResponse>> {
    let mixnodes = cache.mixnodes().await;

    if let Some(target_mixnode) = mixnodes.iter().find(|x| x.identity() == &identity) {
        let total_bonded_tokens = mixnodes
            .iter()
            .fold(0u128, |acc, x| acc + x.total_bond().unwrap_or_default())
            as f64;

        let rewarding_params = cache.epoch_reward_params().await.into_inner();
        let rewarded_set_size = rewarding_params.rewarded_set_size() as f64;
        let active_set_size = rewarding_params.active_set_size() as f64;

        let prob_one_draw =
            target_mixnode.total_bond().unwrap_or_default() as f64 / total_bonded_tokens;
        // Chance to be selected in any draw for active set
        let prob_active_set = active_set_size * prob_one_draw;
        // This is likely slightly too high, as we're not correcting form them not being selected in active, should be chance to be selected, minus the chance for being not selected in reserve
        let prob_reserve_set = (rewarded_set_size - active_set_size) * prob_one_draw;
        // (rewarded_set_size - active_set_size) * prob_one_draw * (1. - prob_active_set);

        Json(Some(InclusionProbabilityResponse {
            in_active: prob_active_set.into(),
            in_reserve: prob_reserve_set.into(),
        }))
    } else {
        Json(None)
    }
}

async fn average_mixnode_uptime(
    identity: &str,
    current_epoch: Option<Interval>,
    storage: &State<ValidatorApiStorage>,
) -> Result<Uptime, ErrorResponse> {
    Ok(if let Some(epoch) = current_epoch {
        storage
            .get_average_mixnode_uptime_in_the_last_24hrs(identity, epoch.end_unix_timestamp())
            .await
            .map_err(|err| ErrorResponse::new(err.to_string(), Status::NotFound))?
    } else {
        Uptime::default()
    })
}

#[openapi(tag = "status")]
#[get("/mixnode/<identity>/avg_uptime")]
pub(crate) async fn get_mixnode_avg_uptime(
    cache: &State<ValidatorCache>,
    storage: &State<ValidatorApiStorage>,
    identity: String,
) -> Result<Json<UptimeResponse>, ErrorResponse> {
    let current_epoch = cache.current_epoch().await.into_inner();
    let uptime = average_mixnode_uptime(&identity, current_epoch, storage).await?;

    Ok(Json(UptimeResponse {
        identity,
        avg_uptime: uptime.u8(),
    }))
}

#[openapi(tag = "status")]
#[get("/mixnodes/avg_uptime")]
pub(crate) async fn get_mixnode_avg_uptimes(
    cache: &State<ValidatorCache>,
    storage: &State<ValidatorApiStorage>,
) -> Result<Json<Vec<UptimeResponse>>, ErrorResponse> {
    let mixnodes = cache.mixnodes().await;
    let current_epoch = cache.current_epoch().await.into_inner();

    let mut response = Vec::new();
    for mixnode in mixnodes {
        let uptime = average_mixnode_uptime(mixnode.identity(), current_epoch, storage).await?;

        response.push(UptimeResponse {
            identity: mixnode.identity().to_string(),
            avg_uptime: uptime.u8(),
        })
    }

    Ok(Json(response))
}<|MERGE_RESOLUTION|>--- conflicted
+++ resolved
@@ -147,17 +147,8 @@
         let node_reward_params = NodeRewardParams::new(0, uptime.u8() as u128, status.is_active());
         let reward_params = RewardParams::new(reward_params, node_reward_params);
 
-<<<<<<< HEAD
         match bond.mixnode_bond.estimate_reward(&reward_params) {
-            Ok((
-                estimated_total_node_reward,
-                estimated_operator_reward,
-                estimated_delegators_reward,
-            )) => {
-=======
-        match bond.estimate_reward(&reward_params) {
             Ok(reward_estimate) => {
->>>>>>> 2f4be6de
                 let reponse = RewardEstimationResponse {
                     estimated_total_node_reward: reward_estimate.total_node_reward,
                     estimated_operator_reward: reward_estimate.operator_reward,

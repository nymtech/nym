// Copyright 2022 - Nym Technologies SA <contact@nymtech.net>
// SPDX-License-Identifier: Apache-2.0

pub use crate::nymd::cosmwasm_client::signing_client::SigningCosmWasmClient;
use crate::nymd::cosmwasm_client::types::ExecuteResult;
use crate::nymd::error::NymdError;
use crate::nymd::{Fee, NymdClient};

use coconut_bandwidth_contract_common::msg::ExecuteMsg as CoconutBandwidthExecuteMsg;
use multisig_contract_common::msg::ExecuteMsg;

use async_trait::async_trait;
use cosmwasm_std::{to_binary, Coin, CosmosMsg, WasmMsg};
use cw3::Vote;
use network_defaults::DEFAULT_NETWORK;

#[async_trait]
pub trait MultisigSigningClient {
    async fn propose_release_funds(
        &self,
        title: String,
        blinded_serial_number: String,
        voucher_value: u128,
        fee: Option<Fee>,
    ) -> Result<ExecuteResult, NymdError>;

    async fn vote_proposal(
        &self,
        proposal_id: u64,
        yes: bool,
        fee: Option<Fee>,
    ) -> Result<ExecuteResult, NymdError>;

    async fn execute_proposal(
        &self,
        proposal_id: u64,
        fee: Option<Fee>,
    ) -> Result<ExecuteResult, NymdError>;
}

#[async_trait]
impl<C: SigningCosmWasmClient + Sync + Send> MultisigSigningClient for NymdClient<C> {
    async fn propose_release_funds(
        &self,
        title: String,
        blinded_serial_number: String,
        voucher_value: u128,
        fee: Option<Fee>,
    ) -> Result<ExecuteResult, NymdError> {
        let fee = fee.unwrap_or(Fee::Auto(Some(self.simulated_gas_multiplier)));
        let release_funds_req = CoconutBandwidthExecuteMsg::ReleaseFunds {
<<<<<<< HEAD
            funds: Coin::new(voucher_value, DEFAULT_NETWORK.mix_denom()),
=======
            funds: Coin::new(voucher_value, DEFAULT_NETWORK.mix_denom().base),
>>>>>>> 33a6cb1f
        };
        let release_funds_msg = CosmosMsg::Wasm(WasmMsg::Execute {
            contract_addr: self.coconut_bandwidth_contract_address().to_string(),
            msg: to_binary(&release_funds_req)?,
            funds: vec![],
        });
        let req = ExecuteMsg::Propose {
            title,
            description: blinded_serial_number,
            msgs: vec![release_funds_msg],
            latest: None,
        };
        self.client
            .execute(
                self.address(),
                self.multisig_contract_address(),
                &req,
                fee,
                "Multisig::Propose::Execute::ReleaseFunds",
                vec![],
            )
            .await
    }

    async fn vote_proposal(
        &self,
        proposal_id: u64,
        vote_yes: bool,
        fee: Option<Fee>,
    ) -> Result<ExecuteResult, NymdError> {
        let fee = fee.unwrap_or(Fee::Auto(Some(self.simulated_gas_multiplier)));
        let vote = if vote_yes { Vote::Yes } else { Vote::No };
        let req = ExecuteMsg::Vote { proposal_id, vote };
        self.client
            .execute(
                self.address(),
                self.multisig_contract_address(),
                &req,
                fee,
                "Multisig::Vote",
                vec![],
            )
            .await
    }

    async fn execute_proposal(
        &self,
        proposal_id: u64,
        fee: Option<Fee>,
    ) -> Result<ExecuteResult, NymdError> {
        let fee = fee.unwrap_or(Fee::Auto(Some(self.simulated_gas_multiplier)));
        let req = ExecuteMsg::Execute { proposal_id };
        self.client
            .execute(
                self.address(),
                self.multisig_contract_address(),
                &req,
                fee,
                "Multisig::Execute",
                vec![],
            )
            .await
    }
}<|MERGE_RESOLUTION|>--- conflicted
+++ resolved
@@ -49,11 +49,7 @@
     ) -> Result<ExecuteResult, NymdError> {
         let fee = fee.unwrap_or(Fee::Auto(Some(self.simulated_gas_multiplier)));
         let release_funds_req = CoconutBandwidthExecuteMsg::ReleaseFunds {
-<<<<<<< HEAD
-            funds: Coin::new(voucher_value, DEFAULT_NETWORK.mix_denom()),
-=======
             funds: Coin::new(voucher_value, DEFAULT_NETWORK.mix_denom().base),
->>>>>>> 33a6cb1f
         };
         let release_funds_msg = CosmosMsg::Wasm(WasmMsg::Execute {
             contract_addr: self.coconut_bandwidth_contract_address().to_string(),

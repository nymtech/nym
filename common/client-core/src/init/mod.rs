// Copyright 2022-2023 - Nym Technologies SA <contact@nymtech.net>
// SPDX-License-Identifier: Apache-2.0

//! Collection of initialization steps used by client implementations

<<<<<<< HEAD
use crate::client::key_manager::persistence::KeyStore;
use crate::client::key_manager::KeyManager;
=======
use crate::client::base_client::storage::MixnetClientStorage;
use crate::client::key_manager::persistence::KeyStore;
use crate::client::key_manager::{KeyManager, ManagedKeys};
use crate::init::helpers::{choose_gateway_by_latency, current_gateways, uniformly_random_gateway};
>>>>>>> 525372d7
use crate::{
    config::{
        persistence::key_pathfinder::ClientKeyPathfinder, ClientCoreConfigTrait, Config,
        GatewayEndpointConfig,
    },
    error::ClientCoreError,
};
use nym_config::NymConfig;
use nym_crypto::asymmetric::{encryption, identity};
use nym_sphinx::addressing::{clients::Recipient, nodes::NodeIdentity};
<<<<<<< HEAD
use rand::rngs::OsRng;
use serde::Serialize;
use std::fmt::{Debug, Display};
use std::sync::Arc;
=======
use nym_validator_client::client::IdentityKey;
use rand::rngs::OsRng;
use rand::thread_rng;
use serde::Serialize;
use std::fmt::Display;
>>>>>>> 525372d7
use tap::TapFallible;
use url::Url;

mod helpers;

#[derive(Clone)]
pub enum GatewaySetup {
    /// Specifies usage of a new, random, gateway.
    New {
        /// Should the new gateway be selected based on latency.
        by_latency: bool,
    },
    Specified {
        /// Identity key of the gateway we want to try to use.
        gateway_identity: IdentityKey,
    },
    Predefined {
        /// Full gateway configuration
        config: GatewayEndpointConfig,
    },
}

impl From<GatewayEndpointConfig> for GatewaySetup {
    fn from(config: GatewayEndpointConfig) -> Self {
        GatewaySetup::Predefined { config }
    }
}

impl From<IdentityKey> for GatewaySetup {
    fn from(gateway_identity: IdentityKey) -> Self {
        GatewaySetup::Specified { gateway_identity }
    }
}

impl Default for GatewaySetup {
    fn default() -> Self {
        GatewaySetup::New { by_latency: false }
    }
}

impl GatewaySetup {
    pub fn new(
        full_config: Option<GatewayEndpointConfig>,
        gateway_identity: Option<IdentityKey>,
        latency_based_selection: Option<bool>,
    ) -> Self {
        if let Some(config) = full_config {
            GatewaySetup::Predefined { config }
        } else if let Some(gateway_identity) = gateway_identity {
            GatewaySetup::Specified { gateway_identity }
        } else {
            GatewaySetup::New {
                by_latency: latency_based_selection.unwrap_or_default(),
            }
        }
    }

    pub async fn try_get_gateway_details(
        self,
        validator_servers: &[Url],
    ) -> Result<GatewayEndpointConfig, ClientCoreError> {
        match self {
            GatewaySetup::New { by_latency } => {
                let mut rng = thread_rng();
                let gateways = current_gateways(&mut rng, validator_servers).await?;
                if by_latency {
                    choose_gateway_by_latency(&mut rng, gateways).await
                } else {
                    uniformly_random_gateway(&mut rng, gateways)
                }
            }
            .map(Into::into),
            GatewaySetup::Specified { gateway_identity } => {
                let user_gateway = identity::PublicKey::from_base58_string(&gateway_identity)
                    .map_err(ClientCoreError::UnableToCreatePublicKeyFromGatewayId)?;

                let mut rng = thread_rng();
                let gateways = current_gateways(&mut rng, validator_servers).await?;
                gateways
                    .into_iter()
                    .find(|gateway| gateway.identity_key == user_gateway)
                    .ok_or_else(|| ClientCoreError::NoGatewayWithId(gateway_identity.to_string()))
            }
            .map(Into::into),
            GatewaySetup::Predefined { config } => Ok(config),
        }
    }
}

/// Struct describing the results of the client initialization procedure.
#[derive(Debug, Serialize)]
pub struct InitResults {
    version: String,
    id: String,
    identity_key: String,
    encryption_key: String,
    gateway_id: String,
    gateway_listener: String,
}

impl InitResults {
    pub fn new<T>(config: &Config<T>, address: &Recipient) -> Self
    where
        T: NymConfig,
    {
        Self {
            version: config.get_version().to_string(),
            id: config.get_id(),
            identity_key: address.identity().to_base58_string(),
            encryption_key: address.encryption_key().to_base58_string(),
            gateway_id: config.get_gateway_id(),
            gateway_listener: config.get_gateway_listener(),
        }
    }
}

impl Display for InitResults {
    fn fmt(&self, f: &mut std::fmt::Formatter<'_>) -> std::fmt::Result {
        writeln!(f, "Version: {}", self.version)?;
        writeln!(f, "ID: {}", self.id)?;
        writeln!(f, "Identity key: {}", self.identity_key)?;
        writeln!(f, "Encryption: {}", self.encryption_key)?;
        writeln!(f, "Gateway ID: {}", self.gateway_id)?;
        write!(f, "Gateway: {}", self.gateway_listener)
    }
}

<<<<<<< HEAD
/// Authenticate and register with a gateway.
/// Either pick one at random by querying the available gateways from the nym-api, or use the
/// chosen one if it's among the available ones.
/// The shared key is added to the supplied `KeyManager` and the endpoint details are returned.
pub async fn register_with_gateway(
    identity_keys: Arc<identity::KeyPair>,
    nym_api_endpoints: Vec<Url>,
    chosen_gateway_id: Option<identity::PublicKey>,
    by_latency: bool,
) -> Result<(GatewayEndpointConfig, Arc<SharedKeys>), ClientCoreError> {
    // Get the gateway details of the gateway we will use
    let gateway =
        helpers::query_gateway_details(nym_api_endpoints, chosen_gateway_id, by_latency).await?;
    log::debug!("Querying gateway gives: {gateway}");

    // Establish connection, authenticate and generate keys for talking with the gateway
    let shared_keys = helpers::register_with_gateway(&gateway, identity_keys).await?;
=======
/// Recovers the already present gateway information or attempts to register with new gateway
/// and stores the newly obtained key
pub async fn get_registered_gateway<S>(
    validator_servers: Vec<Url>,
    key_store: &S::KeyStore,
    setup: GatewaySetup,
    overwrite_keys: bool,
) -> Result<GatewayEndpointConfig, ClientCoreError>
where
    S: MixnetClientStorage,
    <S::KeyStore as KeyStore>::StorageError: Send + Sync + 'static,
{
    let mut rng = rand::thread_rng();

    // try load keys
    let mut managed_keys = match ManagedKeys::try_load(key_store).await {
        Ok(_) => {
            // if we loaded something and we don't have full gateway details, check if we can overwrite the data
            if let GatewaySetup::Predefined { config } = setup {
                // we already have defined gateway details AND a shared key, so nothing more for us to do
                return Ok(config);
            } else if overwrite_keys {
                ManagedKeys::generate_new(&mut rng)
            } else {
                return Err(ClientCoreError::ForbiddenKeyOverwrite);
            }
        }
        Err(_) => ManagedKeys::generate_new(&mut rng),
    };

    // choose gateway
    let gateway_details = setup.try_get_gateway_details(&validator_servers).await?;

    // get our identity key
    let our_identity = managed_keys.identity_keypair();

    // Establish connection, authenticate and generate keys for talking with the gateway
    let shared_keys = helpers::register_with_gateway(&gateway_details, our_identity).await?;
>>>>>>> 525372d7

    managed_keys
        .deal_with_gateway_key(shared_keys, key_store)
        .await
        .map_err(|source| ClientCoreError::KeyStoreError {
            source: Box::new(source),
        })?;

    // TODO: here we should be probably persisting gateway details as opposed to returning them

    Ok(gateway_details)
}

/// Convenience function for setting up the gateway for a client given a `Config`. Depending on the
/// arguments given it will do the sensible thing. Either it will
///
/// a. Reuse existing gateway configuration from storage.
/// b. Create a new gateway configuration but keep existing keys. This assumes that the caller
///    knows what they are doing and that the keys match the requested gateway.
/// c. Create a new gateway configuration with a newly registered gateway and keys.
pub async fn setup_gateway_from_config<C, T, KSt>(
    key_store: &KSt,
    register_gateway: bool,
    user_chosen_gateway_id: Option<identity::PublicKey>,
    config: &Config<T>,
    by_latency: bool,
) -> Result<GatewayEndpointConfig, ClientCoreError>
where
    C: NymConfig + ClientCoreConfigTrait,
    T: NymConfig,
    KSt: KeyStore,
    <KSt as KeyStore>::StorageError: Send + Sync + 'static,
{
    let id = config.get_id();

    // If we are not going to register gateway, and an explicitly chosen gateway is not passed in,
    // load the existing configuration file
    if !register_gateway && user_chosen_gateway_id.is_none() {
        eprintln!("Not registering gateway, will reuse existing config and keys");
        return load_existing_gateway_config::<C>(&id);
    }

    let gateway_setup = GatewaySetup::new(
        None,
        user_chosen_gateway_id.map(|id| id.to_base58_string()),
        Some(by_latency),
    );
    // Else, we proceed by querying the nym-api
    let gateway = gateway_setup
        .try_get_gateway_details(&config.get_nym_api_endpoints())
        .await?;
    log::debug!("Querying gateway gives: {:?}", gateway);

    // If we are not registering, just return this and assume the caller has the keys already and
    // wants to keep the,
    if !register_gateway && user_chosen_gateway_id.is_some() {
        eprintln!("Using gateway provided by user, keeping existing keys");
        return Ok(gateway);
    }

    let mut rng = OsRng;
    let mut managed_keys =
        crate::client::key_manager::ManagedKeys::load_or_generate(&mut rng, key_store).await;

    // Create new keys and derive our identity
    let our_identity = managed_keys.identity_keypair();

    // Establish connection, authenticate and generate keys for talking with the gateway
    eprintln!("Registering with new gateway");
    let shared_keys = helpers::register_with_gateway(&gateway, our_identity).await?;
    managed_keys
        .deal_with_gateway_key(shared_keys, key_store)
        .await
        .map_err(|source| ClientCoreError::KeyStoreError {
            source: Box::new(source),
        })?;

    Ok(gateway)
}

/// Read and reuse the existing gateway configuration from a file that was generate earlier.
pub fn load_existing_gateway_config<T>(id: &str) -> Result<GatewayEndpointConfig, ClientCoreError>
where
    T: NymConfig + ClientCoreConfigTrait,
{
    T::load_from_file(id)
        .map(|existing_config| existing_config.get_gateway_endpoint().clone())
        .map_err(|err| {
            log::error!(
                "Unable to configure gateway: {err}. \n
                Seems like the client was already initialized but it was not possible to read \
                the existing configuration file. \n
                CAUTION: Consider backing up your gateway keys and try force gateway registration, or \
                removing the existing configuration and starting over."
            );
            ClientCoreError::CouldNotLoadExistingGatewayConfiguration(err)
        })
}

/// Get the full client address from the client keys and the gateway identity
pub fn get_client_address(
    key_manager: &KeyManager,
    gateway_config: &GatewayEndpointConfig,
) -> Recipient {
    Recipient::new(
        *key_manager.identity_keypair().public_key(),
        *key_manager.encryption_keypair().public_key(),
        // TODO: below only works under assumption that gateway address == gateway id
        // (which currently is true)
        NodeIdentity::from_base58_string(&gateway_config.gateway_id).unwrap(),
    )
}

/// Get the client address by loading the keys from stored files.
// TODO: rethink that sucker
pub fn get_client_address_from_stored_ondisk_keys<T>(
    config: &Config<T>,
) -> Result<Recipient, ClientCoreError>
where
    T: nym_config::NymConfig,
{
    fn load_identity_keys(
        pathfinder: &ClientKeyPathfinder,
    ) -> Result<identity::KeyPair, ClientCoreError> {
        let identity_keypair: identity::KeyPair =
            nym_pemstore::load_keypair(&pathfinder.identity_key_pair_path())
                .tap_err(|_| log::error!("Failed to read stored identity key files"))?;
        Ok(identity_keypair)
    }

    fn load_sphinx_keys(
        pathfinder: &ClientKeyPathfinder,
    ) -> Result<encryption::KeyPair, ClientCoreError> {
        let sphinx_keypair: encryption::KeyPair =
            nym_pemstore::load_keypair(&pathfinder.encryption_key_pair_path())
                .tap_err(|_| log::error!("Failed to read stored sphinx key files"))?;
        Ok(sphinx_keypair)
    }

    let pathfinder = ClientKeyPathfinder::new_from_config(config);
    let identity_keypair = load_identity_keys(&pathfinder)?;
    let sphinx_keypair = load_sphinx_keys(&pathfinder)?;

    let client_recipient = Recipient::new(
        *identity_keypair.public_key(),
        *sphinx_keypair.public_key(),
        // TODO: below only works under assumption that gateway address == gateway id
        // (which currently is true)
        NodeIdentity::from_base58_string(config.get_gateway_id())?,
    );

    Ok(client_recipient)
}

pub fn output_to_json<T: Serialize>(init_results: &T, output_file: &str) {
    match std::fs::File::create(output_file) {
        Ok(file) => match serde_json::to_writer_pretty(file, init_results) {
            Ok(_) => println!("Saved: {output_file}"),
            Err(err) => eprintln!("Could not save {output_file}: {err}"),
        },
        Err(err) => eprintln!("Could not save {output_file}: {err}"),
    }
}<|MERGE_RESOLUTION|>--- conflicted
+++ resolved
@@ -3,15 +3,10 @@
 
 //! Collection of initialization steps used by client implementations
 
-<<<<<<< HEAD
-use crate::client::key_manager::persistence::KeyStore;
-use crate::client::key_manager::KeyManager;
-=======
 use crate::client::base_client::storage::MixnetClientStorage;
 use crate::client::key_manager::persistence::KeyStore;
 use crate::client::key_manager::{KeyManager, ManagedKeys};
 use crate::init::helpers::{choose_gateway_by_latency, current_gateways, uniformly_random_gateway};
->>>>>>> 525372d7
 use crate::{
     config::{
         persistence::key_pathfinder::ClientKeyPathfinder, ClientCoreConfigTrait, Config,
@@ -22,18 +17,10 @@
 use nym_config::NymConfig;
 use nym_crypto::asymmetric::{encryption, identity};
 use nym_sphinx::addressing::{clients::Recipient, nodes::NodeIdentity};
-<<<<<<< HEAD
+use nym_validator_client::client::IdentityKey;
 use rand::rngs::OsRng;
 use serde::Serialize;
 use std::fmt::{Debug, Display};
-use std::sync::Arc;
-=======
-use nym_validator_client::client::IdentityKey;
-use rand::rngs::OsRng;
-use rand::thread_rng;
-use serde::Serialize;
-use std::fmt::Display;
->>>>>>> 525372d7
 use tap::TapFallible;
 use url::Url;
 
@@ -97,7 +84,7 @@
     ) -> Result<GatewayEndpointConfig, ClientCoreError> {
         match self {
             GatewaySetup::New { by_latency } => {
-                let mut rng = thread_rng();
+                let mut rng = OsRng;
                 let gateways = current_gateways(&mut rng, validator_servers).await?;
                 if by_latency {
                     choose_gateway_by_latency(&mut rng, gateways).await
@@ -110,7 +97,7 @@
                 let user_gateway = identity::PublicKey::from_base58_string(&gateway_identity)
                     .map_err(ClientCoreError::UnableToCreatePublicKeyFromGatewayId)?;
 
-                let mut rng = thread_rng();
+                let mut rng = OsRng;
                 let gateways = current_gateways(&mut rng, validator_servers).await?;
                 gateways
                     .into_iter()
@@ -161,25 +148,6 @@
     }
 }
 
-<<<<<<< HEAD
-/// Authenticate and register with a gateway.
-/// Either pick one at random by querying the available gateways from the nym-api, or use the
-/// chosen one if it's among the available ones.
-/// The shared key is added to the supplied `KeyManager` and the endpoint details are returned.
-pub async fn register_with_gateway(
-    identity_keys: Arc<identity::KeyPair>,
-    nym_api_endpoints: Vec<Url>,
-    chosen_gateway_id: Option<identity::PublicKey>,
-    by_latency: bool,
-) -> Result<(GatewayEndpointConfig, Arc<SharedKeys>), ClientCoreError> {
-    // Get the gateway details of the gateway we will use
-    let gateway =
-        helpers::query_gateway_details(nym_api_endpoints, chosen_gateway_id, by_latency).await?;
-    log::debug!("Querying gateway gives: {gateway}");
-
-    // Establish connection, authenticate and generate keys for talking with the gateway
-    let shared_keys = helpers::register_with_gateway(&gateway, identity_keys).await?;
-=======
 /// Recovers the already present gateway information or attempts to register with new gateway
 /// and stores the newly obtained key
 pub async fn get_registered_gateway<S>(
@@ -192,7 +160,7 @@
     S: MixnetClientStorage,
     <S::KeyStore as KeyStore>::StorageError: Send + Sync + 'static,
 {
-    let mut rng = rand::thread_rng();
+    let mut rng = OsRng;
 
     // try load keys
     let mut managed_keys = match ManagedKeys::try_load(key_store).await {
@@ -218,7 +186,6 @@
 
     // Establish connection, authenticate and generate keys for talking with the gateway
     let shared_keys = helpers::register_with_gateway(&gateway_details, our_identity).await?;
->>>>>>> 525372d7
 
     managed_keys
         .deal_with_gateway_key(shared_keys, key_store)

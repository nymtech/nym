// Copyright 2020 Nym Technologies SA
//
// Licensed under the Apache License, Version 2.0 (the "License");
// you may not use this file except in compliance with the License.
// You may obtain a copy of the License at
//
//     http://www.apache.org/licenses/LICENSE-2.0
//
// Unless required by applicable law or agreed to in writing, software
// distributed under the License is distributed on an "AS IS" BASIS,
// WITHOUT WARRANTIES OR CONDITIONS OF ANY KIND, either express or implied.
// See the License for the specific language governing permissions and
// limitations under the License.

use crate::{filter, NetworkAddress};
use crypto::asymmetric::{encryption, identity};
use mixnet_contract::MixNodeBond;
use nymsphinx_addressing::nodes::NymNodeRoutingAddress;
use nymsphinx_types::Node as SphinxNode;
use std::convert::{TryFrom, TryInto};
use std::fmt::{self, Display, Formatter};
use std::io;
use std::net::SocketAddr;

#[derive(Debug)]
pub enum MixnodeConversionError {
    InvalidIdentityKey(identity::KeyRecoveryError),
    InvalidSphinxKey(encryption::KeyRecoveryError),
    InvalidAddress(String, io::Error),
    InvalidStake,
    Other(Box<dyn std::error::Error + Send + Sync>),
}

impl From<encryption::KeyRecoveryError> for MixnodeConversionError {
    fn from(err: encryption::KeyRecoveryError) -> Self {
        MixnodeConversionError::InvalidSphinxKey(err)
    }
}

impl From<identity::KeyRecoveryError> for MixnodeConversionError {
    fn from(err: identity::KeyRecoveryError) -> Self {
        MixnodeConversionError::InvalidIdentityKey(err)
    }
}

impl Display for MixnodeConversionError {
    fn fmt(&self, f: &mut Formatter) -> fmt::Result {
        match self {
            MixnodeConversionError::InvalidIdentityKey(err) => write!(
                f,
                "failed to convert mixnode due to invalid identity key - {}",
                err
            ),
            MixnodeConversionError::InvalidSphinxKey(err) => write!(
                f,
                "failed to convert mixnode due to invalid sphinx key - {}",
                err
            ),
            MixnodeConversionError::InvalidAddress(address, err) => {
                write!(
                    f,
                    "failed to convert mixnode due to invalid address {} - {}",
                    address, err
                )
            }
            MixnodeConversionError::InvalidStake => {
                write!(f, "failed to convert mixnode due to invalid stake")
            }
            MixnodeConversionError::Other(err) => {
                write!(
                    f,
                    "failed to convert mixnode due to another error - {}",
                    err
                )
            }
        }
    }
}

#[derive(Debug, Clone)]
pub struct Node {
    pub owner: String,
    // somebody correct me if I'm wrong, but we should only ever have a single denom of currency
    // on the network at a type, right?
    pub stake: u128,
<<<<<<< HEAD
    pub delegation: u128,
    pub location: String,
=======
>>>>>>> 4102690c
    pub host: NetworkAddress,
    // we're keeping this as separate resolved field since we do not want to be resolving the potential
    // hostname every time we want to construct a path via this node
    pub mix_host: SocketAddr,
    pub identity_key: identity::PublicKey,
    pub sphinx_key: encryption::PublicKey, // TODO: or nymsphinx::PublicKey? both are x25519
    pub layer: u64,
    pub version: String,
}

impl filter::Versioned for Node {
    fn version(&self) -> String {
        self.version.clone()
    }
}

impl<'a> From<&'a Node> for SphinxNode {
    fn from(node: &'a Node) -> Self {
        let node_address_bytes = NymNodeRoutingAddress::from(node.mix_host)
            .try_into()
            .unwrap();

        SphinxNode::new(node_address_bytes, (&node.sphinx_key).into())
    }
}

impl<'a> TryFrom<&'a MixNodeBond> for Node {
    type Error = MixnodeConversionError;

    fn try_from(bond: &'a MixNodeBond) -> Result<Self, Self::Error> {
        let host: NetworkAddress = bond.mix_node.host.parse().map_err(|err| {
            MixnodeConversionError::InvalidAddress(bond.mix_node.host.clone(), err)
        })?;

        // try to completely resolve the host in the mix situation to avoid doing it every
        // single time we want to construct a path
        let mix_host = host
            .to_socket_addrs(bond.mix_node.mix_port)
            .map_err(|err| {
                MixnodeConversionError::InvalidAddress(bond.mix_node.host.clone(), err)
            })?[0];

        Ok(Node {
            owner: bond.owner.as_str().to_owned(),
<<<<<<< HEAD
            stake: bond.bond_amount.amount.into(),
            delegation: bond.total_delegation.amount.into(),
            location: bond.mix_node.location.clone(),
=======
            stake: bond
                .amount
                .first()
                .map(|stake| stake.amount.into())
                .unwrap_or(0),
>>>>>>> 4102690c
            host,
            mix_host,
            identity_key: identity::PublicKey::from_base58_string(&bond.mix_node.identity_key)?,
            sphinx_key: encryption::PublicKey::from_base58_string(&bond.mix_node.sphinx_key)?,
            layer: bond.mix_node.layer,
            version: bond.mix_node.version.clone(),
        })
    }
}

impl TryFrom<MixNodeBond> for Node {
    type Error = MixnodeConversionError;

    fn try_from(bond: MixNodeBond) -> Result<Self, Self::Error> {
        Node::try_from(&bond)
    }
}<|MERGE_RESOLUTION|>--- conflicted
+++ resolved
@@ -83,11 +83,7 @@
     // somebody correct me if I'm wrong, but we should only ever have a single denom of currency
     // on the network at a type, right?
     pub stake: u128,
-<<<<<<< HEAD
     pub delegation: u128,
-    pub location: String,
-=======
->>>>>>> 4102690c
     pub host: NetworkAddress,
     // we're keeping this as separate resolved field since we do not want to be resolving the potential
     // hostname every time we want to construct a path via this node
@@ -132,17 +128,8 @@
 
         Ok(Node {
             owner: bond.owner.as_str().to_owned(),
-<<<<<<< HEAD
             stake: bond.bond_amount.amount.into(),
             delegation: bond.total_delegation.amount.into(),
-            location: bond.mix_node.location.clone(),
-=======
-            stake: bond
-                .amount
-                .first()
-                .map(|stake| stake.amount.into())
-                .unwrap_or(0),
->>>>>>> 4102690c
             host,
             mix_host,
             identity_key: identity::PublicKey::from_base58_string(&bond.mix_node.identity_key)?,

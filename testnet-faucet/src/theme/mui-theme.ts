/* eslint-disable no-shadow,@typescript-eslint/no-unused-vars,@typescript-eslint/no-empty-interface */
import {
  Theme,
  ThemeOptions,
  Palette,
  PaletteOptions,
} from '@mui/material/styles'
import { PaletteMode } from '@mui/material'

/**
 * If you are unfamiliar with Material UI theming, please read the following first:
 * - https://mui.com/customization/theming/
 * - https://mui.com/customization/palette/
 * - https://mui.com/customization/dark-mode/#dark-mode-with-custom-palette
 *
 * This file adds typings to the theme using Typescript's module augmentation.
 *
 * Read the following if you are unfamiliar with module augmentation and declaration merging. Then
 * look at the recommendations from Material UI docs for implementation:
 * - https://www.typescriptlang.org/docs/handbook/declaration-merging.html#module-augmentation
 * - https://www.typescriptlang.org/docs/handbook/declaration-merging.html#merging-interfaces
 * - https://mui.com/customization/palette/#adding-new-colors
 *
 *
 * IMPORTANT:
 *
 * The type augmentation must match MUI's definitions. So, notice the use of `interface` rather than
 * `type Foo = { ... }` - this is necessary to merge the definitions.
 */

declare module '@mui/material/styles' {
  /**
   * This interface defines a palette used across Nym for branding
   */
  interface NymPalette {
    highlight: string;
    text: {
      nav: string;
      footer: string;
    }
  }

  interface NymPaletteVariant {
    mode: PaletteMode
    background: {
<<<<<<< HEAD
      main: string
      paper: string
      warn: string
    }
    text: {
      main: string
      muted: string
      warn: string
=======
      main: string;
      paper: string;
    }
    text: {
      main: string;
      muted: string;
>>>>>>> c0e178fd
    }
    topNav: {
      background: string;
    }
    nav: {
      background: string;
      hover: string;
    }
  }

  /**
   * A palette definition only for the Network Explorer that extends the Nym palette
   */
  interface NetworkExplorerPalette {
    networkExplorer: {
      map: {
        stroke: string;
        fills: string[];
      }
      background: {
        tertiary: string;
      }
      topNav: {
        background: string;
        socialIcons: string;
        appBar: string;
      }
      nav: {
        selected: {
          main: string;
          nested: string;
        }
        background: string;
        hover: string;
        text: string;
      }
      footer: {
        socialIcons: string;
      }
    }
  }

  interface NymPaletteAndNetworkExplorerPalette {
    nym: NymPalette;
  }

  type NymPaletteAndNetworkExplorerPaletteOptions =
    Partial<NymPaletteAndNetworkExplorerPalette>

  /**
   * Add anything not palette related to the theme here
   */
  interface NymTheme {}

  /**
   * This augments the definitions of the MUI Theme with the Nym theme, as well as
   * a partial `ThemeOptions` type used by `createTheme`
   *
   * IMPORTANT: only add extensions to the interfaces above, do not modify the lines below
   */
  interface Theme extends NymTheme {}
  interface ThemeOptions extends Partial<NymTheme> {}
  interface Palette extends NymPaletteAndNetworkExplorerPalette {}
  interface PaletteOptions extends NymPaletteAndNetworkExplorerPaletteOptions {}
}<|MERGE_RESOLUTION|>--- conflicted
+++ resolved
@@ -43,23 +43,14 @@
   interface NymPaletteVariant {
     mode: PaletteMode
     background: {
-<<<<<<< HEAD
-      main: string
-      paper: string
-      warn: string
-    }
-    text: {
-      main: string
-      muted: string
-      warn: string
-=======
       main: string;
       paper: string;
+      warn: string;
     }
     text: {
       main: string;
       muted: string;
->>>>>>> c0e178fd
+      warn: string;
     }
     topNav: {
       background: string;

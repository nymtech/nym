--- conflicted
+++ resolved
@@ -93,11 +93,7 @@
             None,
         );
         if let Err(err) = self.report_tx.send(report_message).await {
-<<<<<<< HEAD
-            tracing::error!("Failed to report client stats: {:?}", err);
-=======
-            log::error!("Failed to report client stats: {err:?}");
->>>>>>> b11f6c6c
+            tracing::error!("Failed to report client stats: {err:?}");
         } else {
             self.stats.reset();
         }

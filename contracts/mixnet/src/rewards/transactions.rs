--- conflicted
+++ resolved
@@ -1129,11 +1129,7 @@
 
         env.block.height += 2 * storage::MINIMUM_BLOCK_AGE_FOR_REWARDING;
 
-<<<<<<< HEAD
-        let mix_1 = mixnodes_storage::read_mixnode_bond(&deps.storage, &node_identity)
-=======
-        let mix_1 = mixnodes_storage::read_full_mixnode_bond(&deps.storage, "alice")
->>>>>>> 54bc1988
+        let mix_1 = mixnodes_storage::read_full_mixnode_bond(&deps.storage, &node_identity)
             .unwrap()
             .unwrap();
         let mix_1_uptime = 100;
@@ -1184,11 +1180,7 @@
             .u128();
         assert_eq!(pre_reward_delegation, 10_000_000_000);
 
-<<<<<<< HEAD
-        try_reward_mixnode_v2(deps.as_mut(), env, info, node_identity.clone(), params, 1).unwrap();
-=======
-        try_reward_mixnode(deps.as_mut(), env, info, "alice".to_string(), params, 1).unwrap();
->>>>>>> 54bc1988
+        try_reward_mixnode(deps.as_mut(), env, info, node_identity.clone(), params, 1).unwrap();
 
         assert_eq!(
             test_helpers::read_mixnode_bond_amount(&deps.storage, &node_identity)
@@ -1497,21 +1489,9 @@
             node_owner.as_str(),
             coins(10000_000_000, DENOM),
             deps.as_mut(),
-<<<<<<< HEAD
-        );
-
-        let bond = mixnodes_storage::read_mixnode_bond(deps.as_ref().storage, &*node_identity)
-=======
-            env.clone(),
-            mock_info("bob", &[coin(10000_000_000, DENOM)]),
-            MixNode {
-                identity_key: node_identity.clone(),
-                ..test_helpers::mix_node_fixture()
-            },
-        )
-        .unwrap();
+        );
+
         let bond = mixnodes_storage::read_full_mixnode_bond(deps.as_ref().storage, &*node_identity)
->>>>>>> 54bc1988
             .unwrap()
             .unwrap();
 
@@ -1562,21 +1542,9 @@
             node_owner.as_str(),
             coins(10000_000_000, DENOM),
             deps.as_mut(),
-<<<<<<< HEAD
-        );
-
-        let bond = mixnodes_storage::read_mixnode_bond(deps.as_ref().storage, &*node_identity)
-=======
-            env.clone(),
-            mock_info("alice", &[coin(10000_000_000, DENOM)]),
-            MixNode {
-                identity_key: node_identity.clone(),
-                ..test_helpers::mix_node_fixture()
-            },
-        )
-        .unwrap();
+        );
+
         let bond = mixnodes_storage::read_full_mixnode_bond(deps.as_ref().storage, &*node_identity)
->>>>>>> 54bc1988
             .unwrap()
             .unwrap();
 

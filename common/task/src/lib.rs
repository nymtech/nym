--- conflicted
+++ resolved
@@ -6,12 +6,8 @@
 pub mod signal;
 pub mod spawn;
 
-<<<<<<< HEAD
-pub use shutdown::{ShutdownListener, ShutdownNotifier};
-=======
 // WIP(JON): those both need to be public?
 pub use shutdown::{ShutdownListener, ShutdownNotifier, StatusReceiver, StatusSender};
->>>>>>> c720481a
 #[cfg(not(target_arch = "wasm32"))]
 pub use signal::{wait_for_signal, wait_for_signal_and_error};
 

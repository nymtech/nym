// Copyright 2024 - Nym Technologies SA <contact@nymtech.net>
// SPDX-License-Identifier: GPL-3.0-only

use crate::config::persistence::GatewayTasksPaths;
use nym_config::defaults::{DEFAULT_CLIENT_LISTENING_PORT, TICKETBOOK_VALIDITY_DAYS};
use nym_config::helpers::in6addr_any_init;
use nym_config::serde_helpers::de_maybe_port;
use serde::{Deserialize, Serialize};
use std::net::SocketAddr;
use std::path::Path;
use std::time::Duration;

pub const DEFAULT_WS_PORT: u16 = DEFAULT_CLIENT_LISTENING_PORT;

#[derive(Debug, Clone, Serialize, Deserialize)]
#[serde(deny_unknown_fields)]
pub struct GatewayTasksConfig {
    pub storage_paths: GatewayTasksPaths,

    /// Indicates whether this gateway is accepting only zk-nym credentials for accessing the mixnet
    /// or if it also accepts non-paying clients
    pub enforce_zk_nyms: bool,

    /// Socket address this node will use for binding its client websocket API.
    /// default: `[::]:9000`
    pub ws_bind_address: SocketAddr,

    /// Custom announced port for listening for websocket client traffic.
    /// If unspecified, the value from the `bind_address` will be used instead
    /// default: None
    #[serde(deserialize_with = "de_maybe_port")]
    pub announce_ws_port: Option<u16>,

    /// If applicable, announced port for listening for secure websocket client traffic.
    /// (default: None)
    #[serde(deserialize_with = "de_maybe_port")]
    pub announce_wss_port: Option<u16>,

    #[serde(default)]
    pub debug: Debug,
}

#[derive(Debug, Clone, Serialize, Deserialize)]
#[serde(deny_unknown_fields)]
#[serde(default)]
pub struct Debug {
    /// Number of messages from offline client that can be pulled at once (i.e. with a single SQL query) from the storage.
    pub message_retrieval_limit: i64,

    /// The maximum number of client connections the gateway will keep open at once.
    pub maximum_open_connections: usize,

<<<<<<< HEAD
=======
    /// Specifies the minimum performance of mixnodes in the network that are to be used in internal topologies
    /// of the services providers
    pub minimum_mix_performance: u8,

>>>>>>> 4a0b683b
    /// Defines the maximum age of a signed authentication request before it's deemed too stale to process.
    pub maximum_auth_request_age: Duration,

    pub stale_messages: StaleMessageDebug,

    pub client_bandwidth: ClientBandwidthDebug,

    pub zk_nym_tickets: ZkNymTicketHandlerDebug,
}

impl Debug {
<<<<<<< HEAD
    pub const DEFAULT_MAXIMUM_OPEN_CONNECTIONS: usize = 8192;
    pub const DEFAULT_MESSAGE_RETRIEVAL_LIMIT: i64 = 100;
    pub const DEFAULT_MAXIMUM_AUTH_REQUEST_AGE: Duration = Duration::from_secs(30);
=======
    pub const DEFAULT_MESSAGE_RETRIEVAL_LIMIT: i64 = 100;
    pub const DEFAULT_MINIMUM_MIX_PERFORMANCE: u8 = 50;
    pub const DEFAULT_MAXIMUM_AUTH_REQUEST_AGE: Duration = Duration::from_secs(30);
    const DEFAULT_MAXIMUM_OPEN_CONNECTIONS: usize = 8192;
>>>>>>> 4a0b683b
}

impl Default for Debug {
    fn default() -> Self {
        Debug {
            message_retrieval_limit: Self::DEFAULT_MESSAGE_RETRIEVAL_LIMIT,
            maximum_open_connections: Self::DEFAULT_MAXIMUM_OPEN_CONNECTIONS,
            maximum_auth_request_age: Self::DEFAULT_MAXIMUM_AUTH_REQUEST_AGE,
<<<<<<< HEAD
=======
            minimum_mix_performance: Self::DEFAULT_MINIMUM_MIX_PERFORMANCE,
>>>>>>> 4a0b683b
            stale_messages: Default::default(),
            client_bandwidth: Default::default(),
            zk_nym_tickets: Default::default(),
        }
    }
}

#[derive(Debug, Clone, Serialize, Deserialize)]
#[serde(default)]
pub struct ZkNymTicketHandlerDebug {
    /// Specifies the multiplier for revoking a malformed/double-spent ticket
    /// (if it has to go all the way to the nym-api for verification)
    /// e.g. if one ticket grants 100Mb and `revocation_bandwidth_penalty` is set to 1.5,
    /// the client will lose 150Mb
    pub revocation_bandwidth_penalty: f32,

    /// Specifies the interval for attempting to resolve any failed, pending operations,
    /// such as ticket verification or redemption.
    #[serde(with = "humantime_serde")]
    pub pending_poller: Duration,

    pub minimum_api_quorum: f32,

    /// Specifies the minimum number of tickets this gateway will attempt to redeem.
    pub minimum_redemption_tickets: usize,

    /// Specifies the maximum time between two subsequent tickets redemptions.
    /// That's required as nym-apis will purge all ticket information for tickets older than maximum validity.
    #[serde(with = "humantime_serde")]
    pub maximum_time_between_redemption: Duration,
}

impl ZkNymTicketHandlerDebug {
    pub const DEFAULT_REVOCATION_BANDWIDTH_PENALTY: f32 = 10.0;
    pub const DEFAULT_PENDING_POLLER: Duration = Duration::from_secs(300);
    pub const DEFAULT_MINIMUM_API_QUORUM: f32 = 0.7;
    pub const DEFAULT_MINIMUM_REDEMPTION_TICKETS: usize = 100;

    // use min(4/5 of max validity, validity - 1), but making sure it's no greater than 1 day
    // ASSUMPTION: our validity period is AT LEAST 2 days
    //
    // this could have been a constant, but it's more readable as a function
    pub const fn default_maximum_time_between_redemption() -> Duration {
        let desired_secs = TICKETBOOK_VALIDITY_DAYS * (86400 * 4) / 5;
        let desired_secs_alt = (TICKETBOOK_VALIDITY_DAYS - 1) * 86400;

        // can't use `min` in const context
        let target_secs = if desired_secs < desired_secs_alt {
            desired_secs
        } else {
            desired_secs_alt
        };

        assert!(
            target_secs > 86400,
            "the maximum time between redemption can't be lower than 1 day!"
        );
        Duration::from_secs(target_secs as u64)
    }
}

impl Default for ZkNymTicketHandlerDebug {
    fn default() -> Self {
        ZkNymTicketHandlerDebug {
            revocation_bandwidth_penalty: Self::DEFAULT_REVOCATION_BANDWIDTH_PENALTY,
            pending_poller: Self::DEFAULT_PENDING_POLLER,
            minimum_api_quorum: Self::DEFAULT_MINIMUM_API_QUORUM,
            minimum_redemption_tickets: Self::DEFAULT_MINIMUM_REDEMPTION_TICKETS,
            maximum_time_between_redemption: Self::default_maximum_time_between_redemption(),
        }
    }
}

#[derive(Debug, Clone, Copy, Serialize, Deserialize)]
pub struct ClientBandwidthDebug {
    /// Defines maximum delay between client bandwidth information being flushed to the persistent storage.
    pub max_flushing_rate: Duration,

    /// Defines a maximum change in client bandwidth before it gets flushed to the persistent storage.
    pub max_delta_flushing_amount: i64,
}

impl ClientBandwidthDebug {
    const DEFAULT_CLIENT_BANDWIDTH_MAX_FLUSHING_RATE: Duration = Duration::from_millis(5);
    const DEFAULT_CLIENT_BANDWIDTH_MAX_DELTA_FLUSHING_AMOUNT: i64 = 512 * 1024; // 512kB
}

impl Default for ClientBandwidthDebug {
    fn default() -> Self {
        ClientBandwidthDebug {
            max_flushing_rate: Self::DEFAULT_CLIENT_BANDWIDTH_MAX_FLUSHING_RATE,
            max_delta_flushing_amount: Self::DEFAULT_CLIENT_BANDWIDTH_MAX_DELTA_FLUSHING_AMOUNT,
        }
    }
}

#[derive(Debug, Clone, Copy, Serialize, Deserialize)]
pub struct StaleMessageDebug {
    /// Specifies how often the clean-up task should check for stale data.
    #[serde(with = "humantime_serde")]
    pub cleaner_run_interval: Duration,

    /// Specifies maximum age of stored messages before they are removed from the storage
    #[serde(with = "humantime_serde")]
    pub max_age: Duration,
}

impl StaleMessageDebug {
    const DEFAULT_STALE_MESSAGES_CLEANER_RUN_INTERVAL: Duration = Duration::from_secs(60 * 60);
    const DEFAULT_STALE_MESSAGES_MAX_AGE: Duration = Duration::from_secs(24 * 60 * 60);
}

impl Default for StaleMessageDebug {
    fn default() -> Self {
        StaleMessageDebug {
            cleaner_run_interval: Self::DEFAULT_STALE_MESSAGES_CLEANER_RUN_INTERVAL,
            max_age: Self::DEFAULT_STALE_MESSAGES_MAX_AGE,
        }
    }
}

impl GatewayTasksConfig {
    pub fn new_default<P: AsRef<Path>>(data_dir: P) -> Self {
        GatewayTasksConfig {
            storage_paths: GatewayTasksPaths::new(data_dir),
            enforce_zk_nyms: false,
            ws_bind_address: SocketAddr::new(in6addr_any_init(), DEFAULT_WS_PORT),
            announce_ws_port: None,
            announce_wss_port: None,
            debug: Default::default(),
        }
    }
}<|MERGE_RESOLUTION|>--- conflicted
+++ resolved
@@ -50,13 +50,10 @@
     /// The maximum number of client connections the gateway will keep open at once.
     pub maximum_open_connections: usize,
 
-<<<<<<< HEAD
-=======
     /// Specifies the minimum performance of mixnodes in the network that are to be used in internal topologies
     /// of the services providers
     pub minimum_mix_performance: u8,
 
->>>>>>> 4a0b683b
     /// Defines the maximum age of a signed authentication request before it's deemed too stale to process.
     pub maximum_auth_request_age: Duration,
 
@@ -68,16 +65,10 @@
 }
 
 impl Debug {
-<<<<<<< HEAD
-    pub const DEFAULT_MAXIMUM_OPEN_CONNECTIONS: usize = 8192;
-    pub const DEFAULT_MESSAGE_RETRIEVAL_LIMIT: i64 = 100;
-    pub const DEFAULT_MAXIMUM_AUTH_REQUEST_AGE: Duration = Duration::from_secs(30);
-=======
     pub const DEFAULT_MESSAGE_RETRIEVAL_LIMIT: i64 = 100;
     pub const DEFAULT_MINIMUM_MIX_PERFORMANCE: u8 = 50;
     pub const DEFAULT_MAXIMUM_AUTH_REQUEST_AGE: Duration = Duration::from_secs(30);
-    const DEFAULT_MAXIMUM_OPEN_CONNECTIONS: usize = 8192;
->>>>>>> 4a0b683b
+    pub const DEFAULT_MAXIMUM_OPEN_CONNECTIONS: usize = 8192;
 }
 
 impl Default for Debug {
@@ -86,10 +77,7 @@
             message_retrieval_limit: Self::DEFAULT_MESSAGE_RETRIEVAL_LIMIT,
             maximum_open_connections: Self::DEFAULT_MAXIMUM_OPEN_CONNECTIONS,
             maximum_auth_request_age: Self::DEFAULT_MAXIMUM_AUTH_REQUEST_AGE,
-<<<<<<< HEAD
-=======
             minimum_mix_performance: Self::DEFAULT_MINIMUM_MIX_PERFORMANCE,
->>>>>>> 4a0b683b
             stale_messages: Default::default(),
             client_bandwidth: Default::default(),
             zk_nym_tickets: Default::default(),

--- conflicted
+++ resolved
@@ -617,12 +617,8 @@
     pub async fn bond_mixnode(
         &self,
         mixnode: MixNode,
-<<<<<<< HEAD
         owner_signature: String,
-        bond: Coin,
-=======
         pledge: Coin,
->>>>>>> 5aa1c294
     ) -> Result<ExecuteResult, NymdError>
     where
         C: SigningCosmWasmClient + Sync,
@@ -650,6 +646,7 @@
         &self,
         mixnode: MixNode,
         owner: String,
+        owner_signature: String,
         pledge: Coin,
     ) -> Result<ExecuteResult, NymdError>
     where
@@ -660,6 +657,7 @@
         let req = ExecuteMsg::BondMixnodeOnBehalf {
             mix_node: mixnode,
             owner,
+            owner_signature,
         };
         self.client
             .execute(
@@ -676,20 +674,24 @@
     /// Announce multiple mixnodes on behalf of other owners, paying a fee.
     pub async fn bond_multiple_mixnodes_on_behalf(
         &self,
-        mixnode_bonds: Vec<MixNodeBond>,
-    ) -> Result<ExecuteResult, NymdError>
-    where
-        C: SigningCosmWasmClient + Sync,
-    {
-        let fee = self.get_fee_multiple(Operation::BondMixnodeOnBehalf, mixnode_bonds.len() as u64);
-
-        let reqs: Vec<(ExecuteMsg, Vec<CosmosCoin>)> = mixnode_bonds
+        mixnode_bonds_with_sigs: Vec<(MixNodeBond, String)>,
+    ) -> Result<ExecuteResult, NymdError>
+    where
+        C: SigningCosmWasmClient + Sync,
+    {
+        let fee = self.get_fee_multiple(
+            Operation::BondMixnodeOnBehalf,
+            mixnode_bonds_with_sigs.len() as u64,
+        );
+
+        let reqs: Vec<(ExecuteMsg, Vec<CosmosCoin>)> = mixnode_bonds_with_sigs
             .into_iter()
-            .map(|bond| {
+            .map(|(bond, owner_signature)| {
                 (
                     ExecuteMsg::BondMixnodeOnBehalf {
                         mix_node: bond.mix_node,
                         owner: bond.owner.to_string(),
+                        owner_signature,
                     },
                     vec![cosmwasm_coin_to_cosmos_coin(bond.pledge_amount)],
                 )
@@ -895,12 +897,8 @@
     pub async fn bond_gateway(
         &self,
         gateway: Gateway,
-<<<<<<< HEAD
         owner_signature: String,
-        bond: Coin,
-=======
         pledge: Coin,
->>>>>>> 5aa1c294
     ) -> Result<ExecuteResult, NymdError>
     where
         C: SigningCosmWasmClient + Sync,
@@ -928,6 +926,7 @@
         &self,
         gateway: Gateway,
         owner: String,
+        owner_signature: String,
         pledge: Coin,
     ) -> Result<ExecuteResult, NymdError>
     where
@@ -935,7 +934,11 @@
     {
         let fee = self.get_fee(Operation::BondGatewayOnBehalf);
 
-        let req = ExecuteMsg::BondGatewayOnBehalf { gateway, owner };
+        let req = ExecuteMsg::BondGatewayOnBehalf {
+            gateway,
+            owner,
+            owner_signature,
+        };
         self.client
             .execute(
                 self.address(),
@@ -951,20 +954,24 @@
     /// Announce multiple gateways on behalf of other owners, paying a fee.
     pub async fn bond_multiple_gateways_on_behalf(
         &self,
-        gateway_bonds: Vec<GatewayBond>,
-    ) -> Result<ExecuteResult, NymdError>
-    where
-        C: SigningCosmWasmClient + Sync,
-    {
-        let fee = self.get_fee_multiple(Operation::BondGatewayOnBehalf, gateway_bonds.len() as u64);
-
-        let reqs: Vec<(ExecuteMsg, Vec<CosmosCoin>)> = gateway_bonds
+        gateway_bonds_with_sigs: Vec<(GatewayBond, String)>,
+    ) -> Result<ExecuteResult, NymdError>
+    where
+        C: SigningCosmWasmClient + Sync,
+    {
+        let fee = self.get_fee_multiple(
+            Operation::BondGatewayOnBehalf,
+            gateway_bonds_with_sigs.len() as u64,
+        );
+
+        let reqs: Vec<(ExecuteMsg, Vec<CosmosCoin>)> = gateway_bonds_with_sigs
             .into_iter()
-            .map(|bond| {
+            .map(|(bond, owner_signature)| {
                 (
                     ExecuteMsg::BondGatewayOnBehalf {
                         gateway: bond.gateway,
                         owner: bond.owner.to_string(),
+                        owner_signature,
                     },
                     vec![cosmwasm_coin_to_cosmos_coin(bond.pledge_amount)],
                 )

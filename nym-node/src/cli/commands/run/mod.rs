--- conflicted
+++ resolved
@@ -83,13 +83,10 @@
         warn!("this node is going to run without mixnode or gateway support! consider providing `mode` value");
     }
 
-<<<<<<< HEAD
-=======
     if config.modes.standalone_exit() {
         warn!("this node is going to run in EXIT gateway mode only - it will not be able to accept client traffic and thus will NOT be eligible for any rewards. consider running it alongside `entry` (or `full-gateway`) mode")
     }
 
->>>>>>> c202e2d5
     if config.host.public_ips.is_empty() {
         return Err(NymNodeError::NoPublicIps);
     }

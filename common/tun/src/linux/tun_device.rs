use std::{
    collections::HashMap,
    net::{IpAddr, Ipv4Addr},
    time::Duration,
};

use etherparse::{InternetSlice, SlicedPacket};
use tokio::{
    io::{AsyncReadExt, AsyncWriteExt},
    time::timeout,
};

use crate::tun_task_channel::{
    tun_task_channel, tun_task_response_channel, TunTaskPayload, TunTaskResponseRx,
    TunTaskResponseSendError, TunTaskResponseTx, TunTaskRx, TunTaskTx,
};

const TUN_WRITE_TIMEOUT_MS: u64 = 1000;

#[derive(thiserror::Error, Debug)]
pub enum TunDeviceError {
    #[error("timeout writing to tun device, dropping packet")]
    TunWriteTimeout,

    #[error("error writing to tun device: {source}")]
    TunWriteError { source: std::io::Error },

    #[error("failed to forward responding packet with tag: {source}")]
    ForwardNatResponseFailed {
        #[from]
        source: TunTaskResponseSendError,
    },

    #[error("unable to parse headers in packet")]
    UnableToParseHeaders {
        #[from]
        source: etherparse::ReadError,
    },

    #[error("unable to parse src and dst address from packet: ip header missing")]
    UnableToParseAddressIpHeaderMissing,

    #[error("unable to lock peer mutex")]
    FailedToLockPeer,
}

fn setup_tokio_tun_device(name: &str, address: Ipv4Addr, netmask: Ipv4Addr) -> tokio_tun::Tun {
    log::info!("Creating TUN device with: address={address}, netmask={netmask}");
    // Read MTU size from env variable NYM_MTU_SIZE, else default to 1420.
    let mtu = std::env::var("NYM_MTU_SIZE")
        .map(|mtu| mtu.parse().expect("NYM_MTU_SIZE must be a valid integer"))
        .unwrap_or(1420);
    log::info!("Using MTU size: {mtu}");
    tokio_tun::Tun::builder()
        .name(name)
        .tap(false)
        .packet_info(false)
        .mtu(mtu)
        .up()
        .address(address)
        .netmask(netmask)
        .try_build()
        .expect("Failed to setup tun device, do you have permission?")
}

pub struct TunDevice {
    // The TUN device that we read/write to, to send/receive packets
    tun: tokio_tun::Tun,

    // Incoming data that we should send
    tun_task_rx: TunTaskRx,

    // And when we get replies, this is where we should send it
    tun_task_response_tx: TunTaskResponseTx,

    routing_mode: RoutingMode,
}

pub enum RoutingMode {
    // This is an alternative to the routing table, where we just match outgoing source IP with
    // incoming destination IP.
    Nat(NatInner),

    // Just forward without checking anything
    Passthrough,
}

impl RoutingMode {
    pub fn new_nat() -> Self {
        RoutingMode::Nat(NatInner {
            nat_table: HashMap::new(),
        })
    }
<<<<<<< HEAD
=======

    #[cfg(feature = "wireguard")]
    pub fn new_allowed_ips(peers_by_ip: std::sync::Arc<tokio::sync::Mutex<PeersByIp>>) -> Self {
        RoutingMode::AllowedIps(AllowedIpsInner { peers_by_ip })
    }

    pub fn new_passthrough() -> Self {
        RoutingMode::Passthrough
    }
}

#[cfg(feature = "wireguard")]
pub struct AllowedIpsInner {
    peers_by_ip: std::sync::Arc<tokio::sync::Mutex<PeersByIp>>,
}

#[cfg(feature = "wireguard")]
impl AllowedIpsInner {
    async fn lock(&self) -> Result<tokio::sync::MutexGuard<PeersByIp>, TunDeviceError> {
        timeout(
            Duration::from_millis(MUTEX_LOCK_TIMEOUT_MS),
            self.peers_by_ip.as_ref().lock(),
        )
        .await
        .map_err(|_| TunDeviceError::FailedToLockPeer)
    }
>>>>>>> b9378b1f
}

pub struct NatInner {
    nat_table: HashMap<IpAddr, u64>,
}

pub struct TunDeviceConfig {
    pub base_name: String,
    pub ip: Ipv4Addr,
    pub netmask: Ipv4Addr,
}

impl TunDevice {
    pub fn new(
        routing_mode: RoutingMode,
        config: TunDeviceConfig,
    ) -> (Self, TunTaskTx, TunTaskResponseRx) {
        let TunDeviceConfig {
            base_name,
            ip,
            netmask,
        } = config;
        let name = format!("{base_name}%d");

        let tun = setup_tokio_tun_device(&name, ip, netmask);
        log::info!("Created TUN device: {}", tun.name());

        // Channels to communicate with the other tasks
        let (tun_task_tx, tun_task_rx) = tun_task_channel();
        let (tun_task_response_tx, tun_task_response_rx) = tun_task_response_channel();

        let tun_device = TunDevice {
            tun_task_rx,
            tun_task_response_tx,
            tun,
            routing_mode,
        };

        (tun_device, tun_task_tx, tun_task_response_rx)
    }

    // Send outbound packets out on the wild internet
    async fn handle_tun_write(&mut self, data: TunTaskPayload) -> Result<(), TunDeviceError> {
        let (tag, packet) = data;
        let ParsedAddresses { src_addr, dst_addr } = parse_src_dst_address(&packet)?;
        log::debug!(
            "iface: write Packet({src_addr} -> {dst_addr}, {} bytes)",
            packet.len()
        );

        // TODO: expire old entries
        if let RoutingMode::Nat(nat_table) = &mut self.routing_mode {
            nat_table.nat_table.insert(src_addr, tag);
        }

        timeout(
            Duration::from_millis(TUN_WRITE_TIMEOUT_MS),
            self.tun.write_all(&packet),
        )
        .await
        .map_err(|_| TunDeviceError::TunWriteTimeout)?
        .map_err(|err| TunDeviceError::TunWriteError { source: err })
    }

    // Receive reponse packets from the wild internet
    async fn handle_tun_read(&self, packet: &[u8]) -> Result<(), TunDeviceError> {
        let ParsedAddresses { src_addr, dst_addr } = parse_src_dst_address(packet)?;
        log::debug!(
            "iface: read Packet({dst_addr} <- {src_addr}, {} bytes)",
            packet.len(),
        );

        // Route packet to the correct peer.

        match self.routing_mode {
            // But we can also do it by consulting the NAT table.
            RoutingMode::Nat(ref nat_table) => {
                if let Some(tag) = nat_table.nat_table.get(&dst_addr) {
                    log::debug!("Forward packet with NAT tag: {tag}");
                    return self
                        .tun_task_response_tx
                        .try_send((*tag, packet.to_vec()))
                        .map_err(|err| err.into());
                }
            }

            RoutingMode::Passthrough => {
                log::debug!("Forward packet without checking anything");
                return self
                    .tun_task_response_tx
                    .try_send((0, packet.to_vec()))
                    .map_err(|err| err.into());
            }
        }

        log::info!("No peer found, packet dropped");
        Ok(())
    }

    pub async fn run(mut self) {
        let mut buf = [0u8; 65535];

        loop {
            tokio::select! {
                // Reading from the TUN device
                len = self.tun.read(&mut buf) => match len {
                    Ok(len) => {
                        let packet = &buf[..len];
                        if let Err(err) = self.handle_tun_read(packet).await {
                            log::error!("iface: handle_tun_read failed: {err}")
                        }
                    },
                    Err(err) => {
                        log::info!("iface: read error: {err}");
                        // break;
                    }
                },
                // Writing to the TUN device
                Some(data) = self.tun_task_rx.recv() => {
                    if let Err(err) = self.handle_tun_write(data).await {
                        log::error!("ifcae: handle_tun_write failed: {err}");
                    }
                }
            }
        }
        // log::info!("TUN device shutting down");
    }

    pub fn start(self) {
        tokio::spawn(async move { self.run().await });
    }
}

struct ParsedAddresses {
    src_addr: IpAddr,
    dst_addr: IpAddr,
}

fn parse_src_dst_address(packet: &[u8]) -> Result<ParsedAddresses, TunDeviceError> {
    let headers = SlicedPacket::from_ip(packet)?;
    match headers.ip {
        Some(InternetSlice::Ipv4(ip, _)) => Ok(ParsedAddresses {
            src_addr: ip.source_addr().into(),
            dst_addr: ip.destination_addr().into(),
        }),
        Some(InternetSlice::Ipv6(ip, _)) => Ok(ParsedAddresses {
            src_addr: ip.source_addr().into(),
            dst_addr: ip.destination_addr().into(),
        }),
        None => Err(TunDeviceError::UnableToParseAddressIpHeaderMissing),
    }
}<|MERGE_RESOLUTION|>--- conflicted
+++ resolved
@@ -91,35 +91,6 @@
             nat_table: HashMap::new(),
         })
     }
-<<<<<<< HEAD
-=======
-
-    #[cfg(feature = "wireguard")]
-    pub fn new_allowed_ips(peers_by_ip: std::sync::Arc<tokio::sync::Mutex<PeersByIp>>) -> Self {
-        RoutingMode::AllowedIps(AllowedIpsInner { peers_by_ip })
-    }
-
-    pub fn new_passthrough() -> Self {
-        RoutingMode::Passthrough
-    }
-}
-
-#[cfg(feature = "wireguard")]
-pub struct AllowedIpsInner {
-    peers_by_ip: std::sync::Arc<tokio::sync::Mutex<PeersByIp>>,
-}
-
-#[cfg(feature = "wireguard")]
-impl AllowedIpsInner {
-    async fn lock(&self) -> Result<tokio::sync::MutexGuard<PeersByIp>, TunDeviceError> {
-        timeout(
-            Duration::from_millis(MUTEX_LOCK_TIMEOUT_MS),
-            self.peers_by_ip.as_ref().lock(),
-        )
-        .await
-        .map_err(|_| TunDeviceError::FailedToLockPeer)
-    }
->>>>>>> b9378b1f
 }
 
 pub struct NatInner {

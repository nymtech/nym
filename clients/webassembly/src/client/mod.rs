--- conflicted
+++ resolved
@@ -2,31 +2,10 @@
 // SPDX-License-Identifier: Apache-2.0
 
 use self::config::Config;
-<<<<<<< HEAD
-use client_connections::{ConnectionCommandReceiver, LaneQueueLengths, TransmissionLane};
-use client_core::client::replies::reply_controller;
-use client_core::client::replies::reply_controller::{
-    ReplyControllerReceiver, ReplyControllerSender,
-};
-use client_core::client::replies::reply_storage::{CombinedReplyStorage, SentReplyKeys};
-use client_core::client::{
-    cover_traffic_stream::LoopCoverTrafficStream,
-    inbound_messages::{InputMessage, InputMessageReceiver, InputMessageSender},
-    key_manager::KeyManager,
-    mix_traffic::{BatchMixMessageSender, MixTrafficController},
-    real_messages_control::{self, RealMessagesController},
-    received_buffer::{
-        ReceivedBufferMessage, ReceivedBufferRequestReceiver, ReceivedBufferRequestSender,
-        ReceivedMessagesBufferController,
-    },
-    topology_control::{TopologyAccessor, TopologyRefresher, TopologyRefresherConfig},
-};
-=======
 use crate::client::response_pusher::ResponsePusher;
 use client_connections::TransmissionLane;
 use client_core::client::base_client::{BaseClientBuilder, ClientInput, ClientOutput};
 use client_core::client::{inbound_messages::InputMessage, key_manager::KeyManager};
->>>>>>> a16c5667
 use crypto::asymmetric::identity;
 use nymsphinx::addressing::clients::Recipient;
 use rand::rngs::OsRng;
@@ -125,108 +104,23 @@
         }
     }
 
-<<<<<<< HEAD
-    // future constantly pumping loop cover traffic at some specified average rate
-    // the pumped traffic goes to the MixTrafficController
-    fn start_cover_traffic_stream(
-        &self,
-        topology_accessor: TopologyAccessor,
-        mix_tx: BatchMixMessageSender,
-    ) {
-        console_log!("Starting loop cover traffic stream...");
-
-        let mut stream = LoopCoverTrafficStream::new(
-            self.key_manager.ack_key(),
-            self.config.debug.average_ack_delay,
-            self.config.debug.average_packet_delay,
-            self.config.debug.loop_cover_traffic_average_delay,
-            mix_tx,
-            self.as_mix_recipient(),
-            topology_accessor,
-        );
-
-        if let Some(size) = &self.config.debug.use_extended_packet_size {
-            stream.set_custom_packet_size((*size).into());
-        }
-=======
     // Right now it's impossible to have async exported functions to take `&mut self` rather than mut self
     // TODO: try Rc<RefCell<Self>> approach?
     pub async fn send_message(self, message: String, recipient: String) -> Self {
         console_log!("Sending {} to {}", message, recipient);
->>>>>>> a16c5667
 
         let message_bytes = message.into_bytes();
         self.send_binary_message(message_bytes, recipient).await
     }
 
-<<<<<<< HEAD
-    #[allow(clippy::too_many_arguments)]
-    fn start_real_traffic_controller(
-        &self,
-        topology_accessor: TopologyAccessor,
-        ack_receiver: AcknowledgementReceiver,
-        input_receiver: InputMessageReceiver,
-        mix_sender: BatchMixMessageSender,
-        reply_storage: CombinedReplyStorage,
-        reply_controller_sender: ReplyControllerSender,
-        reply_controller_receiver: ReplyControllerReceiver,
-        lane_queue_lengths: LaneQueueLengths,
-        client_connection_rx: ConnectionCommandReceiver,
-    ) {
-        let mut controller_config = real_messages_control::Config::new(
-            &self.config.debug,
-            self.key_manager.ack_key(),
-            self.as_mix_recipient(),
-        );
-
-        if let Some(size) = &self.config.debug.use_extended_packet_size {
-            controller_config.set_custom_packet_size((*size).into());
-        }
-=======
     pub async fn send_binary_message(self, message: Vec<u8>, recipient: String) -> Self {
         console_log!("Sending {} bytes to {}", message.len(), recipient);
 
         let recipient = Recipient::try_from_base58_string(recipient).unwrap();
         let lane = TransmissionLane::General;
->>>>>>> a16c5667
 
-        let input_msg = InputMessage::new_fresh(recipient, message, false, lane);
+        let input_msg = InputMessage::new_regular(recipient, message, lane);
 
-<<<<<<< HEAD
-        RealMessagesController::new(
-            controller_config,
-            ack_receiver,
-            input_receiver,
-            mix_sender,
-            topology_accessor,
-            reply_storage,
-            reply_controller_sender,
-            reply_controller_receiver,
-            lane_queue_lengths,
-            client_connection_rx,
-        )
-        .start();
-    }
-
-    // buffer controlling all messages fetched from provider
-    // required so that other components would be able to use them (say the websocket)
-    fn start_received_messages_buffer_controller(
-        &self,
-        query_receiver: ReceivedBufferRequestReceiver,
-        mixnet_receiver: MixnetMessageReceiver,
-        reply_key_storage: SentReplyKeys,
-        reply_controller_sender: ReplyControllerSender,
-    ) {
-        console_log!("Starting received messages buffer controller...");
-        ReceivedMessagesBufferController::new(
-            self.key_manager.encryption_keypair(),
-            query_receiver,
-            mixnet_receiver,
-            reply_key_storage,
-            reply_controller_sender,
-        )
-        .start()
-=======
         self.client_input
             .as_ref()
             .expect("start method was not called before!")
@@ -244,7 +138,6 @@
         on_binary_message: Option<js_sys::Function>,
     ) {
         ResponsePusher::new(client_output, on_message, on_binary_message).start()
->>>>>>> a16c5667
     }
 
     pub async fn start(mut self) -> NymClient {
@@ -283,157 +176,9 @@
 
         let on_message = self.on_message.take();
         let on_binary_message = self.on_binary_message.take();
-<<<<<<< HEAD
-
-        spawn_local(async move {
-            let (reconstructed_sender, mut reconstructed_receiver) = mpsc::unbounded();
-
-            // tell the buffer to start sending stuff to us
-            received_buffer_request_sender
-                .unbounded_send(ReceivedBufferMessage::ReceiverAnnounce(
-                    reconstructed_sender,
-                ))
-                .expect("the buffer request failed!");
-
-            let this = JsValue::null();
-
-            while let Some(reconstructed) = reconstructed_receiver.next().await {
-                for msg in reconstructed {
-                    if let Some(ref callback_binary) = on_binary_message {
-                        let arg1 = serde_wasm_bindgen::to_value(&msg.message).unwrap();
-                        callback_binary
-                            .call1(&this, &arg1)
-                            .expect("on binary message failed!");
-                    }
-                    if let Some(ref callback) = on_message {
-                        if msg.sender_tag.is_some() {
-                            console_log!("the received message contained a sender_tag meaning it also contained some reply surbs, but we do not know how to handle them (yet)")
-                        }
-                        let stringified = String::from_utf8_lossy(&msg.message).into_owned();
-                        let arg1 = serde_wasm_bindgen::to_value(&stringified).unwrap();
-                        callback.call1(&this, &arg1).expect("on message failed!");
-                    }
-                }
-            }
-        });
-    }
-
-    pub async fn start(mut self) -> NymClient {
-        console_log!("Starting wasm client '{}'", self.config.id);
-        // channels for inter-component communication
-        // TODO: make the channels be internally created by the relevant components
-        // rather than creating them here, so say for example the buffer controller would create the request channels
-        // and would allow anyone to clone the sender channel
-
-        // unwrapped_sphinx_sender is the transmitter of mixnet messages received from the gateway
-        // unwrapped_sphinx_receiver is the receiver for said messages - used by ReceivedMessagesBuffer
-        let (mixnet_messages_sender, mixnet_messages_receiver) = mpsc::unbounded();
-
-        // used for announcing connection or disconnection of a channel for pushing re-assembled messages to
-        let (received_buffer_request_sender, received_buffer_request_receiver) = mpsc::unbounded();
-
-        // channels responsible for controlling real messages
-        let (input_sender, input_receiver) = tokio::sync::mpsc::channel::<InputMessage>(1);
-
-        // channels responsible for controlling ack messages
-        let (ack_sender, ack_receiver) = mpsc::unbounded();
-        let shared_topology_accessor = TopologyAccessor::new();
-
-        // channels responsible for dealing with reply-related fun
-        let (reply_controller_sender, reply_controller_receiver) =
-            reply_controller::new_control_channels();
-
-        // =====================
-        // =====================
-        // ======TEMPORARY======
-        // =====================
-        // =====================
-        // TODO: lower the value and improve the reliability when it's low (because it should still work in that case)
-        // (it goes insane at 10,200)
-        let reply_storage = CombinedReplyStorage::new(
-            self.config.debug.minimum_reply_surb_storage_threshold,
-            self.config.debug.maximum_reply_surb_storage_threshold,
-        );
-
-        // Channel that the real traffix controller can listed to for closing connections.
-        // Currently unused in the wasm client.
-        let (_client_connection_tx, client_connection_rx) = mpsc::unbounded();
-
-        // the components are started in very specific order. Unless you know what you are doing,
-        // do not change that.
-        self.start_topology_refresher(shared_topology_accessor.clone())
-            .await;
-        self.start_received_messages_buffer_controller(
-            received_buffer_request_receiver,
-            mixnet_messages_receiver,
-            reply_storage.key_storage(),
-            reply_controller_sender.clone(),
-        );
-
-        let gateway_client = self
-            .start_gateway_client(mixnet_messages_sender, ack_sender)
-            .await;
-
-        // The sphinx_message_sender is the transmitter for any component generating sphinx packets
-        // that are to be sent to the mixnet. They are used by cover traffic stream and real
-        // traffic stream.
-        // The MixTrafficController then sends the actual traffic
-        let sphinx_message_sender = Self::start_mix_traffic_controller(gateway_client);
-
-        // Shared queue length data. Published by the `OutQueueController` in the client, and used
-        // primarily to throttle incoming connections
-        let shared_lane_queue_lengths = LaneQueueLengths::new();
-
-        self.start_real_traffic_controller(
-            shared_topology_accessor.clone(),
-            ack_receiver,
-            input_receiver,
-            sphinx_message_sender.clone(),
-            reply_storage,
-            reply_controller_sender,
-            reply_controller_receiver,
-            shared_lane_queue_lengths,
-            client_connection_rx,
-        );
-
-        if !self.config.debug.disable_loop_cover_traffic_stream {
-            self.start_cover_traffic_stream(shared_topology_accessor, sphinx_message_sender);
-        }
-
-        self.start_reconstructed_pusher(received_buffer_request_sender);
-        self.input_tx = Some(input_sender);
-
-        self
-    }
-
-    // Right now it's impossible to have async exported functions to take `&mut self` rather than mut self
-    // TODO: try Rc<RefCell<Self>> approach?
-    pub async fn send_message(self, message: String, recipient: String) -> Self {
-        console_log!("Sending {} to {}", message, recipient);
-
-        let message_bytes = message.into_bytes();
-        self.send_binary_message(message_bytes, recipient).await
-    }
-
-    pub async fn send_binary_message(self, message: Vec<u8>, recipient: String) -> Self {
-        console_log!("Sending {} bytes to {}", message.len(), recipient);
-
-        let recipient = Recipient::try_from_base58_string(recipient).unwrap();
-        let lane = TransmissionLane::General;
-
-        let input_msg = InputMessage::new_regular(recipient, message, lane);
-
-        self.input_tx
-            .as_ref()
-            .expect("start method was not called before!")
-            .send(input_msg)
-            .await
-            .expect("InputMessageReceiver has stopped receiving!");
-=======
         Self::start_reconstructed_pusher(client_output, on_message, on_binary_message);
         self.client_input = Some(client_input);
         self._shutdown = Some(started_client.shutdown_notifier);
->>>>>>> a16c5667
 
         self
     }

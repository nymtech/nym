use crate::contract::DENOM;
use cosmwasm_std::{HumanAddr, StdError};
use thiserror::Error;

/// Custom errors for contract failure conditions.
///
/// Add any other custom errors you like here.
/// Look at https://docs.rs/thiserror/1.0.21/thiserror/ for details.
#[derive(Error, Debug, PartialEq)]
pub enum ContractError {
    #[error("{0}")]
    Std(#[from] StdError),

    #[error(
        "Not enough funds sent for mixnode bond. (received {received:?}, minimum {minimum:?})"
    )]
    InsufficientMixNodeBond { received: u128, minimum: u128 },

    #[error("Account does not own any mixnode bonds")]
    MixNodeBondNotFound {},

    #[error(
        "Not enough funds sent for gateway bond. (received {received:?}, minimum {minimum:?})"
    )]
    InsufficientGatewayBond { received: u128, minimum: u128 },

    #[error("Account ({account:?}) does not own any gateway bonds")]
    GatewayBondNotFound { account: HumanAddr },

    #[error("Unauthorized")]
    Unauthorized,

    #[error("Wrong coin denomination, you must send {}", DENOM)]
    WrongDenom {},

    #[error("No coin was sent for the bonding, you must send {}", DENOM)]
    NoBondFound,

<<<<<<< HEAD
    #[error("The bond reward rate for mixnode was set to be lower than 1")]
    DecreasingMixnodeBondReward,

    #[error("The bond reward rate for gateway was set to be lower than 1")]
    DecreasingGatewayBondReward,

    #[error("The node had uptime larger than 100%")]
    UnexpectedUptime,
=======
    #[error("This address has already bonded a mixnode")]
    AlreadyOwnsMixnode,

    #[error("This address has already bonded a gateway")]
    AlreadyOwnsGateway,
>>>>>>> 7f7c37ee
}<|MERGE_RESOLUTION|>--- conflicted
+++ resolved
@@ -36,7 +36,6 @@
     #[error("No coin was sent for the bonding, you must send {}", DENOM)]
     NoBondFound,
 
-<<<<<<< HEAD
     #[error("The bond reward rate for mixnode was set to be lower than 1")]
     DecreasingMixnodeBondReward,
 
@@ -45,11 +44,10 @@
 
     #[error("The node had uptime larger than 100%")]
     UnexpectedUptime,
-=======
+    
     #[error("This address has already bonded a mixnode")]
     AlreadyOwnsMixnode,
 
     #[error("This address has already bonded a gateway")]
     AlreadyOwnsGateway,
->>>>>>> 7f7c37ee
 }
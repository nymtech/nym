import React from 'react';
import { Box, Button, Modal, Stack, SxProps, Typography } from '@mui/material';
import CloseIcon from '@mui/icons-material/Close';
import ErrorOutline from '@mui/icons-material/ErrorOutline';
import { StyledBackButton } from 'src/components/StyledBackButton';
import { modalStyle } from './styles';

export const SimpleModal: React.FC<{
  open: boolean;
  hideCloseIcon?: boolean;
  displayErrorIcon?: boolean;
  headerStyles?: SxProps;
  subHeaderStyles?: SxProps;
  onClose?: () => void;
  onOk?: () => Promise<void>;
  onBack?: () => void;
  header: string;
  subHeader?: string;
  okLabel: string;
  okDisabled?: boolean;
  sx?: SxProps;
<<<<<<< HEAD
  backdropProps?: object;
  SecondaryAction?: React.ReactNode;
=======
>>>>>>> 0a4bbf25
}> = ({
  open,
  hideCloseIcon,
  displayErrorIcon,
  headerStyles,
  subHeaderStyles,
  onClose,
  okDisabled,
  onOk,
  onBack,
  header,
  subHeader,
  okLabel,
  sx,
  children,
  backdropProps,
}) => (
  <Modal open={open} onClose={onClose} BackdropProps={backdropProps}>
    <Box sx={{ ...modalStyle, ...sx }}>
      {displayErrorIcon && <ErrorOutline color="error" sx={{ mb: 3 }} />}
      <Stack direction="row" justifyContent="space-between" alignItems="center">
        <Typography fontSize={20} fontWeight={600} sx={{ color: 'text.primary', ...headerStyles }}>
          {header}
        </Typography>
        {!hideCloseIcon && <CloseIcon onClick={onClose} cursor="pointer" color="primary" />}
      </Stack>
      {subHeader && (
        <Typography
          mt={0.5}
          mb={3}
          fontSize={12}
          color={(theme) => theme.palette.text.secondary}
          sx={{ color: (theme) => theme.palette.nym.nymWallet.text.muted, ...subHeaderStyles }}
        >
          {subHeader}
        </Typography>
      )}

      {children}

      <Box sx={{ display: 'flex', alignItems: 'center', gap: 2, mt: 2 }}>
        {onBack && <StyledBackButton onBack={onBack} />}
        <Button variant="contained" fullWidth size="large" onClick={onOk} disabled={okDisabled}>
          {okLabel}
        </Button>
      </Box>
    </Box>
  </Modal>
);<|MERGE_RESOLUTION|>--- conflicted
+++ resolved
@@ -19,11 +19,7 @@
   okLabel: string;
   okDisabled?: boolean;
   sx?: SxProps;
-<<<<<<< HEAD
   backdropProps?: object;
-  SecondaryAction?: React.ReactNode;
-=======
->>>>>>> 0a4bbf25
 }> = ({
   open,
   hideCloseIcon,

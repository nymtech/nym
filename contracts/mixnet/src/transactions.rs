// Copyright 2021 - Nym Technologies SA <contact@nymtech.net>
// SPDX-License-Identifier: Apache-2.0
use crate::error::ContractError;
use crate::helpers::{calculate_epoch_reward_rate, scale_reward_by_uptime, Delegations};
use crate::queries;
use crate::storage::*;
use config::defaults::DENOM;
use cosmwasm_std::{
    attr, coins, BankMsg, Coin, Decimal, DepsMut, Env, MessageInfo, Response, StdResult, Uint128,
};
use cosmwasm_storage::ReadonlyBucket;
use mixnet_contract::mixnode::NodeRewardParams;
use mixnet_contract::{
    Gateway, GatewayBond, IdentityKey, Layer, MixNode, MixNodeBond, RawDelegationData, StateParams,
};

pub(crate) const OLD_DELEGATIONS_CHUNK_SIZE: usize = 500;

// approximately 1 day (assuming 5s per block)
pub(crate) const MINIMUM_BLOCK_AGE_FOR_REWARDING: u64 = 17280;

// approximately 30min (assuming 5s per block)
pub(crate) const MAX_REWARDING_DURATION_IN_BLOCKS: u64 = 360;

fn total_delegations(delegations_bucket: ReadonlyBucket<RawDelegationData>) -> StdResult<Coin> {
    Ok(Coin::new(
        Delegations::new(delegations_bucket)
            .fold(0, |acc, x| acc + x.delegation_data.amount.u128()),
        DENOM,
    ))
}

fn validate_mixnode_bond(bond: &[Coin], minimum_bond: Uint128) -> Result<(), ContractError> {
    // check if anything was put as bond
    if bond.is_empty() {
        return Err(ContractError::NoBondFound);
    }

    if bond.len() > 1 {
        return Err(ContractError::MultipleDenoms);
    }

    // check that the denomination is correct
    if bond[0].denom != DENOM {
        return Err(ContractError::WrongDenom {});
    }

    // check that we have at least MIXNODE_BOND coins in our bond
    if bond[0].amount < minimum_bond {
        return Err(ContractError::InsufficientMixNodeBond {
            received: bond[0].amount.into(),
            minimum: minimum_bond.into(),
        });
    }

    Ok(())
}

pub(crate) fn try_add_mixnode(
    deps: DepsMut,
    env: Env,
    info: MessageInfo,
    mix_node: MixNode,
) -> Result<Response, ContractError> {
    let sender_bytes = info.sender.as_bytes();

    // if the client has an active bonded gateway, don't allow mixnode bonding
    if gateways_owners_read(deps.storage)
        .may_load(sender_bytes)?
        .is_some()
    {
        return Err(ContractError::AlreadyOwnsGateway);
    }

    let mut was_present = false;
    // if the client has an active mixnode with a different identity, don't allow bonding
    if let Some(existing_node) = mixnodes_owners_read(deps.storage).may_load(sender_bytes)? {
        if existing_node != mix_node.identity_key {
            return Err(ContractError::AlreadyOwnsMixnode);
        }
        was_present = true
    }

    // check if somebody else has already bonded a mixnode with this identity
    if let Some(existing_bond) =
        mixnodes_read(deps.storage).may_load(mix_node.identity_key.as_bytes())?
    {
        if existing_bond.owner != info.sender {
            return Err(ContractError::DuplicateMixnode {
                owner: existing_bond.owner,
            });
        }
    }

    let minimum_bond = read_state_params(deps.storage).minimum_mixnode_bond;
    validate_mixnode_bond(&info.funds, minimum_bond)?;

    let layer_distribution = queries::query_layer_distribution(deps.as_ref());
    let layer = layer_distribution.choose_with_fewest();

    let mut bond = MixNodeBond::new(
        info.funds[0].clone(),
        info.sender.clone(),
        layer,
        env.block.height,
        mix_node,
        None,
    );

    // this might potentially require more gas if a significant number of delegations was there
    let delegations_bucket = mix_delegations_read(deps.storage, &bond.mix_node.identity_key);
    let existing_delegation = total_delegations(delegations_bucket)?;
    bond.total_delegation = existing_delegation;

    let identity = bond.identity();

    mixnodes(deps.storage).save(identity.as_bytes(), &bond)?;
    mixnodes_owners(deps.storage).save(sender_bytes, identity)?;
    increment_layer_count(deps.storage, bond.layer)?;

    let attributes = vec![attr("overwritten", was_present)];
    Ok(Response {
        submessages: Vec::new(),
        messages: Vec::new(),
        attributes,
        data: None,
    })
}

pub(crate) fn try_remove_mixnode(
    deps: DepsMut,
    info: MessageInfo,
) -> Result<Response, ContractError> {
    let sender_bytes = info.sender.as_bytes();

    // try to find the identity of the sender's node
    let mix_identity = match mixnodes_owners_read(deps.storage).may_load(sender_bytes)? {
        Some(identity) => identity,
        None => return Err(ContractError::NoAssociatedMixNodeBond { owner: info.sender }),
    };

    // get the bond, since we found associated identity, the node MUST exist
    let mixnode_bond = mixnodes_read(deps.storage).load(mix_identity.as_bytes())?;

    // send bonded funds back to the bond owner
    let messages = vec![BankMsg::Send {
        to_address: info.sender.as_str().to_owned(),
        amount: vec![mixnode_bond.bond_amount()],
    }
    .into()];

    // remove the bond from the list of bonded mixnodes
    mixnodes(deps.storage).remove(mix_identity.as_bytes());
    // remove the node ownership
    mixnodes_owners(deps.storage).remove(sender_bytes);
    // decrement layer count
    decrement_layer_count(deps.storage, mixnode_bond.layer)?;

    // log our actions
    let attributes = vec![attr("action", "unbond"), attr("mixnode_bond", mixnode_bond)];

    Ok(Response {
        submessages: Vec::new(),
        messages,
        attributes,
        data: None,
    })
}

fn validate_gateway_bond(bond: &[Coin], minimum_bond: Uint128) -> Result<(), ContractError> {
    // check if anything was put as bond
    if bond.is_empty() {
        return Err(ContractError::NoBondFound);
    }

    if bond.len() > 1 {
        return Err(ContractError::MultipleDenoms);
    }

    // check that the denomination is correct
    if bond[0].denom != DENOM {
        return Err(ContractError::WrongDenom {});
    }

    // check that we have at least 100 coins in our bond
    if bond[0].amount < minimum_bond {
        return Err(ContractError::InsufficientGatewayBond {
            received: bond[0].amount.into(),
            minimum: minimum_bond.into(),
        });
    }

    Ok(())
}

pub(crate) fn try_add_gateway(
    deps: DepsMut,
    env: Env,
    info: MessageInfo,
    gateway: Gateway,
) -> Result<Response, ContractError> {
    let sender_bytes = info.sender.as_bytes();

    // if the client has an active bonded mixnode, don't allow gateway bonding
    if mixnodes_owners_read(deps.storage)
        .may_load(sender_bytes)?
        .is_some()
    {
        return Err(ContractError::AlreadyOwnsMixnode);
    }

    let mut was_present = false;
    // if the client has an active gateway with a different identity, don't allow bonding
    if let Some(existing_node) = gateways_owners_read(deps.storage).may_load(sender_bytes)? {
        if existing_node != gateway.identity_key {
            return Err(ContractError::AlreadyOwnsGateway);
        }
        was_present = true
    }

    // check if somebody else has already bonded a gateway with this identity
    if let Some(existing_bond) =
        gateways_read(deps.storage).may_load(gateway.identity_key.as_bytes())?
    {
        if existing_bond.owner != info.sender {
            return Err(ContractError::DuplicateGateway {
                owner: existing_bond.owner,
            });
        }
    }

    let minimum_bond = read_state_params(deps.storage).minimum_gateway_bond;
    validate_gateway_bond(&info.funds, minimum_bond)?;

    let bond = GatewayBond::new(
        info.funds[0].clone(),
        info.sender.clone(),
        env.block.height,
        gateway,
    );

    let identity = bond.identity();
    gateways(deps.storage).save(identity.as_bytes(), &bond)?;
    gateways_owners(deps.storage).save(sender_bytes, identity)?;
    increment_layer_count(deps.storage, Layer::Gateway)?;

    let attributes = vec![attr("overwritten", was_present)];
    Ok(Response {
        submessages: Vec::new(),
        messages: Vec::new(),
        attributes,
        data: None,
    })
}

pub(crate) fn try_remove_gateway(
    deps: DepsMut,
    info: MessageInfo,
) -> Result<Response, ContractError> {
    let sender_bytes = info.sender.as_str().as_bytes();

    // try to find the identity of the sender's node
    let gateway_identity = match gateways_owners_read(deps.storage).may_load(sender_bytes)? {
        Some(identity) => identity,
        None => return Err(ContractError::NoAssociatedGatewayBond { owner: info.sender }),
    };

    // get the bond, since we found associated identity, the node MUST exist
    let gateway_bond = gateways_read(deps.storage).load(gateway_identity.as_bytes())?;

    // send bonded funds back to the bond owner
    let messages = vec![BankMsg::Send {
        to_address: info.sender.as_str().to_owned(),
        amount: vec![gateway_bond.bond_amount()],
    }
    .into()];

    // remove the bond from the list of bonded gateways
    gateways(deps.storage).remove(gateway_identity.as_bytes());
    // remove the node ownership
    gateways_owners(deps.storage).remove(sender_bytes);
    // decrement layer count
    decrement_layer_count(deps.storage, Layer::Gateway)?;

    // log our actions
    let attributes = vec![
        attr("action", "unbond"),
        attr("address", info.sender),
        attr("gateway_bond", gateway_bond),
    ];

    Ok(Response {
        submessages: Vec::new(),
        messages,
        attributes,
        data: None,
    })
}

pub(crate) fn try_update_state_params(
    deps: DepsMut,
    info: MessageInfo,
    params: StateParams,
) -> Result<Response, ContractError> {
    // note: In any other case, I wouldn't have attempted to unwrap this result, but in here
    // if we fail to load the stored state we would already be in the undefined behaviour land,
    // so we better just blow up immediately.
    let mut state = config_read(deps.storage).load()?;

    // check if this is executed by the owner, if not reject the transaction
    if info.sender != state.owner {
        return Err(ContractError::Unauthorized);
    }

    if params.mixnode_bond_reward_rate < Decimal::one() {
        return Err(ContractError::DecreasingMixnodeBondReward);
    }

    if params.mixnode_delegation_reward_rate < Decimal::one() {
        return Err(ContractError::DecreasingMixnodeDelegationReward);
    }

    // note: rewarded_set = active_set + idle_set
    // hence rewarded set must always be bigger than (or equal to) the active set
    if params.mixnode_rewarded_set_size < params.mixnode_active_set_size {
        return Err(ContractError::InvalidActiveSetSize);
    }

    // if we're updating epoch length, recalculate rewards for mixnodes
    if state.params.epoch_length != params.epoch_length {
        state.mixnode_epoch_bond_reward =
            calculate_epoch_reward_rate(params.epoch_length, params.mixnode_bond_reward_rate);
        state.mixnode_epoch_delegation_reward =
            calculate_epoch_reward_rate(params.epoch_length, params.mixnode_delegation_reward_rate);
    } else {
        // if mixnode rewards changed, recalculate respective values
        if state.params.mixnode_bond_reward_rate != params.mixnode_bond_reward_rate {
            state.mixnode_epoch_bond_reward =
                calculate_epoch_reward_rate(params.epoch_length, params.mixnode_bond_reward_rate);
        }
        if state.params.mixnode_delegation_reward_rate != params.mixnode_delegation_reward_rate {
            state.mixnode_epoch_delegation_reward = calculate_epoch_reward_rate(
                params.epoch_length,
                params.mixnode_delegation_reward_rate,
            );
        }
    }

    state.params = params;

    config(deps.storage).save(&state)?;

    Ok(Response::default())
}

// Note: this function is designed to work with only a single validator entity distributing rewards
// The main purpose of this function is to update `latest_rewarding_interval_nonce` which
// will trigger a different seed selection for the pseudorandom generation of the "demanded" set of mixnodes.
pub(crate) fn try_begin_mixnode_rewarding(
    deps: DepsMut,
    env: Env,
    info: MessageInfo,
    rewarding_interval_nonce: u32,
) -> Result<Response, ContractError> {
    let mut state = config_read(deps.storage).load()?;

    // check if this is executed by the permitted validator, if not reject the transaction
    if info.sender != state.rewarding_validator_address {
        return Err(ContractError::Unauthorized);
    }

    // check whether sufficient number of blocks already elapsed since the previous rewarding happened
    // (this implies the validator responsible for rewarding in the previous interval did not call
    // `try_finish_mixnode_rewarding` - perhaps they crashed or something. Regardless of the reason
    // it shouldn't prevent anyone from distributing rewards in the following interval)
    // Do note, however, that calling `try_finish_mixnode_rewarding` is crucial as otherwise the
    // "demanded" set won't get updated on the validator API side
    if state.rewarding_in_progress
        && state.rewarding_interval_starting_block + MAX_REWARDING_DURATION_IN_BLOCKS
            > env.block.height
    {
        return Err(ContractError::RewardingInProgress);
    }

    // make sure the validator is in sync with the contract state
    if rewarding_interval_nonce != state.latest_rewarding_interval_nonce + 1 {
        return Err(ContractError::InvalidRewardingIntervalNonce {
            received: rewarding_interval_nonce,
            expected: state.latest_rewarding_interval_nonce + 1,
        });
    }

    state.rewarding_interval_starting_block = env.block.height;
    state.latest_rewarding_interval_nonce = rewarding_interval_nonce;
    state.rewarding_in_progress = true;

    config(deps.storage).save(&state)?;

    let mut response = Response::new();
    response.add_attribute(
        "rewarding interval nonce",
        rewarding_interval_nonce.to_string(),
    );
    Ok(response)
}

// Note: if any changes are made to this function or anything it is calling down the stack,
// for example delegation reward distribution, the gas limits must be retested and both
// validator-api/src/rewarding/mod.rs::{MIXNODE_REWARD_OP_BASE_GAS_LIMIT, PER_MIXNODE_DELEGATION_GAS_INCREASE}
// must be updated appropriately.
pub(crate) fn try_reward_mixnode(
    deps: DepsMut,
    env: Env,
    info: MessageInfo,
    mix_identity: IdentityKey,
    uptime: u32,
    rewarding_interval_nonce: u32,
) -> Result<Response, ContractError> {
    let state = config_read(deps.storage).load()?;

    // check if this is executed by the permitted validator, if not reject the transaction
    if info.sender != state.rewarding_validator_address {
        return Err(ContractError::Unauthorized);
    }

    if !state.rewarding_in_progress {
        return Err(ContractError::RewardingNotInProgress);
    }

    // make sure the transaction is sent for the correct rewarding interval
    if rewarding_interval_nonce != state.latest_rewarding_interval_nonce {
        return Err(ContractError::InvalidRewardingIntervalNonce {
            received: rewarding_interval_nonce,
            expected: state.latest_rewarding_interval_nonce,
        });
    }

    // check if the mixnode hasn't been rewarded in this rewarding interval already
    if rewarded_mixnodes_read(deps.storage, rewarding_interval_nonce)
        .may_load(mix_identity.as_bytes())?
        .is_some()
    {
        return Err(ContractError::MixnodeAlreadyRewarded {
            identity: mix_identity,
        });
    }

    // optimisation for uptime being 0. No rewards will be given so just terminate here
    if uptime == 0 {
        rewarded_mixnodes(deps.storage, rewarding_interval_nonce)
            .save(mix_identity.as_bytes(), &Default::default())?;
        return Ok(Response {
            submessages: vec![],
            messages: vec![],
            attributes: vec![
                attr("bond increase", Uint128(0)),
                attr("total delegation increase", Uint128(0)),
            ],
            data: None,
        });
    }

    // check if the bond even exists
    let mut current_bond = match mixnodes_read(deps.storage).load(mix_identity.as_bytes()) {
        Ok(bond) => bond,
        Err(_) => {
            return Ok(Response {
                attributes: vec![attr("result", "bond not found")],
                ..Default::default()
            });
        }
    };

    let mut node_reward = Uint128(0);
    let mut total_delegation_reward = Uint128(0);

    // update current bond with the reward given to the node and the delegators
    // if it has been bonded for long enough
    if current_bond.block_height + MINIMUM_BLOCK_AGE_FOR_REWARDING <= env.block.height {
        let bond_reward_rate = state.mixnode_epoch_bond_reward;
        let delegation_reward_rate = state.mixnode_epoch_delegation_reward;
        let bond_scaled_reward_rate = scale_reward_by_uptime(bond_reward_rate, uptime)?;
        let delegation_scaled_reward_rate = scale_reward_by_uptime(delegation_reward_rate, uptime)?;

        total_delegation_reward = increase_mix_delegated_stakes(
            deps.storage,
            &mix_identity,
            delegation_scaled_reward_rate,
            env.block.height,
        )?;

        node_reward = current_bond.bond_amount.amount * bond_scaled_reward_rate;
        current_bond.bond_amount.amount += node_reward;
        current_bond.total_delegation.amount += total_delegation_reward;
        mixnodes(deps.storage).save(mix_identity.as_bytes(), &current_bond)?;
    }

    rewarded_mixnodes(deps.storage, rewarding_interval_nonce)
        .save(mix_identity.as_bytes(), &Default::default())?;

    Ok(Response {
        submessages: vec![],
        messages: vec![],
        attributes: vec![
            attr("bond increase", node_reward),
            attr("total delegation increase", total_delegation_reward),
        ],
        data: None,
    })
}

<<<<<<< HEAD
pub(crate) fn try_finish_mixnode_rewarding(
    deps: DepsMut,
    info: MessageInfo,
    rewarding_interval_nonce: u32,
) -> Result<Response, ContractError> {
    let mut state = config_read(deps.storage).load()?;

    // check if this is executed by the permitted validator, if not reject the transaction
    if info.sender != state.rewarding_validator_address {
        return Err(ContractError::Unauthorized);
    }

    if !state.rewarding_in_progress {
        return Err(ContractError::RewardingNotInProgress);
    }

    // make sure the validator is in sync with the contract state
    if rewarding_interval_nonce != state.latest_rewarding_interval_nonce {
        return Err(ContractError::InvalidRewardingIntervalNonce {
            received: rewarding_interval_nonce,
            expected: state.latest_rewarding_interval_nonce,
        });
    }

    state.rewarding_in_progress = false;
    config(deps.storage).save(&state)?;

    Ok(Response::new())
}

=======
pub(crate) fn try_reward_mixnode_v2(
    deps: DepsMut,
    env: Env,
    info: MessageInfo,
    mix_identity: IdentityKey,
    params: NodeRewardParams,
) -> Result<Response, ContractError> {
    let state = config_read(deps.storage).load().unwrap();

    // check if this is executed by the monitor, if not reject the transaction
    if info.sender != state.network_monitor_address {
        return Err(ContractError::Unauthorized);
    }

    // check if the bond even exists
    let mut current_bond = match mixnodes_read(deps.storage).load(mix_identity.as_bytes()) {
        Ok(bond) => bond,
        Err(_) => {
            return Ok(Response {
                attributes: vec![attr("result", "bond not found")],
                ..Default::default()
            });
        }
    };

    let mut reward_params = params;

    reward_params.set_reward_blockstamp(env.block.height);

    let reward_result = current_bond.reward(&reward_params);

    // Omitting the price per packet function now, it follows that base operator reward is the node_reward
    let operator_reward = current_bond.operator_reward(&reward_params);

    let total_delegation_reward =
        increase_mix_delegated_stakes_v2(deps.storage, &current_bond, &reward_params)?;

    // update current bond with the reward given to the node and the delegators
    // if it has been bonded for long enough
    if current_bond.block_height + MINIMUM_BLOCK_AGE_FOR_REWARDING
        <= reward_params.reward_blockstamp()
    {
        current_bond.bond_amount.amount += Uint128(operator_reward);
        current_bond.total_delegation.amount += total_delegation_reward;
        mixnodes(deps.storage).save(mix_identity.as_bytes(), &current_bond)?;
        decr_reward_pool(Uint128(operator_reward), deps.storage)?;
        decr_reward_pool(total_delegation_reward, deps.storage)?;
    }

    Ok(Response {
        submessages: vec![],
        messages: vec![],
        attributes: vec![
            attr("bond increase", reward_result.reward()),
            attr("total delegation increase", total_delegation_reward),
        ],
        data: None,
    })
}
>>>>>>> c777264a
fn validate_delegation_stake(delegation: &[Coin]) -> Result<(), ContractError> {
    // check if anything was put as delegation
    if delegation.is_empty() {
        return Err(ContractError::EmptyDelegation);
    }

    if delegation.len() > 1 {
        return Err(ContractError::MultipleDenoms);
    }

    // check that the denomination is correct
    if delegation[0].denom != DENOM {
        return Err(ContractError::WrongDenom {});
    }

    // check that we have provided a non-zero amount in the delegation
    if delegation[0].amount.is_zero() {
        return Err(ContractError::EmptyDelegation);
    }

    Ok(())
}

pub(crate) fn try_delegate_to_mixnode(
    deps: DepsMut,
    env: Env,
    info: MessageInfo,
    mix_identity: IdentityKey,
) -> Result<Response, ContractError> {
    // check if the delegation contains any funds of the appropriate denomination
    validate_delegation_stake(&info.funds)?;

    // check if the target node actually exists
    let mut current_bond = match mixnodes_read(deps.storage).load(mix_identity.as_bytes()) {
        Ok(bond) => bond,
        Err(_) => {
            return Err(ContractError::MixNodeBondNotFound {
                identity: mix_identity,
            });
        }
    };

    let amount = info.funds[0].amount;

    // update total_delegation of this node
<<<<<<< HEAD
    current_bond.total_delegation.amount += info.funds[0].amount;
    mixnodes(deps.storage).save(mix_identity.as_bytes(), &current_bond)?;
=======
    current_bond.total_delegation.amount += amount;
    mixnodes_bucket.save(mix_identity.as_bytes(), &current_bond)?;
>>>>>>> c777264a

    let mut delegation_bucket = mix_delegations(deps.storage, &mix_identity);
    let sender_bytes = info.sender.as_bytes();

    // write the delegation
    let new_amount = match delegation_bucket.may_load(sender_bytes)? {
        Some(existing_delegation) => existing_delegation.amount + amount,
        None => amount,
    };
    // the block height is reset, if it existed
    let new_delegation = RawDelegationData::new(new_amount, env.block.height);
    delegation_bucket.save(sender_bytes, &new_delegation)?;

    reverse_mix_delegations(deps.storage, &info.sender).save(mix_identity.as_bytes(), &())?;

    Ok(Response::default())
}

pub(crate) fn try_remove_delegation_from_mixnode(
    deps: DepsMut,
    info: MessageInfo,
    mix_identity: IdentityKey,
) -> Result<Response, ContractError> {
    let mut delegation_bucket = mix_delegations(deps.storage, &mix_identity);
    let sender_bytes = info.sender.as_bytes();
    match delegation_bucket.may_load(sender_bytes)? {
        Some(delegation) => {
            // remove delegation from the buckets
            delegation_bucket.remove(sender_bytes);
            reverse_mix_delegations(deps.storage, &info.sender).remove(mix_identity.as_bytes());

            // send delegated funds back to the delegation owner
            let messages = vec![BankMsg::Send {
                to_address: info.sender.to_string(),
                amount: coins(delegation.amount.u128(), DENOM),
            }
            .into()];

            // update total_delegation of this node
            let mut mixnodes_bucket = mixnodes(deps.storage);
            // in some rare cases the mixnode bond might no longer exist as the node unbonded
            // before delegation was removed. that is fine
            if let Some(mut existing_bond) = mixnodes_bucket.may_load(mix_identity.as_bytes())? {
                // we should NEVER underflow here, if we do, it means we have some serious error in our logic
                existing_bond.total_delegation.amount = existing_bond
                    .total_delegation
                    .amount
                    .checked_sub(delegation.amount)
                    .unwrap();
                mixnodes_bucket.save(mix_identity.as_bytes(), &existing_bond)?;
            }

            Ok(Response {
                submessages: Vec::new(),
                messages,
                attributes: Vec::new(),
                data: None,
            })
        }
        None => Err(ContractError::NoMixnodeDelegationFound {
            identity: mix_identity,
            address: info.sender,
        }),
    }
}

#[cfg(test)]
pub mod tests {
    use super::*;
    use crate::contract::{
        execute, query, DEFAULT_SYBIL_RESISTANCE_PERCENT, INITIAL_DEFAULT_EPOCH_LENGTH,
        INITIAL_GATEWAY_BOND, INITIAL_MIXNODE_BOND, INITIAL_MIXNODE_BOND_REWARD_RATE,
        INITIAL_MIXNODE_DELEGATION_REWARD_RATE,
    };
    use crate::helpers::calculate_epoch_reward_rate;
    use crate::queries::DELEGATION_PAGE_DEFAULT_LIMIT;
    use crate::storage::{layer_distribution_read, mix_delegations_read, read_mixnode_bond};
    use crate::support::tests::helpers;
    use crate::support::tests::helpers::{
        add_mixnode, good_gateway_bond, good_mixnode_bond, mix_node_fixture, raw_delegation_fixture,
    };
    use cosmwasm_std::testing::{mock_env, mock_info};
    use cosmwasm_std::{coin, coins, from_binary, Addr, Uint128};
    use mixnet_contract::{
        ExecuteMsg, LayerDistribution, PagedGatewayResponse, PagedMixnodeResponse, QueryMsg,
        UnpackedDelegation,
    };
    use queries::tests::store_n_mix_delegations;

    #[test]
    fn validating_mixnode_bond() {
        // you must send SOME funds
        let result = validate_mixnode_bond(&[], INITIAL_MIXNODE_BOND);
        assert_eq!(result, Err(ContractError::NoBondFound));

        // you must send at least 100 coins...
        let mut bond = good_mixnode_bond();
        bond[0].amount = INITIAL_MIXNODE_BOND.checked_sub(Uint128(1)).unwrap();
        let result = validate_mixnode_bond(&bond, INITIAL_MIXNODE_BOND);
        assert_eq!(
            result,
            Err(ContractError::InsufficientMixNodeBond {
                received: Into::<u128>::into(INITIAL_MIXNODE_BOND) - 1,
                minimum: INITIAL_MIXNODE_BOND.into(),
            })
        );

        // more than that is still fine
        let mut bond = good_mixnode_bond();
        bond[0].amount = INITIAL_MIXNODE_BOND + Uint128(1);
        let result = validate_mixnode_bond(&bond, INITIAL_MIXNODE_BOND);
        assert!(result.is_ok());

        // it must be sent in the defined denom!
        let mut bond = good_mixnode_bond();
        bond[0].denom = "baddenom".to_string();
        let result = validate_mixnode_bond(&bond, INITIAL_MIXNODE_BOND);
        assert_eq!(result, Err(ContractError::WrongDenom {}));

        let mut bond = good_mixnode_bond();
        bond[0].denom = "foomp".to_string();
        let result = validate_mixnode_bond(&bond, INITIAL_MIXNODE_BOND);
        assert_eq!(result, Err(ContractError::WrongDenom {}));
    }

    #[test]
    fn mixnode_add() {
        let mut deps = helpers::init_contract();

        // if we don't send enough funds
        let insufficient_bond = Into::<u128>::into(INITIAL_MIXNODE_BOND) - 1;
        let info = mock_info("anyone", &coins(insufficient_bond, DENOM));
        let msg = ExecuteMsg::BondMixnode {
            mix_node: MixNode {
                identity_key: "anyonesmixnode".into(),
                ..helpers::mix_node_fixture()
            },
        };

        // we are informed that we didn't send enough funds
        let result = execute(deps.as_mut(), mock_env(), info, msg);
        assert_eq!(
            result,
            Err(ContractError::InsufficientMixNodeBond {
                received: insufficient_bond,
                minimum: INITIAL_MIXNODE_BOND.into(),
            })
        );

        // no mixnode was inserted into the topology
        let res = query(
            deps.as_ref(),
            mock_env(),
            QueryMsg::GetMixNodes {
                start_after: None,
                limit: Option::from(2),
            },
        )
        .unwrap();
        let page: PagedMixnodeResponse = from_binary(&res).unwrap();
        assert_eq!(0, page.nodes.len());

        // if we send enough funds
        let info = mock_info("anyone", &good_mixnode_bond());
        let msg = ExecuteMsg::BondMixnode {
            mix_node: MixNode {
                identity_key: "anyonesmixnode".into(),
                ..helpers::mix_node_fixture()
            },
        };

        // we get back a message telling us everything was OK
        let execute_response = execute(deps.as_mut(), mock_env(), info, msg);
        assert!(execute_response.is_ok());

        // we can query topology and the new node is there
        let query_response = query(
            deps.as_ref(),
            mock_env(),
            QueryMsg::GetMixNodes {
                start_after: None,
                limit: Option::from(2),
            },
        )
        .unwrap();
        let page: PagedMixnodeResponse = from_binary(&query_response).unwrap();
        assert_eq!(1, page.nodes.len());
        assert_eq!(
            &MixNode {
                identity_key: "anyonesmixnode".into(),
                ..helpers::mix_node_fixture()
            },
            page.nodes[0].mix_node()
        );

        // if there was already a mixnode bonded by particular user
        let info = mock_info("foomper", &good_mixnode_bond());
        let msg = ExecuteMsg::BondMixnode {
            mix_node: MixNode {
                identity_key: "foompermixnode".into(),
                ..helpers::mix_node_fixture()
            },
        };

        let execute_response = execute(deps.as_mut(), mock_env(), info, msg).unwrap();
        assert_eq!(execute_response.attributes[0], attr("overwritten", false));

        let info = mock_info("foomper", &good_mixnode_bond());
        let msg = ExecuteMsg::BondMixnode {
            mix_node: MixNode {
                identity_key: "foompermixnode".into(),
                ..helpers::mix_node_fixture()
            },
        };

        // we get a log message about it (TODO: does it get back to the user?)
        let execute_response = execute(deps.as_mut(), mock_env(), info, msg).unwrap();
        assert_eq!(execute_response.attributes[0], attr("overwritten", true));

        // bonding fails if the user already owns a gateway
        let info = mock_info("gateway-owner", &good_gateway_bond());
        let msg = ExecuteMsg::BondGateway {
            gateway: Gateway {
                identity_key: "ownersgateway".into(),
                ..helpers::gateway_fixture()
            },
        };
        execute(deps.as_mut(), mock_env(), info, msg).unwrap();

        let info = mock_info("gateway-owner", &good_mixnode_bond());
        let msg = ExecuteMsg::BondMixnode {
            mix_node: MixNode {
                identity_key: "ownersmixnode".into(),
                ..helpers::mix_node_fixture()
            },
        };
        let execute_response = execute(deps.as_mut(), mock_env(), info, msg);
        assert_eq!(execute_response, Err(ContractError::AlreadyOwnsGateway));

        // but after he unbonds it, it's all fine again
        let info = mock_info("gateway-owner", &[]);
        let msg = ExecuteMsg::UnbondGateway {};
        execute(deps.as_mut(), mock_env(), info, msg).unwrap();

        let info = mock_info("gateway-owner", &good_mixnode_bond());
        let msg = ExecuteMsg::BondMixnode {
            mix_node: MixNode {
                identity_key: "ownersmixnode".into(),
                ..helpers::mix_node_fixture()
            },
        };
        let execute_response = execute(deps.as_mut(), mock_env(), info, msg);
        assert!(execute_response.is_ok());

        // adding another node from another account, but with the same IP, should fail (or we would have a weird state). Is that right? Think about this, not sure yet.
        // if we attempt to register a second node from the same address, should we get an error? It would probably be polite.
    }

    #[test]
    fn adding_mixnode_without_existing_owner() {
        let mut deps = helpers::init_contract();

        let info = mock_info("mix-owner", &good_mixnode_bond());
        let msg = ExecuteMsg::BondMixnode {
            mix_node: MixNode {
                identity_key: "myAwesomeMixnode".to_string(),
                ..helpers::mix_node_fixture()
            },
        };

        // before the execution the node had no associated owner
        assert!(mixnodes_owners_read(deps.as_ref().storage)
            .may_load("myAwesomeMixnode".as_bytes())
            .unwrap()
            .is_none());

        // it's all fine, owner is saved
        let execute_response = execute(deps.as_mut(), mock_env(), info, msg);
        assert!(execute_response.is_ok());

        assert_eq!(
            "myAwesomeMixnode",
            mixnodes_owners_read(deps.as_ref().storage)
                .load("mix-owner".as_bytes())
                .unwrap()
        );
    }

    #[test]
    fn adding_mixnode_with_existing_owner() {
        let mut deps = helpers::init_contract();

        let info = mock_info("mix-owner", &good_mixnode_bond());
        let msg = ExecuteMsg::BondMixnode {
            mix_node: MixNode {
                identity_key: "myAwesomeMixnode".to_string(),
                ..helpers::mix_node_fixture()
            },
        };

        execute(deps.as_mut(), mock_env(), info, msg).unwrap();

        // request fails giving the existing owner address in the message
        let info = mock_info("mix-owner-pretender", &good_mixnode_bond());
        let msg = ExecuteMsg::BondMixnode {
            mix_node: MixNode {
                identity_key: "myAwesomeMixnode".to_string(),
                ..helpers::mix_node_fixture()
            },
        };

        let execute_response = execute(deps.as_mut(), mock_env(), info, msg);
        assert_eq!(
            Err(ContractError::DuplicateMixnode {
                owner: Addr::unchecked("mix-owner")
            }),
            execute_response
        );
    }

    #[test]
    fn adding_mixnode_with_existing_unchanged_owner() {
        let mut deps = helpers::init_contract();

        let info = mock_info("mix-owner", &good_mixnode_bond());
        let msg = ExecuteMsg::BondMixnode {
            mix_node: MixNode {
                identity_key: "myAwesomeMixnode".to_string(),
                host: "1.1.1.1:1789".into(),
                ..helpers::mix_node_fixture()
            },
        };

        execute(deps.as_mut(), mock_env(), info, msg).unwrap();

        let info = mock_info("mix-owner", &good_mixnode_bond());
        let msg = ExecuteMsg::BondMixnode {
            mix_node: MixNode {
                identity_key: "myAwesomeMixnode".to_string(),
                host: "2.2.2.2:1789".into(),
                ..helpers::mix_node_fixture()
            },
        };

        assert!(execute(deps.as_mut(), mock_env(), info, msg).is_ok());

        // make sure the host information was updated
        assert_eq!(
            "2.2.2.2:1789".to_string(),
            mixnodes_read(deps.as_ref().storage)
                .load("myAwesomeMixnode".as_bytes())
                .unwrap()
                .mix_node
                .host
        );
    }

    #[test]
    fn adding_mixnode_updates_layer_distribution() {
        let mut deps = helpers::init_contract();

        assert_eq!(
            LayerDistribution::default(),
            layer_distribution_read(&deps.storage).load().unwrap(),
        );

        let info = mock_info("mix-owner", &good_mixnode_bond());
        let msg = ExecuteMsg::BondMixnode {
            mix_node: MixNode {
                identity_key: "mix1".to_string(),
                ..helpers::mix_node_fixture()
            },
        };

        execute(deps.as_mut(), mock_env(), info, msg).unwrap();
        assert_eq!(
            LayerDistribution {
                layer1: 1,
                ..Default::default()
            },
            layer_distribution_read(&deps.storage).load().unwrap()
        );
    }

    #[test]
    fn mixnode_remove() {
        let mut deps = helpers::init_contract();

        // try un-registering when no nodes exist yet
        let info = mock_info("anyone", &[]);
        let msg = ExecuteMsg::UnbondMixnode {};
        let result = execute(deps.as_mut(), mock_env(), info, msg);

        // we're told that there is no node for our address
        assert_eq!(
            result,
            Err(ContractError::NoAssociatedMixNodeBond {
                owner: Addr::unchecked("anyone")
            })
        );

        // let's add a node owned by bob
        helpers::add_mixnode("bob", good_mixnode_bond(), &mut deps);

        // attempt to un-register fred's node, which doesn't exist
        let info = mock_info("fred", &[]);
        let msg = ExecuteMsg::UnbondMixnode {};
        let result = execute(deps.as_mut(), mock_env(), info, msg);
        assert_eq!(
            result,
            Err(ContractError::NoAssociatedMixNodeBond {
                owner: Addr::unchecked("fred")
            })
        );

        // bob's node is still there
        let nodes = helpers::get_mix_nodes(&mut deps);
        assert_eq!(1, nodes.len());
        assert_eq!("bob", nodes[0].owner().clone());

        // add a node owned by fred
        let info = mock_info("fred", &good_mixnode_bond());
        try_add_mixnode(
            deps.as_mut(),
            mock_env(),
            info,
            MixNode {
                identity_key: "fredsmixnode".to_string(),
                ..helpers::mix_node_fixture()
            },
        )
        .unwrap();

        // let's make sure we now have 2 nodes:
        assert_eq!(2, helpers::get_mix_nodes(&mut deps).len());

        // un-register fred's node
        let info = mock_info("fred", &[]);
        let msg = ExecuteMsg::UnbondMixnode {};
        let remove_fred = execute(deps.as_mut(), mock_env(), info.clone(), msg).unwrap();

        // we should see log messages come back showing an unbond message
        let expected_attributes = vec![
            attr("action", "unbond"),
            attr(
                "mixnode_bond",
                format!(
                    "amount: {} {}, owner: fred, identity: fredsmixnode",
                    INITIAL_MIXNODE_BOND, DENOM
                ),
            ),
        ];

        // we should see a funds transfer from the contract back to fred
        let expected_messages = vec![BankMsg::Send {
            to_address: String::from(info.sender),
            amount: good_mixnode_bond(),
        }
        .into()];

        // run the executer and check that we got back the correct results
        let expected = Response {
            submessages: Vec::new(),
            messages: expected_messages,
            attributes: expected_attributes,
            data: None,
        };
        assert_eq!(remove_fred, expected);

        // only 1 node now exists, owned by bob:
        let mix_node_bonds = helpers::get_mix_nodes(&mut deps);
        assert_eq!(1, mix_node_bonds.len());
        assert_eq!(&Addr::unchecked("bob"), mix_node_bonds[0].owner());
    }

    #[test]
    fn removing_mixnode_clears_ownership() {
        let mut deps = helpers::init_contract();

        let info = mock_info("mix-owner", &good_mixnode_bond());
        let msg = ExecuteMsg::BondMixnode {
            mix_node: MixNode {
                identity_key: "myAwesomeMixnode".to_string(),
                ..helpers::mix_node_fixture()
            },
        };

        execute(deps.as_mut(), mock_env(), info, msg).unwrap();
        assert_eq!(
            "myAwesomeMixnode",
            mixnodes_owners_read(deps.as_ref().storage)
                .load("mix-owner".as_bytes())
                .unwrap()
        );

        let info = mock_info("mix-owner", &[]);
        let msg = ExecuteMsg::UnbondMixnode {};

        assert!(execute(deps.as_mut(), mock_env(), info, msg).is_ok());

        assert!(mixnodes_owners_read(deps.as_ref().storage)
            .may_load("mix-owner".as_bytes())
            .unwrap()
            .is_none());

        // and since it's removed, it can be reclaimed
        let info = mock_info("mix-owner", &good_mixnode_bond());
        let msg = ExecuteMsg::BondMixnode {
            mix_node: MixNode {
                identity_key: "myAwesomeMixnode".to_string(),
                ..helpers::mix_node_fixture()
            },
        };

        assert!(execute(deps.as_mut(), mock_env(), info, msg).is_ok());
        assert_eq!(
            "myAwesomeMixnode",
            mixnodes_owners_read(deps.as_ref().storage)
                .load("mix-owner".as_bytes())
                .unwrap()
        );
    }

    #[test]
    fn validating_gateway_bond() {
        // you must send SOME funds
        let result = validate_gateway_bond(&[], INITIAL_GATEWAY_BOND);
        assert_eq!(result, Err(ContractError::NoBondFound));

        // you must send at least 100 coins...
        let mut bond = good_gateway_bond();
        bond[0].amount = INITIAL_GATEWAY_BOND.checked_sub(Uint128(1)).unwrap();
        let result = validate_gateway_bond(&bond, INITIAL_GATEWAY_BOND);
        assert_eq!(
            result,
            Err(ContractError::InsufficientGatewayBond {
                received: Into::<u128>::into(INITIAL_GATEWAY_BOND) - 1,
                minimum: INITIAL_GATEWAY_BOND.into(),
            })
        );

        // more than that is still fine
        let mut bond = good_gateway_bond();
        bond[0].amount = INITIAL_GATEWAY_BOND + Uint128(1);
        let result = validate_gateway_bond(&bond, INITIAL_GATEWAY_BOND);
        assert!(result.is_ok());

        // it must be sent in the defined denom!
        let mut bond = good_gateway_bond();
        bond[0].denom = "baddenom".to_string();
        let result = validate_gateway_bond(&bond, INITIAL_GATEWAY_BOND);
        assert_eq!(result, Err(ContractError::WrongDenom {}));

        let mut bond = good_gateway_bond();
        bond[0].denom = "foomp".to_string();
        let result = validate_gateway_bond(&bond, INITIAL_GATEWAY_BOND);
        assert_eq!(result, Err(ContractError::WrongDenom {}));
    }

    #[test]
    fn gateway_add() {
        let mut deps = helpers::init_contract();

        // if we fail validation (by say not sending enough funds
        let insufficient_bond = Into::<u128>::into(INITIAL_GATEWAY_BOND) - 1;
        let info = mock_info("anyone", &coins(insufficient_bond, DENOM));
        let msg = ExecuteMsg::BondGateway {
            gateway: helpers::gateway_fixture(),
        };

        // we are informed that we didn't send enough funds
        let result = execute(deps.as_mut(), mock_env(), info, msg);
        assert_eq!(
            result,
            Err(ContractError::InsufficientGatewayBond {
                received: insufficient_bond,
                minimum: INITIAL_GATEWAY_BOND.into(),
            })
        );

        // make sure no gateway was inserted into the topology
        let res = query(
            deps.as_ref(),
            mock_env(),
            QueryMsg::GetGateways {
                start_after: None,
                limit: Option::from(2),
            },
        )
        .unwrap();
        let page: PagedGatewayResponse = from_binary(&res).unwrap();
        assert_eq!(0, page.nodes.len());

        // if we send enough funds
        let info = mock_info("anyone", &good_gateway_bond());
        let msg = ExecuteMsg::BondGateway {
            gateway: Gateway {
                identity_key: "anyonesgateway".into(),
                ..helpers::gateway_fixture()
            },
        };

        // we get back a message telling us everything was OK
        let execute_response = execute(deps.as_mut(), mock_env(), info, msg);
        assert!(execute_response.is_ok());

        // we can query topology and the new node is there
        let query_response = query(
            deps.as_ref(),
            mock_env(),
            QueryMsg::GetGateways {
                start_after: None,
                limit: Option::from(2),
            },
        )
        .unwrap();
        let page: PagedGatewayResponse = from_binary(&query_response).unwrap();
        assert_eq!(1, page.nodes.len());
        assert_eq!(
            &Gateway {
                identity_key: "anyonesgateway".into(),
                ..helpers::gateway_fixture()
            },
            page.nodes[0].gateway()
        );

        // if there was already a gateway bonded by particular user
        let info = mock_info("foomper", &good_gateway_bond());
        let msg = ExecuteMsg::BondGateway {
            gateway: Gateway {
                identity_key: "foompersgateway".into(),
                ..helpers::gateway_fixture()
            },
        };

        let execute_response = execute(deps.as_mut(), mock_env(), info, msg).unwrap();
        assert_eq!(execute_response.attributes[0], attr("overwritten", false));

        let info = mock_info("foomper", &good_gateway_bond());
        let msg = ExecuteMsg::BondGateway {
            gateway: Gateway {
                identity_key: "foompersgateway".into(),
                ..helpers::gateway_fixture()
            },
        };

        // we get a log message about it (TODO: does it get back to the user?)
        let execute_response = execute(deps.as_mut(), mock_env(), info, msg).unwrap();
        assert_eq!(execute_response.attributes[0], attr("overwritten", true));

        // bonding fails if the user already owns a mixnode
        let info = mock_info("mixnode-owner", &good_mixnode_bond());
        let msg = ExecuteMsg::BondMixnode {
            mix_node: MixNode {
                identity_key: "ownersmix".into(),
                ..helpers::mix_node_fixture()
            },
        };
        execute(deps.as_mut(), mock_env(), info, msg).unwrap();

        let info = mock_info("mixnode-owner", &good_gateway_bond());
        let msg = ExecuteMsg::BondGateway {
            gateway: helpers::gateway_fixture(),
        };
        let execute_response = execute(deps.as_mut(), mock_env(), info, msg);
        assert_eq!(execute_response, Err(ContractError::AlreadyOwnsMixnode));

        // but after he unbonds it, it's all fine again
        let info = mock_info("mixnode-owner", &[]);
        let msg = ExecuteMsg::UnbondMixnode {};
        execute(deps.as_mut(), mock_env(), info, msg).unwrap();

        let info = mock_info("mixnode-owner", &good_gateway_bond());
        let msg = ExecuteMsg::BondGateway {
            gateway: helpers::gateway_fixture(),
        };
        let execute_response = execute(deps.as_mut(), mock_env(), info, msg);
        assert!(execute_response.is_ok());

        // adding another node from another account, but with the same IP, should fail (or we would have a weird state).
        // Is that right? Think about this, not sure yet.
    }

    #[test]
    fn adding_gateway_without_existing_owner() {
        let mut deps = helpers::init_contract();

        let info = mock_info("gateway-owner", &good_gateway_bond());
        let msg = ExecuteMsg::BondGateway {
            gateway: Gateway {
                identity_key: "myAwesomeGateway".to_string(),
                ..helpers::gateway_fixture()
            },
        };

        // before the execution the node had no associated owner
        assert!(gateways_owners_read(deps.as_ref().storage)
            .may_load("gateway-owner".as_bytes())
            .unwrap()
            .is_none());

        // it's all fine, owner is saved
        let execute_response = execute(deps.as_mut(), mock_env(), info, msg);
        assert!(execute_response.is_ok());

        assert_eq!(
            "myAwesomeGateway",
            gateways_owners_read(deps.as_ref().storage)
                .load("gateway-owner".as_bytes())
                .unwrap()
        );
    }

    #[test]
    fn adding_gateway_with_existing_owner() {
        let mut deps = helpers::init_contract();

        let info = mock_info("gateway-owner", &good_gateway_bond());
        let msg = ExecuteMsg::BondGateway {
            gateway: Gateway {
                identity_key: "myAwesomeGateway".to_string(),
                ..helpers::gateway_fixture()
            },
        };

        execute(deps.as_mut(), mock_env(), info, msg).unwrap();

        // request fails giving the existing owner address in the message
        let info = mock_info("gateway-owner-pretender", &good_gateway_bond());
        let msg = ExecuteMsg::BondGateway {
            gateway: Gateway {
                identity_key: "myAwesomeGateway".to_string(),
                ..helpers::gateway_fixture()
            },
        };

        let execute_response = execute(deps.as_mut(), mock_env(), info, msg);
        assert_eq!(
            Err(ContractError::DuplicateGateway {
                owner: Addr::unchecked("gateway-owner")
            }),
            execute_response
        );
    }

    #[test]
    fn adding_gateway_with_existing_unchanged_owner() {
        let mut deps = helpers::init_contract();

        let info = mock_info("gateway-owner", &good_gateway_bond());
        let msg = ExecuteMsg::BondGateway {
            gateway: Gateway {
                identity_key: "myAwesomeGateway".to_string(),
                host: "1.1.1.1".into(),
                ..helpers::gateway_fixture()
            },
        };

        execute(deps.as_mut(), mock_env(), info, msg).unwrap();

        let info = mock_info("gateway-owner", &good_gateway_bond());
        let msg = ExecuteMsg::BondGateway {
            gateway: Gateway {
                identity_key: "myAwesomeGateway".to_string(),
                host: "2.2.2.2".into(),
                ..helpers::gateway_fixture()
            },
        };

        assert!(execute(deps.as_mut(), mock_env(), info, msg).is_ok());

        // make sure the host information was updated
        assert_eq!(
            "2.2.2.2".to_string(),
            gateways_read(deps.as_ref().storage)
                .load("myAwesomeGateway".as_bytes())
                .unwrap()
                .gateway
                .host
        );
    }

    #[test]
    fn gateway_remove() {
        let mut deps = helpers::init_contract();

        // try unbond when no nodes exist yet
        let info = mock_info("anyone", &[]);
        let msg = ExecuteMsg::UnbondGateway {};
        let result = execute(deps.as_mut(), mock_env(), info, msg);

        // we're told that there is no node for our address
        assert_eq!(
            result,
            Err(ContractError::NoAssociatedGatewayBond {
                owner: Addr::unchecked("anyone")
            })
        );

        // let's add a node owned by bob
        helpers::add_gateway("bob", good_gateway_bond(), &mut deps);

        // attempt to unbond fred's node, which doesn't exist
        let info = mock_info("fred", &[]);
        let msg = ExecuteMsg::UnbondGateway {};
        let result = execute(deps.as_mut(), mock_env(), info, msg);
        assert_eq!(
            result,
            Err(ContractError::NoAssociatedGatewayBond {
                owner: Addr::unchecked("fred")
            })
        );

        // bob's node is still there
        let nodes = helpers::get_gateways(&mut deps);
        assert_eq!(1, nodes.len());

        let first_node = &nodes[0];
        assert_eq!(&Addr::unchecked("bob"), first_node.owner());

        // add a node owned by fred
        let info = mock_info("fred", &good_gateway_bond());
        try_add_gateway(
            deps.as_mut(),
            mock_env(),
            info,
            Gateway {
                identity_key: "fredsgateway".into(),
                ..helpers::gateway_fixture()
            },
        )
        .unwrap();

        // let's make sure we now have 2 nodes:
        assert_eq!(2, helpers::get_gateways(&mut deps).len());

        // unbond fred's node
        let info = mock_info("fred", &[]);
        let msg = ExecuteMsg::UnbondGateway {};
        let remove_fred = execute(deps.as_mut(), mock_env(), info.clone(), msg).unwrap();

        // we should see log messages come back showing an unbond message
        let expected_attributes = vec![
            attr("action", "unbond"),
            attr("address", "fred"),
            attr(
                "gateway_bond",
                format!(
                    "amount: {} {}, owner: fred, identity: fredsgateway",
                    INITIAL_GATEWAY_BOND, DENOM
                ),
            ),
        ];

        // we should see a funds transfer from the contract back to fred
        let expected_messages = vec![BankMsg::Send {
            to_address: String::from(info.sender),
            amount: good_gateway_bond(),
        }
        .into()];

        // run the executer and check that we got back the correct results
        let expected = Response {
            submessages: Vec::new(),
            messages: expected_messages,
            attributes: expected_attributes,
            data: None,
        };
        assert_eq!(remove_fred, expected);

        // only 1 node now exists, owned by bob:
        let gateway_bonds = helpers::get_gateways(&mut deps);
        assert_eq!(1, gateway_bonds.len());
        assert_eq!(&Addr::unchecked("bob"), gateway_bonds[0].owner());
    }

    #[test]
    fn removing_gateway_clears_ownership() {
        let mut deps = helpers::init_contract();

        let info = mock_info("gateway-owner", &good_mixnode_bond());
        let msg = ExecuteMsg::BondGateway {
            gateway: Gateway {
                identity_key: "myAwesomeGateway".to_string(),
                ..helpers::gateway_fixture()
            },
        };

        execute(deps.as_mut(), mock_env(), info, msg).unwrap();
        assert_eq!(
            "myAwesomeGateway",
            gateways_owners_read(deps.as_ref().storage)
                .load("gateway-owner".as_bytes())
                .unwrap()
        );

        let info = mock_info("gateway-owner", &[]);
        let msg = ExecuteMsg::UnbondGateway {};

        assert!(execute(deps.as_mut(), mock_env(), info, msg).is_ok());

        assert!(gateways_owners_read(deps.as_ref().storage)
            .may_load("gateway-owner".as_bytes())
            .unwrap()
            .is_none());

        // and since it's removed, it can be reclaimed
        let info = mock_info("gateway-owner", &good_mixnode_bond());
        let msg = ExecuteMsg::BondGateway {
            gateway: Gateway {
                identity_key: "myAwesomeGateway".to_string(),
                ..helpers::gateway_fixture()
            },
        };

        assert!(execute(deps.as_mut(), mock_env(), info, msg).is_ok());
        assert_eq!(
            "myAwesomeGateway",
            gateways_owners_read(deps.as_ref().storage)
                .load("gateway-owner".as_bytes())
                .unwrap()
        );
    }

    #[test]
    fn updating_state_params() {
        let mut deps = helpers::init_contract();

        let new_params = StateParams {
            epoch_length: INITIAL_DEFAULT_EPOCH_LENGTH,
            minimum_mixnode_bond: INITIAL_MIXNODE_BOND,
            minimum_gateway_bond: INITIAL_GATEWAY_BOND,
            mixnode_bond_reward_rate: Decimal::percent(INITIAL_MIXNODE_BOND_REWARD_RATE),
            mixnode_delegation_reward_rate: Decimal::percent(
                INITIAL_MIXNODE_DELEGATION_REWARD_RATE,
            ),
            mixnode_rewarded_set_size: 100,
            mixnode_active_set_size: 50,
        };

        // cannot be updated from non-owner account
        let info = mock_info("not-the-creator", &[]);
        let res = try_update_state_params(deps.as_mut(), info, new_params.clone());
        assert_eq!(res, Err(ContractError::Unauthorized));

        // but works fine from the creator account
        let info = mock_info("creator", &[]);
        let res = try_update_state_params(deps.as_mut(), info, new_params.clone());
        assert_eq!(res, Ok(Response::default()));

        // and the state is actually updated
        let current_state = config_read(deps.as_ref().storage).load().unwrap();
        assert_eq!(current_state.params, new_params);

        // mixnode_epoch_rewards are recalculated if annual reward  is changed
        let current_mix_bond_reward_rate = current_state.mixnode_epoch_bond_reward;
        let current_mix_delegation_reward_rate = current_state.mixnode_epoch_delegation_reward;
        let new_mixnode_bond_reward_rate = Decimal::percent(120);
        let new_mixnode_delegation_reward_rate = Decimal::percent(120);

        // sanity check to make sure we are actually updating the values (in case we changed defaults at some point)
        assert_ne!(new_mixnode_bond_reward_rate, current_mix_bond_reward_rate);
        assert_ne!(
            new_mixnode_delegation_reward_rate,
            current_mix_delegation_reward_rate
        );

        let mut new_params = current_state.params.clone();
        new_params.mixnode_bond_reward_rate = new_mixnode_bond_reward_rate;
        new_params.mixnode_delegation_reward_rate = new_mixnode_delegation_reward_rate;

        let info = mock_info("creator", &[]);
        try_update_state_params(deps.as_mut(), info, new_params.clone()).unwrap();

        let new_state = config_read(deps.as_ref().storage).load().unwrap();
        let expected_bond =
            calculate_epoch_reward_rate(new_params.epoch_length, new_mixnode_bond_reward_rate);
        let expected_delegation = calculate_epoch_reward_rate(
            new_params.epoch_length,
            new_mixnode_delegation_reward_rate,
        );
        assert_eq!(expected_bond, new_state.mixnode_epoch_bond_reward);
        assert_eq!(
            expected_delegation,
            new_state.mixnode_epoch_delegation_reward
        );

        // mixnode_epoch_rewards is updated on epoch length change
        let new_epoch_length = 42;
        // sanity check to make sure we are actually updating the value (in case we changed defaults at some point)
        assert_ne!(new_epoch_length, current_state.params.epoch_length);
        let mut new_params = current_state.params.clone();
        new_params.epoch_length = new_epoch_length;

        let info = mock_info("creator", &[]);
        try_update_state_params(deps.as_mut(), info, new_params.clone()).unwrap();

        let new_state = config_read(deps.as_ref().storage).load().unwrap();
        let expected_mixnode_bond =
            calculate_epoch_reward_rate(new_epoch_length, new_params.mixnode_bond_reward_rate);
        let expected_mixnode_delegation = calculate_epoch_reward_rate(
            new_epoch_length,
            new_params.mixnode_delegation_reward_rate,
        );
        assert_eq!(expected_mixnode_bond, new_state.mixnode_epoch_bond_reward);
        assert_eq!(
            expected_mixnode_delegation,
            new_state.mixnode_epoch_delegation_reward
        );

        // error is thrown if rewarded set is smaller than the active set
        let info = mock_info("creator", &[]);
        let mut new_params = current_state.params.clone();
        new_params.mixnode_rewarded_set_size = new_params.mixnode_active_set_size - 1;
        let res = try_update_state_params(deps.as_mut(), info, new_params.clone());
        assert_eq!(Err(ContractError::InvalidActiveSetSize), res)
    }

    #[cfg(test)]
    mod beginning_mixnode_rewarding {
        use super::*;

        #[test]
        fn can_only_be_called_by_specified_validator_address() {
            let mut deps = helpers::init_contract();
            let env = mock_env();
            let current_state = config_read(deps.as_mut().storage).load().unwrap();
            let rewarding_validator_address = current_state.rewarding_validator_address;

            let res = try_begin_mixnode_rewarding(
                deps.as_mut(),
                env.clone(),
                mock_info("not-the-approved-validator", &[]),
                1,
            );
            assert_eq!(Err(ContractError::Unauthorized), res);

            let res = try_begin_mixnode_rewarding(
                deps.as_mut(),
                env.clone(),
                mock_info(rewarding_validator_address.as_ref(), &[]),
                1,
            );
            assert!(res.is_ok())
        }

        #[test]
        fn cannot_be_called_if_rewarding_is_already_in_progress_with_little_day() {
            let mut deps = helpers::init_contract();
            let env = mock_env();
            let current_state = config_read(deps.as_mut().storage).load().unwrap();
            let rewarding_validator_address = current_state.rewarding_validator_address;

            try_begin_mixnode_rewarding(
                deps.as_mut(),
                env.clone(),
                mock_info(rewarding_validator_address.as_ref(), &[]),
                1,
            )
            .unwrap();

            let res = try_begin_mixnode_rewarding(
                deps.as_mut(),
                env.clone(),
                mock_info(rewarding_validator_address.as_ref(), &[]),
                2,
            );
            assert_eq!(Err(ContractError::RewardingInProgress), res);
        }

        #[test]
        fn can_be_called_if_rewarding_is_in_progress_if_sufficient_number_of_blocks_elapsed() {
            let mut deps = helpers::init_contract();
            let env = mock_env();
            let current_state = config_read(deps.as_mut().storage).load().unwrap();
            let rewarding_validator_address = current_state.rewarding_validator_address;

            try_begin_mixnode_rewarding(
                deps.as_mut(),
                env.clone(),
                mock_info(rewarding_validator_address.as_ref(), &[]),
                1,
            )
            .unwrap();

            let mut new_env = env.clone();

            new_env.block.height = env.block.height + MAX_REWARDING_DURATION_IN_BLOCKS;

            let res = try_begin_mixnode_rewarding(
                deps.as_mut(),
                new_env,
                mock_info(rewarding_validator_address.as_ref(), &[]),
                2,
            );
            assert!(res.is_ok());
        }

        #[test]
        fn provided_nonce_must_be_equal_the_current_plus_one() {
            let mut deps = helpers::init_contract();
            let env = mock_env();
            let mut current_state = config_read(deps.as_mut().storage).load().unwrap();
            current_state.latest_rewarding_interval_nonce = 42;
            config(deps.as_mut().storage).save(&current_state).unwrap();

            let rewarding_validator_address = current_state.rewarding_validator_address;

            let res = try_begin_mixnode_rewarding(
                deps.as_mut(),
                env.clone(),
                mock_info(rewarding_validator_address.as_ref(), &[]),
                11,
            );
            assert_eq!(
                Err(ContractError::InvalidRewardingIntervalNonce {
                    received: 11,
                    expected: 43
                }),
                res
            );

            let res = try_begin_mixnode_rewarding(
                deps.as_mut(),
                env.clone(),
                mock_info(rewarding_validator_address.as_ref(), &[]),
                44,
            );
            assert_eq!(
                Err(ContractError::InvalidRewardingIntervalNonce {
                    received: 44,
                    expected: 43
                }),
                res
            );

            let res = try_begin_mixnode_rewarding(
                deps.as_mut(),
                env.clone(),
                mock_info(rewarding_validator_address.as_ref(), &[]),
                42,
            );
            assert_eq!(
                Err(ContractError::InvalidRewardingIntervalNonce {
                    received: 42,
                    expected: 43
                }),
                res
            );

            let res = try_begin_mixnode_rewarding(
                deps.as_mut(),
                env.clone(),
                mock_info(rewarding_validator_address.as_ref(), &[]),
                43,
            );
            assert!(res.is_ok())
        }

        #[test]
        fn updates_contract_state() {
            let mut deps = helpers::init_contract();
            let env = mock_env();
            let start_state = config_read(deps.as_mut().storage).load().unwrap();
            let rewarding_validator_address = start_state.rewarding_validator_address;

            try_begin_mixnode_rewarding(
                deps.as_mut(),
                env.clone(),
                mock_info(rewarding_validator_address.as_ref(), &[]),
                1,
            )
            .unwrap();

            let new_state = config_read(deps.as_mut().storage).load().unwrap();
            assert!(new_state.rewarding_in_progress);
            assert_eq!(
                new_state.rewarding_interval_starting_block,
                env.block.height
            );
            assert_eq!(
                start_state.latest_rewarding_interval_nonce + 1,
                new_state.latest_rewarding_interval_nonce
            );
        }
    }

    #[cfg(test)]
    mod finishing_mixnode_rewarding {
        use super::*;

        #[test]
        fn can_only_be_called_by_specified_validator_address() {
            let mut deps = helpers::init_contract();
            let env = mock_env();
            let current_state = config_read(deps.as_mut().storage).load().unwrap();
            let rewarding_validator_address = current_state.rewarding_validator_address;

            try_begin_mixnode_rewarding(
                deps.as_mut(),
                env,
                mock_info(rewarding_validator_address.as_ref(), &[]),
                1,
            )
            .unwrap();

            let res = try_finish_mixnode_rewarding(
                deps.as_mut(),
                mock_info("not-the-approved-validator", &[]),
                1,
            );
            assert_eq!(Err(ContractError::Unauthorized), res);

            let res = try_finish_mixnode_rewarding(
                deps.as_mut(),
                mock_info(rewarding_validator_address.as_ref(), &[]),
                1,
            );
            assert!(res.is_ok())
        }

        #[test]
        fn cannot_be_called_if_rewarding_is_not_in_progress() {
            let mut deps = helpers::init_contract();
            let current_state = config_read(deps.as_mut().storage).load().unwrap();
            let rewarding_validator_address = current_state.rewarding_validator_address;

            let res = try_finish_mixnode_rewarding(
                deps.as_mut(),
                mock_info(rewarding_validator_address.as_ref(), &[]),
                0,
            );
            assert_eq!(Err(ContractError::RewardingNotInProgress), res);
        }

        #[test]
        fn provided_nonce_must_be_equal_the_current_one() {
            let mut deps = helpers::init_contract();
            let env = mock_env();
            let mut current_state = config_read(deps.as_mut().storage).load().unwrap();
            current_state.latest_rewarding_interval_nonce = 42;
            config(deps.as_mut().storage).save(&current_state).unwrap();

            let rewarding_validator_address = current_state.rewarding_validator_address;

            try_begin_mixnode_rewarding(
                deps.as_mut(),
                env,
                mock_info(rewarding_validator_address.as_ref(), &[]),
                43,
            )
            .unwrap();

            let res = try_finish_mixnode_rewarding(
                deps.as_mut(),
                mock_info(rewarding_validator_address.as_ref(), &[]),
                11,
            );
            assert_eq!(
                Err(ContractError::InvalidRewardingIntervalNonce {
                    received: 11,
                    expected: 43
                }),
                res
            );

            let res = try_finish_mixnode_rewarding(
                deps.as_mut(),
                mock_info(rewarding_validator_address.as_ref(), &[]),
                44,
            );
            assert_eq!(
                Err(ContractError::InvalidRewardingIntervalNonce {
                    received: 44,
                    expected: 43
                }),
                res
            );

            let res = try_finish_mixnode_rewarding(
                deps.as_mut(),
                mock_info(rewarding_validator_address.as_ref(), &[]),
                42,
            );
            assert_eq!(
                Err(ContractError::InvalidRewardingIntervalNonce {
                    received: 42,
                    expected: 43
                }),
                res
            );

            let res = try_finish_mixnode_rewarding(
                deps.as_mut(),
                mock_info(rewarding_validator_address.as_ref(), &[]),
                43,
            );
            assert!(res.is_ok())
        }

        #[test]
        fn updates_contract_state() {
            let mut deps = helpers::init_contract();
            let env = mock_env();
            let current_state = config_read(deps.as_mut().storage).load().unwrap();
            let rewarding_validator_address = current_state.rewarding_validator_address;

            try_begin_mixnode_rewarding(
                deps.as_mut(),
                env,
                mock_info(rewarding_validator_address.as_ref(), &[]),
                1,
            )
            .unwrap();

            try_finish_mixnode_rewarding(
                deps.as_mut(),
                mock_info(rewarding_validator_address.as_ref(), &[]),
                1,
            )
            .unwrap();

            let new_state = config_read(deps.as_mut().storage).load().unwrap();
            assert!(!new_state.rewarding_in_progress);
        }
    }

    #[test]
    fn rewarding_mixnode() {
        let mut deps = helpers::init_contract();
        let mut env = mock_env();
        let current_state = config_read(deps.as_mut().storage).load().unwrap();
        let rewarding_validator_address = current_state.rewarding_validator_address;

        let node_owner: Addr = Addr::unchecked("node-owner");
        let node_identity: IdentityKey = "nodeidentity".into();

        // errors out if executed by somebody else than network monitor
        let info = mock_info("not-the-monitor", &[]);
        let res = try_reward_mixnode(
            deps.as_mut(),
            env.clone(),
            info,
            node_identity.clone(),
            100,
            1,
        );
        assert_eq!(res, Err(ContractError::Unauthorized));

        // begin rewarding period
        let info = mock_info(rewarding_validator_address.as_ref(), &[]);
        try_begin_mixnode_rewarding(deps.as_mut(), env.clone(), info.clone(), 1).unwrap();
        // returns bond not found attribute if the target owner hasn't bonded any mixnodes
        let res = try_reward_mixnode(
            deps.as_mut(),
            env.clone(),
            info,
            node_identity.clone(),
            100,
            1,
        )
        .unwrap();
        assert_eq!(vec![attr("result", "bond not found")], res.attributes);

        let initial_bond = 100_000000;
        let initial_delegation = 200_000000;
        let mixnode_bond = MixNodeBond {
            bond_amount: coin(initial_bond, DENOM),
            total_delegation: coin(initial_delegation, DENOM),
            owner: node_owner.clone(),
            layer: Layer::One,
            block_height: env.block.height,
            mix_node: MixNode {
                identity_key: node_identity.clone(),
                ..mix_node_fixture()
            },
            profit_margin_percent: Some(10),
        };

        mixnodes(deps.as_mut().storage)
            .save(node_identity.as_bytes(), &mixnode_bond)
            .unwrap();

        mix_delegations(&mut deps.storage, &node_identity)
            .save(
                b"delegator",
                &RawDelegationData::new(initial_delegation.into(), env.block.height),
            )
            .unwrap();

        env.block.height += 2 * MINIMUM_BLOCK_AGE_FOR_REWARDING;

        let bond_reward_rate = current_state.mixnode_epoch_bond_reward;
        let delegation_reward_rate = current_state.mixnode_epoch_delegation_reward;
        let expected_bond_reward = Uint128(initial_bond) * bond_reward_rate;
        let expected_delegation_reward = Uint128(initial_delegation) * delegation_reward_rate;

        // the node's bond and delegations are correctly increased and scaled by uptime
        // if node was 100% up, it will get full epoch reward
        let expected_bond = expected_bond_reward + Uint128(initial_bond);
        let expected_delegation = expected_delegation_reward + Uint128(initial_delegation);

        let info = mock_info(rewarding_validator_address.as_ref(), &[]);
        let res = try_reward_mixnode(
            deps.as_mut(),
            env.clone(),
            info.clone(),
            node_identity.clone(),
            100,
            1,
        )
        .unwrap();
        try_finish_mixnode_rewarding(deps.as_mut(), info, 1).unwrap();

        assert_eq!(
            expected_bond,
            read_mixnode_bond(deps.as_ref().storage, node_identity.as_bytes()).unwrap()
        );
        assert_eq!(
            expected_delegation,
            read_mixnode_delegation(deps.as_ref().storage, node_identity.as_bytes()).unwrap()
        );

        assert_eq!(
            vec![
                attr("bond increase", expected_bond_reward),
                attr("total delegation increase", expected_delegation_reward),
            ],
            res.attributes
        );

        // if node was 20% up, it will get 1/5th of epoch reward
        let scaled_bond_reward = scale_reward_by_uptime(bond_reward_rate, 20).unwrap();
        let scaled_delegation_reward = scale_reward_by_uptime(delegation_reward_rate, 20).unwrap();
        let expected_bond_reward = expected_bond * scaled_bond_reward;
        let expected_delegation_reward = expected_delegation * scaled_delegation_reward;
        let expected_bond = expected_bond_reward + expected_bond;
        let expected_delegation = expected_delegation_reward + expected_delegation;

        let info = mock_info(rewarding_validator_address.as_ref(), &[]);

        try_begin_mixnode_rewarding(deps.as_mut(), env.clone(), info.clone(), 2).unwrap();
        let res = try_reward_mixnode(
            deps.as_mut(),
            env.clone(),
            info,
            node_identity.clone(),
            20,
            2,
        )
        .unwrap();

        assert_eq!(
            expected_bond,
            read_mixnode_bond(deps.as_ref().storage, node_identity.as_bytes()).unwrap()
        );
        assert_eq!(
            expected_delegation,
            read_mixnode_delegation(deps.as_ref().storage, node_identity.as_bytes()).unwrap()
        );

        assert_eq!(
            vec![
                attr("bond increase", expected_bond_reward),
                attr("total delegation increase", expected_delegation_reward),
            ],
            res.attributes
        );
    }

    #[test]
    fn rewarding_mixnodes_outside_rewarding_period() {
        let mut deps = helpers::init_contract();
        let env = mock_env();
        let current_state = config_read(deps.as_mut().storage).load().unwrap();
        let rewarding_validator_address = current_state.rewarding_validator_address;

        // bond the node
        let node_owner: Addr = Addr::unchecked("node-owner");
        let node_identity: IdentityKey = "nodeidentity".into();

        try_add_mixnode(
            deps.as_mut(),
            env.clone(),
            mock_info(node_owner.as_ref(), &good_mixnode_bond()),
            MixNode {
                identity_key: node_identity.to_string(),
                ..helpers::mix_node_fixture()
            },
        )
        .unwrap();

        let info = mock_info(rewarding_validator_address.as_ref(), &[]);
        let res = try_reward_mixnode(
            deps.as_mut(),
            env.clone(),
            info.clone(),
            node_identity.clone(),
            100,
            1,
        );
        assert_eq!(Err(ContractError::RewardingNotInProgress), res);

        try_begin_mixnode_rewarding(deps.as_mut(), env.clone(), info.clone(), 1).unwrap();

        let res = try_reward_mixnode(
            deps.as_mut(),
            env.clone(),
            info,
            node_identity.clone(),
            100,
            1,
        );
        assert!(res.is_ok())
    }

    #[test]
    fn rewarding_mixnodes_with_incorrect_rewarding_nonce() {
        let mut deps = helpers::init_contract();
        let env = mock_env();
        let current_state = config_read(deps.as_mut().storage).load().unwrap();
        let rewarding_validator_address = current_state.rewarding_validator_address;

        // bond the node
        let node_owner: Addr = Addr::unchecked("node-owner");
        let node_identity: IdentityKey = "nodeidentity".into();

        try_add_mixnode(
            deps.as_mut(),
            env.clone(),
            mock_info(node_owner.as_ref(), &good_mixnode_bond()),
            MixNode {
                identity_key: node_identity.to_string(),
                ..helpers::mix_node_fixture()
            },
        )
        .unwrap();

        let info = mock_info(rewarding_validator_address.as_ref(), &[]);
        try_begin_mixnode_rewarding(deps.as_mut(), env.clone(), info.clone(), 1).unwrap();
        let res = try_reward_mixnode(
            deps.as_mut(),
            env.clone(),
            info.clone(),
            node_identity.clone(),
            100,
            0,
        );
        assert_eq!(
            Err(ContractError::InvalidRewardingIntervalNonce {
                received: 0,
                expected: 1
            }),
            res
        );

        let res = try_reward_mixnode(
            deps.as_mut(),
            env.clone(),
            info.clone(),
            node_identity.clone(),
            100,
            2,
        );
        assert_eq!(
            Err(ContractError::InvalidRewardingIntervalNonce {
                received: 2,
                expected: 1
            }),
            res
        );

        let res = try_reward_mixnode(
            deps.as_mut(),
            env.clone(),
            info,
            node_identity.clone(),
            100,
            1,
        );
        assert!(res.is_ok())
    }

    #[test]
    fn attempting_rewarding_mixnode_multiple_times_per_interval() {
        let mut deps = helpers::init_contract();
        let env = mock_env();
        let current_state = config_read(deps.as_mut().storage).load().unwrap();
        let rewarding_validator_address = current_state.rewarding_validator_address;

        // bond the node
        let node_owner: Addr = Addr::unchecked("node-owner");
        let node_identity: IdentityKey = "nodeidentity".into();

        try_add_mixnode(
            deps.as_mut(),
            env.clone(),
            mock_info(node_owner.as_ref(), &good_mixnode_bond()),
            MixNode {
                identity_key: node_identity.to_string(),
                ..helpers::mix_node_fixture()
            },
        )
        .unwrap();

        let info = mock_info(rewarding_validator_address.as_ref(), &[]);
        try_begin_mixnode_rewarding(deps.as_mut(), env.clone(), info.clone(), 1).unwrap();

        // first reward goes through just fine
        let res = try_reward_mixnode(
            deps.as_mut(),
            env.clone(),
            info.clone(),
            node_identity.clone(),
            100,
            1,
        );
        assert!(res.is_ok());

        // but the other one fails
        let res = try_reward_mixnode(
            deps.as_mut(),
            env.clone(),
            info.clone(),
            node_identity.clone(),
            100,
            1,
        );
        assert_eq!(
            Err(ContractError::MixnodeAlreadyRewarded {
                identity: node_identity.clone()
            }),
            res
        );

        // but rewarding the same node in the following interval is fine again
        try_finish_mixnode_rewarding(deps.as_mut(), info.clone(), 1).unwrap();
        try_begin_mixnode_rewarding(deps.as_mut(), env.clone(), info.clone(), 2).unwrap();

        let res = try_reward_mixnode(deps.as_mut(), env, info, node_identity.clone(), 100, 2);
        assert!(res.is_ok());
    }

    #[test]
    fn rewarding_mixnode_blockstamp_based() {
        let mut deps = helpers::init_contract();
        let mut env = mock_env();
        let current_state = config_read(deps.as_mut().storage).load().unwrap();
        let rewarding_validator_address = current_state.rewarding_validator_address;

        let node_owner: Addr = Addr::unchecked("node-owner");
        let node_identity: IdentityKey = "nodeidentity".into();

        let initial_bond = 100_000000;
        let initial_delegation = 200_000000;
        let mixnode_bond = MixNodeBond {
            bond_amount: coin(initial_bond, DENOM),
            total_delegation: coin(initial_delegation, DENOM),
            owner: node_owner.clone(),
            layer: Layer::One,
            block_height: env.block.height,
            mix_node: MixNode {
                identity_key: node_identity.clone(),
                ..mix_node_fixture()
            },
            profit_margin_percent: Some(10),
        };

        mixnodes(deps.as_mut().storage)
            .save(node_identity.as_bytes(), &mixnode_bond)
            .unwrap();

        // delegation happens later, but not later enough
        env.block.height += MINIMUM_BLOCK_AGE_FOR_REWARDING - 1;

        mix_delegations(&mut deps.storage, &node_identity)
            .save(
                b"delegator",
                &RawDelegationData::new(initial_delegation.into(), env.block.height),
            )
            .unwrap();

        let bond_reward_rate = current_state.mixnode_epoch_bond_reward;
        let delegation_reward_rate = current_state.mixnode_epoch_delegation_reward;
        let scaled_bond_reward = scale_reward_by_uptime(bond_reward_rate, 100).unwrap();
        let scaled_delegation_reward = scale_reward_by_uptime(delegation_reward_rate, 100).unwrap();

        // no reward is due
        let expected_bond_reward = Uint128(0);
        let expected_delegation_reward = Uint128(0);
        let expected_bond = expected_bond_reward + Uint128(initial_bond);
        let expected_delegation = expected_delegation_reward + Uint128(initial_delegation);

        let info = mock_info(rewarding_validator_address.as_ref(), &[]);
        try_begin_mixnode_rewarding(deps.as_mut(), env.clone(), info.clone(), 1).unwrap();
        let res = try_reward_mixnode(
            deps.as_mut(),
            env.clone(),
            info.clone(),
            node_identity.clone(),
            100,
            1,
        )
        .unwrap();
        try_finish_mixnode_rewarding(deps.as_mut(), info, 1).unwrap();

        assert_eq!(
            expected_bond,
            read_mixnode_bond(deps.as_ref().storage, node_identity.as_bytes()).unwrap()
        );
        assert_eq!(
            expected_delegation,
            read_mixnode_delegation(deps.as_ref().storage, node_identity.as_bytes()).unwrap()
        );

        assert_eq!(
            vec![
                attr("bond increase", expected_bond_reward),
                attr("total delegation increase", expected_delegation_reward),
            ],
            res.attributes
        );

        // reward can happen now, but only for bonded node
        env.block.height += 1;
        let expected_bond_reward = expected_bond * scaled_bond_reward;
        let expected_delegation_reward = Uint128(0);
        let expected_bond = expected_bond_reward + expected_bond;
        let expected_delegation = expected_delegation_reward + expected_delegation;

        let info = mock_info(rewarding_validator_address.as_ref(), &[]);
        try_begin_mixnode_rewarding(deps.as_mut(), env.clone(), info.clone(), 2).unwrap();
        let res = try_reward_mixnode(
            deps.as_mut(),
            env.clone(),
            info.clone(),
            node_identity.clone(),
            100,
            2,
        )
        .unwrap();
        try_finish_mixnode_rewarding(deps.as_mut(), info, 2).unwrap();

        assert_eq!(
            expected_bond,
            read_mixnode_bond(deps.as_ref().storage, node_identity.as_bytes()).unwrap()
        );
        assert_eq!(
            expected_delegation,
            read_mixnode_delegation(deps.as_ref().storage, node_identity.as_bytes()).unwrap()
        );

        assert_eq!(
            vec![
                attr("bond increase", expected_bond_reward),
                attr("total delegation increase", expected_delegation_reward),
            ],
            res.attributes
        );

        // reward happens now, both for node owner and delegators
        env.block.height += MINIMUM_BLOCK_AGE_FOR_REWARDING - 1;
        let expected_bond_reward = expected_bond * scaled_bond_reward;
        let expected_delegation_reward = expected_delegation * scaled_delegation_reward;
        let expected_bond = expected_bond_reward + expected_bond;
        let expected_delegation = expected_delegation_reward + expected_delegation;

        let info = mock_info(rewarding_validator_address.as_ref(), &[]);
        try_begin_mixnode_rewarding(deps.as_mut(), env.clone(), info.clone(), 3).unwrap();
        let res = try_reward_mixnode(
            deps.as_mut(),
            env.clone(),
            info.clone(),
            node_identity.clone(),
            100,
            3,
        )
        .unwrap();
        try_finish_mixnode_rewarding(deps.as_mut(), info, 3).unwrap();

        assert_eq!(
            expected_bond,
            read_mixnode_bond(deps.as_ref().storage, node_identity.as_bytes()).unwrap()
        );
        assert_eq!(
            expected_delegation,
            read_mixnode_delegation(deps.as_ref().storage, node_identity.as_bytes()).unwrap()
        );

        assert_eq!(
            vec![
                attr("bond increase", expected_bond_reward),
                attr("total delegation increase", expected_delegation_reward),
            ],
            res.attributes
        );
    }

    #[cfg(test)]
    mod delegation_stake_validation {
        use super::*;
        use cosmwasm_std::coin;

        #[test]
        fn stake_cant_be_empty() {
            assert_eq!(
                Err(ContractError::EmptyDelegation),
                validate_delegation_stake(&[])
            )
        }

        #[test]
        fn stake_must_have_single_coin_type() {
            assert_eq!(
                Err(ContractError::MultipleDenoms),
                validate_delegation_stake(&[coin(123, DENOM), coin(123, "BTC"), coin(123, "DOGE")])
            )
        }

        #[test]
        fn stake_coin_must_be_of_correct_type() {
            assert_eq!(
                Err(ContractError::WrongDenom {}),
                validate_delegation_stake(&[coin(123, "DOGE")])
            )
        }

        #[test]
        fn stake_coin_must_have_value_greater_than_zero() {
            assert_eq!(
                Err(ContractError::EmptyDelegation),
                validate_delegation_stake(&[coin(0, DENOM)])
            )
        }

        #[test]
        fn stake_can_have_any_positive_value() {
            // this might change in the future, but right now an arbitrary (positive) value can be delegated
            assert!(validate_delegation_stake(&[coin(1, DENOM)]).is_ok());
            assert!(validate_delegation_stake(&[coin(123, DENOM)]).is_ok());
            assert!(validate_delegation_stake(&[coin(10000000000, DENOM)]).is_ok());
        }
    }

    #[cfg(test)]
    mod mix_stake_delegation {
        use super::*;
        use crate::storage::mix_delegations_read;
        use crate::support::tests::helpers::add_mixnode;

        #[test]
        fn fails_if_node_doesnt_exist() {
            let mut deps = helpers::init_contract();
            assert_eq!(
                Err(ContractError::MixNodeBondNotFound {
                    identity: "non-existent-mix-identity".into()
                }),
                try_delegate_to_mixnode(
                    deps.as_mut(),
                    mock_env(),
                    mock_info("sender", &coins(123, DENOM)),
                    "non-existent-mix-identity".into()
                )
            );
        }

        #[test]
        fn succeeds_for_existing_node() {
            let mut deps = helpers::init_contract();
            let mixnode_owner = "bob";
            let identity = add_mixnode(mixnode_owner, good_mixnode_bond(), &mut deps);
            let delegation_owner = Addr::unchecked("sender");

            let delegation = coin(123, DENOM);
            assert!(try_delegate_to_mixnode(
                deps.as_mut(),
                mock_env(),
                mock_info(delegation_owner.as_str(), &vec![delegation.clone()]),
                identity.clone()
            )
            .is_ok());

            assert_eq!(
                RawDelegationData::new(delegation.amount, mock_env().block.height),
                mix_delegations_read(&deps.storage, &identity)
                    .load(delegation_owner.as_bytes())
                    .unwrap()
            );
            assert!(
                reverse_mix_delegations_read(&deps.storage, &delegation_owner)
                    .load(identity.as_bytes())
                    .is_ok()
            );

            // node's "total_delegation" is increased
            assert_eq!(
                delegation,
                mixnodes_read(&deps.storage)
                    .load(identity.as_bytes())
                    .unwrap()
                    .total_delegation
            )
        }

        #[test]
        fn fails_if_node_unbonded() {
            let mut deps = helpers::init_contract();

            let mixnode_owner = "bob";
            let identity = add_mixnode(mixnode_owner, good_mixnode_bond(), &mut deps);
            let delegation_owner = Addr::unchecked("sender");

            try_remove_mixnode(deps.as_mut(), mock_info(mixnode_owner, &[])).unwrap();

            assert_eq!(
                Err(ContractError::MixNodeBondNotFound {
                    identity: identity.clone()
                }),
                try_delegate_to_mixnode(
                    deps.as_mut(),
                    mock_env(),
                    mock_info(delegation_owner.as_str(), &coins(123, DENOM)),
                    identity
                )
            );
        }

        #[test]
        fn succeeds_if_node_rebonded() {
            let mut deps = helpers::init_contract();

            let mixnode_owner = "bob";
            add_mixnode(mixnode_owner, good_mixnode_bond(), &mut deps);
            try_remove_mixnode(deps.as_mut(), mock_info(mixnode_owner, &[])).unwrap();
            let identity = add_mixnode(mixnode_owner, good_mixnode_bond(), &mut deps);
            let delegation = coin(123, DENOM);
            let delegation_owner = Addr::unchecked("sender");

            assert!(try_delegate_to_mixnode(
                deps.as_mut(),
                mock_env(),
                mock_info(delegation_owner.as_str(), &vec![delegation.clone()]),
                identity.clone()
            )
            .is_ok());

            assert_eq!(
                RawDelegationData::new(delegation.amount, mock_env().block.height),
                mix_delegations_read(&deps.storage, &identity)
                    .load(delegation_owner.as_bytes())
                    .unwrap()
            );
            assert!(
                reverse_mix_delegations_read(&deps.storage, &delegation_owner)
                    .load(identity.as_bytes())
                    .is_ok()
            );

            // node's "total_delegation" is increased
            assert_eq!(
                delegation,
                mixnodes_read(&deps.storage)
                    .load(identity.as_bytes())
                    .unwrap()
                    .total_delegation
            )
        }

        #[test]
        fn is_possible_for_an_already_delegated_node() {
            let mut deps = helpers::init_contract();
            let mixnode_owner = "bob";
            let identity = add_mixnode(mixnode_owner, good_mixnode_bond(), &mut deps);
            let delegation_owner = Addr::unchecked("sender");

            let delegation1 = coin(100, DENOM);
            let delegation2 = coin(50, DENOM);

            try_delegate_to_mixnode(
                deps.as_mut(),
                mock_env(),
                mock_info(delegation_owner.as_str(), &vec![delegation1.clone()]),
                identity.clone(),
            )
            .unwrap();

            try_delegate_to_mixnode(
                deps.as_mut(),
                mock_env(),
                mock_info(delegation_owner.as_str(), &vec![delegation2.clone()]),
                identity.clone(),
            )
            .unwrap();

            assert_eq!(
                RawDelegationData::new(
                    delegation1.amount + delegation2.amount,
                    mock_env().block.height
                ),
                mix_delegations_read(&deps.storage, &identity)
                    .load(delegation_owner.as_bytes())
                    .unwrap()
            );
            assert!(
                reverse_mix_delegations_read(&deps.storage, &delegation_owner)
                    .load(identity.as_bytes())
                    .is_ok()
            );

            // node's "total_delegation" is sum of both
            assert_eq!(
                delegation1.amount + delegation2.amount,
                mixnodes_read(&deps.storage)
                    .load(identity.as_bytes())
                    .unwrap()
                    .total_delegation
                    .amount
            )
        }

        #[test]
        fn block_height_is_updated_on_new_delegation() {
            let mut deps = helpers::init_contract();
            let mixnode_owner = "bob";
            let identity = add_mixnode(mixnode_owner, good_mixnode_bond(), &mut deps);
            let delegation_owner = Addr::unchecked("sender");
            let delegation = coin(100, DENOM);

            let env1 = mock_env();
            let mut env2 = mock_env();
            let initial_height = env1.block.height;
            let updated_height = initial_height + 42;
            // second env has grown in block height
            env2.block.height = updated_height;

            try_delegate_to_mixnode(
                deps.as_mut(),
                env1,
                mock_info(delegation_owner.as_str(), &vec![delegation.clone()]),
                identity.clone(),
            )
            .unwrap();

            assert_eq!(
                RawDelegationData::new(delegation.amount, initial_height),
                mix_delegations_read(&deps.storage, &identity)
                    .load(delegation_owner.as_bytes())
                    .unwrap()
            );

            try_delegate_to_mixnode(
                deps.as_mut(),
                env2,
                mock_info(delegation_owner.as_str(), &vec![delegation.clone()]),
                identity.clone(),
            )
            .unwrap();

            assert_eq!(
                RawDelegationData::new(delegation.amount + delegation.amount, updated_height),
                mix_delegations_read(&deps.storage, &identity)
                    .load(delegation_owner.as_bytes())
                    .unwrap()
            );
        }

        #[test]
        fn block_height_is_not_updated_on_different_delegator() {
            let mut deps = helpers::init_contract();
            let mixnode_owner = "bob";
            let identity = add_mixnode(mixnode_owner, good_mixnode_bond(), &mut deps);
            let delegation_owner1 = Addr::unchecked("sender1");
            let delegation_owner2 = Addr::unchecked("sender2");
            let delegation1 = coin(100, DENOM);
            let delegation2 = coin(120, DENOM);

            let env1 = mock_env();
            let mut env2 = mock_env();
            let initial_height = env1.block.height;
            let second_height = initial_height + 42;
            // second env has grown in block height
            env2.block.height = second_height;

            try_delegate_to_mixnode(
                deps.as_mut(),
                env1,
                mock_info(delegation_owner1.as_str(), &vec![delegation1.clone()]),
                identity.clone(),
            )
            .unwrap();

            assert_eq!(
                RawDelegationData::new(delegation1.amount, initial_height),
                mix_delegations_read(&deps.storage, &identity)
                    .load(delegation_owner1.as_bytes())
                    .unwrap()
            );

            try_delegate_to_mixnode(
                deps.as_mut(),
                env2,
                mock_info(delegation_owner2.as_str(), &vec![delegation2.clone()]),
                identity.clone(),
            )
            .unwrap();

            assert_eq!(
                RawDelegationData::new(delegation1.amount, initial_height),
                mix_delegations_read(&deps.storage, &identity)
                    .load(delegation_owner1.as_bytes())
                    .unwrap()
            );
            assert_eq!(
                RawDelegationData::new(delegation2.amount, second_height),
                mix_delegations_read(&deps.storage, &identity)
                    .load(delegation_owner2.as_bytes())
                    .unwrap()
            );
        }

        #[test]
        fn is_disallowed_for_already_delegated_node_if_it_unbonded() {
            let mut deps = helpers::init_contract();

            let mixnode_owner = "bob";
            let identity = add_mixnode(mixnode_owner, good_mixnode_bond(), &mut deps);
            let delegation_owner = Addr::unchecked("sender");

            try_delegate_to_mixnode(
                deps.as_mut(),
                mock_env(),
                mock_info(delegation_owner.as_str(), &coins(100, DENOM)),
                identity.clone(),
            )
            .unwrap();

            try_remove_mixnode(deps.as_mut(), mock_info(mixnode_owner, &[])).unwrap();

            assert_eq!(
                Err(ContractError::MixNodeBondNotFound {
                    identity: identity.clone()
                }),
                try_delegate_to_mixnode(
                    deps.as_mut(),
                    mock_env(),
                    mock_info(delegation_owner.as_str(), &coins(50, DENOM)),
                    identity
                )
            );
        }

        #[test]
        fn is_allowed_for_multiple_nodes() {
            let mut deps = helpers::init_contract();
            let mixnode_owner1 = "bob";
            let mixnode_owner2 = "fred";
            let identity1 = add_mixnode(mixnode_owner1, good_mixnode_bond(), &mut deps);
            let identity2 = add_mixnode(mixnode_owner2, good_mixnode_bond(), &mut deps);
            let delegation_owner = Addr::unchecked("sender");

            assert!(try_delegate_to_mixnode(
                deps.as_mut(),
                mock_env(),
                mock_info(delegation_owner.as_str(), &coins(123, DENOM)),
                identity1.clone()
            )
            .is_ok());

            assert!(try_delegate_to_mixnode(
                deps.as_mut(),
                mock_env(),
                mock_info(delegation_owner.as_str(), &coins(42, DENOM)),
                identity2.clone()
            )
            .is_ok());

            assert_eq!(
                RawDelegationData::new(123u128.into(), mock_env().block.height),
                mix_delegations_read(&deps.storage, &identity1)
                    .load(delegation_owner.as_bytes())
                    .unwrap()
            );
            assert!(
                reverse_mix_delegations_read(&deps.storage, &delegation_owner)
                    .load(identity1.as_bytes())
                    .is_ok()
            );

            assert_eq!(
                RawDelegationData::new(42u128.into(), mock_env().block.height),
                mix_delegations_read(&deps.storage, &identity2)
                    .load(delegation_owner.as_bytes())
                    .unwrap()
            );
            assert!(
                reverse_mix_delegations_read(&deps.storage, &delegation_owner)
                    .load(identity2.as_bytes())
                    .is_ok()
            );
        }

        #[test]
        fn is_allowed_by_multiple_users() {
            let mut deps = helpers::init_contract();
            let mixnode_owner = "bob";
            let identity = add_mixnode(mixnode_owner, good_mixnode_bond(), &mut deps);

            let delegation1 = coin(123, DENOM);
            let delegation2 = coin(234, DENOM);

            assert!(try_delegate_to_mixnode(
                deps.as_mut(),
                mock_env(),
                mock_info("sender1", &vec![delegation1.clone()]),
                identity.clone()
            )
            .is_ok());

            assert!(try_delegate_to_mixnode(
                deps.as_mut(),
                mock_env(),
                mock_info("sender2", &vec![delegation2.clone()]),
                identity.clone()
            )
            .is_ok());

            // node's "total_delegation" is sum of both
            assert_eq!(
                delegation1.amount + delegation2.amount,
                mixnodes_read(&deps.storage)
                    .load(identity.as_bytes())
                    .unwrap()
                    .total_delegation
                    .amount
            )
        }

        #[test]
        fn delegation_is_not_removed_if_node_unbonded() {
            let mut deps = helpers::init_contract();

            let mixnode_owner = "bob";
            let identity = add_mixnode(mixnode_owner, good_mixnode_bond(), &mut deps);
            let delegation_owner = Addr::unchecked("sender");

            try_delegate_to_mixnode(
                deps.as_mut(),
                mock_env(),
                mock_info(delegation_owner.as_str(), &coins(100, DENOM)),
                identity.clone(),
            )
            .unwrap();

            try_remove_mixnode(deps.as_mut(), mock_info(mixnode_owner, &[])).unwrap();

            assert_eq!(
                RawDelegationData::new(100u128.into(), mock_env().block.height),
                mix_delegations_read(&deps.storage, &identity)
                    .load(delegation_owner.as_bytes())
                    .unwrap()
            );
            assert!(
                reverse_mix_delegations_read(&deps.storage, &delegation_owner)
                    .load(identity.as_bytes())
                    .is_ok()
            );
        }
    }

    #[cfg(test)]
    mod removing_mix_stake_delegation {
        use super::*;
        use crate::storage::mix_delegations_read;
        use crate::support::tests::helpers::add_mixnode;

        #[test]
        fn fails_if_delegation_never_existed() {
            let mut deps = helpers::init_contract();

            let mixnode_owner = "bob";
            let identity = add_mixnode(mixnode_owner, good_mixnode_bond(), &mut deps);
            let delegation_owner = Addr::unchecked("sender");

            assert_eq!(
                Err(ContractError::NoMixnodeDelegationFound {
                    identity: identity.clone(),
                    address: delegation_owner.clone(),
                }),
                try_remove_delegation_from_mixnode(
                    deps.as_mut(),
                    mock_info(delegation_owner.as_str(), &[]),
                    identity,
                )
            );
        }

        #[test]
        fn succeeds_if_delegation_existed() {
            let mut deps = helpers::init_contract();

            let mixnode_owner = "bob";
            let identity = add_mixnode(mixnode_owner, good_mixnode_bond(), &mut deps);
            let delegation_owner = Addr::unchecked("sender");

            try_delegate_to_mixnode(
                deps.as_mut(),
                mock_env(),
                mock_info(delegation_owner.as_str(), &coins(100, DENOM)),
                identity.clone(),
            )
            .unwrap();

            assert_eq!(
                Ok(Response {
                    submessages: vec![],
                    messages: vec![BankMsg::Send {
                        to_address: delegation_owner.clone().into(),
                        amount: coins(100, DENOM),
                    }
                    .into()],
                    attributes: Vec::new(),
                    data: None,
                }),
                try_remove_delegation_from_mixnode(
                    deps.as_mut(),
                    mock_info(delegation_owner.as_str(), &[]),
                    identity.clone(),
                )
            );

            assert!(mix_delegations_read(&deps.storage, &identity)
                .may_load(delegation_owner.as_bytes())
                .unwrap()
                .is_none());
            assert!(
                reverse_mix_delegations_read(&deps.storage, &delegation_owner)
                    .may_load(identity.as_bytes())
                    .unwrap()
                    .is_none()
            );

            // and total delegation is cleared
            assert_eq!(
                Uint128::zero(),
                mixnodes_read(&deps.storage)
                    .load(identity.as_bytes())
                    .unwrap()
                    .total_delegation
                    .amount
            )
        }

        #[test]
        fn succeeds_if_delegation_existed_even_if_node_unbonded() {
            let mut deps = helpers::init_contract();

            let mixnode_owner = "bob";
            let identity = add_mixnode(mixnode_owner, good_mixnode_bond(), &mut deps);
            let delegation_owner = Addr::unchecked("sender");

            try_delegate_to_mixnode(
                deps.as_mut(),
                mock_env(),
                mock_info(delegation_owner.as_str(), &coins(100, DENOM)),
                identity.clone(),
            )
            .unwrap();

            try_remove_mixnode(deps.as_mut(), mock_info(mixnode_owner, &[])).unwrap();

            assert_eq!(
                Ok(Response {
                    submessages: vec![],
                    messages: vec![BankMsg::Send {
                        to_address: delegation_owner.clone().into(),
                        amount: coins(100, DENOM),
                    }
                    .into()],
                    attributes: Vec::new(),
                    data: None,
                }),
                try_remove_delegation_from_mixnode(
                    deps.as_mut(),
                    mock_info(delegation_owner.as_str(), &[]),
                    identity.clone(),
                )
            );

            assert!(mix_delegations_read(&deps.storage, &identity)
                .may_load(delegation_owner.as_bytes())
                .unwrap()
                .is_none());
            assert!(
                reverse_mix_delegations_read(&deps.storage, &delegation_owner)
                    .may_load(identity.as_bytes())
                    .unwrap()
                    .is_none()
            );
        }

        #[test]
        fn total_delegation_is_preserved_if_only_some_undelegate() {
            let mut deps = helpers::init_contract();
            let mixnode_owner = "bob";
            let identity = add_mixnode(mixnode_owner, good_mixnode_bond(), &mut deps);
            let delegation_owner1 = Addr::unchecked("sender1");
            let delegation_owner2 = Addr::unchecked("sender2");

            let delegation1 = coin(123, DENOM);
            let delegation2 = coin(234, DENOM);

            assert!(try_delegate_to_mixnode(
                deps.as_mut(),
                mock_env(),
                mock_info(delegation_owner1.as_str(), &vec![delegation1.clone()]),
                identity.clone()
            )
            .is_ok());

            assert!(try_delegate_to_mixnode(
                deps.as_mut(),
                mock_env(),
                mock_info(delegation_owner2.as_str(), &vec![delegation2.clone()]),
                identity.clone()
            )
            .is_ok());

            // sender1 undelegates
            try_remove_delegation_from_mixnode(
                deps.as_mut(),
                mock_info(delegation_owner1.as_str(), &[]),
                identity.clone(),
            )
            .unwrap();

            // but total delegation should still equal to what sender2 sent
            // node's "total_delegation" is sum of both
            assert_eq!(
                delegation2,
                mixnodes_read(&deps.storage)
                    .load(identity.as_bytes())
                    .unwrap()
                    .total_delegation
            )
        }
    }

    #[test]
    fn delegators_on_mix_node_reward_rate() {
        let mut deps = helpers::init_contract();
        let mut env = mock_env();
        let current_state = config_read(deps.as_mut().storage).load().unwrap();
        let rewarding_validator_address = current_state.rewarding_validator_address;

        let initial_mix_bond = 100_000000;
        let initial_delegation1 = 50000; // will see single digits rewards
        let initial_delegation2 = 100; // won't see any rewards due to such a small delegation
        let initial_delegation3 = 100000_000000; // will see big proper rewards

        let node_owner = "node-owner";
        let identity = add_mixnode(node_owner, good_mixnode_bond(), &mut deps);

        mix_delegations(&mut deps.storage, &identity)
            .save(
                b"delegator1",
                &RawDelegationData::new(initial_delegation1.into(), env.block.height),
            )
            .unwrap();
        mix_delegations(&mut deps.storage, &identity)
            .save(
                b"delegator2",
                &RawDelegationData::new(initial_delegation2.into(), env.block.height),
            )
            .unwrap();
        mix_delegations(&mut deps.storage, &identity)
            .save(
                b"delegator3",
                &RawDelegationData::new(initial_delegation3.into(), env.block.height),
            )
            .unwrap();

        env.block.height += 2 * MINIMUM_BLOCK_AGE_FOR_REWARDING;

        let bond_reward = current_state.mixnode_epoch_bond_reward;
        let delegation_reward = current_state.mixnode_epoch_delegation_reward;

        // the node's bond and delegations are correctly increased and scaled by uptime
        // if node was 100% up, it will get full epoch reward
        let expected_mix_reward = Uint128(initial_mix_bond) * bond_reward;
        let expected_delegation1_reward = Uint128(initial_delegation1) * delegation_reward;
        let expected_delegation2_reward = Uint128(initial_delegation2) * delegation_reward;
        let expected_delegation3_reward = Uint128(initial_delegation3) * delegation_reward;

        let expected_bond = expected_mix_reward + Uint128(initial_mix_bond);
        let expected_delegation1 = expected_delegation1_reward + Uint128(initial_delegation1);
        let expected_delegation2 = expected_delegation2_reward + Uint128(initial_delegation2);
        let expected_delegation3 = expected_delegation3_reward + Uint128(initial_delegation3);

        let info = mock_info(rewarding_validator_address.as_ref(), &[]);
        try_begin_mixnode_rewarding(deps.as_mut(), env.clone(), info.clone(), 1).unwrap();
        let res = try_reward_mixnode(
            deps.as_mut(),
            env.clone(),
            info.clone(),
            identity.clone(),
            100,
            1,
        )
        .unwrap();
        try_finish_mixnode_rewarding(deps.as_mut(), info, 1).unwrap();

        assert_eq!(
            expected_bond,
            read_mixnode_bond(deps.as_ref().storage, identity.as_bytes()).unwrap()
        );

        assert_eq!(
            expected_delegation1,
            mix_delegations_read(deps.as_ref().storage, &identity)
                .load("delegator1".as_bytes())
                .unwrap()
                .amount
        );

        assert_eq!(
            expected_delegation2,
            mix_delegations_read(deps.as_ref().storage, &identity)
                .load("delegator2".as_bytes())
                .unwrap()
                .amount
        );

        assert_eq!(
            expected_delegation3,
            mix_delegations_read(deps.as_ref().storage, &identity)
                .load("delegator3".as_bytes())
                .unwrap()
                .amount
        );

        assert_eq!(
            vec![
                attr("bond increase", expected_mix_reward),
                attr(
                    "total delegation increase",
                    expected_delegation1_reward
                        + expected_delegation2_reward
                        + expected_delegation3_reward
                ),
            ],
            res.attributes
        );

        // if node was 20% up, it will get 1/5th of epoch reward
        let scaled_bond_reward = scale_reward_by_uptime(bond_reward, 20).unwrap();
        let scaled_delegation_reward = scale_reward_by_uptime(delegation_reward, 20).unwrap();

        let expected_mix_reward = expected_bond * scaled_bond_reward;
        let expected_delegation1_reward = expected_delegation1 * scaled_delegation_reward;
        let expected_delegation2_reward = expected_delegation2 * scaled_delegation_reward;
        let expected_delegation3_reward = expected_delegation3 * scaled_delegation_reward;

        let expected_bond = expected_mix_reward + expected_bond;
        let expected_delegation1 = expected_delegation1_reward + expected_delegation1;
        let expected_delegation2 = expected_delegation2_reward + expected_delegation2;
        let expected_delegation3 = expected_delegation3_reward + expected_delegation3;

        let info = mock_info(rewarding_validator_address.as_ref(), &[]);
        try_begin_mixnode_rewarding(deps.as_mut(), env.clone(), info.clone(), 2).unwrap();
        let res = try_reward_mixnode(
            deps.as_mut(),
            env.clone(),
            info.clone(),
            identity.clone(),
            20,
            2,
        )
        .unwrap();
        try_finish_mixnode_rewarding(deps.as_mut(), info, 2).unwrap();

        assert_eq!(
            expected_bond,
            read_mixnode_bond(deps.as_ref().storage, identity.as_bytes()).unwrap()
        );

        assert_eq!(
            expected_delegation1,
            mix_delegations_read(deps.as_ref().storage, &identity)
                .load("delegator1".as_bytes())
                .unwrap()
                .amount
        );

        assert_eq!(
            expected_delegation2,
            mix_delegations_read(deps.as_ref().storage, &identity)
                .load("delegator2".as_bytes())
                .unwrap()
                .amount
        );

        assert_eq!(
            expected_delegation3,
            mix_delegations_read(deps.as_ref().storage, &identity)
                .load("delegator3".as_bytes())
                .unwrap()
                .amount
        );

        assert_eq!(
            vec![
                attr("bond increase", expected_mix_reward),
                attr(
                    "total delegation increase",
                    expected_delegation1_reward
                        + expected_delegation2_reward
                        + expected_delegation3_reward
                ),
            ],
            res.attributes
        );

        // if the node was 0% up, nobody will get any rewards
        let info = mock_info(rewarding_validator_address.as_ref(), &[]);
        try_begin_mixnode_rewarding(deps.as_mut(), env.clone(), info.clone(), 3).unwrap();
        let res = try_reward_mixnode(
            deps.as_mut(),
            env.clone(),
            info.clone(),
            identity.clone(),
            0,
            3,
        )
        .unwrap();
        try_finish_mixnode_rewarding(deps.as_mut(), info, 3).unwrap();

        assert_eq!(
            expected_bond,
            read_mixnode_bond(deps.as_ref().storage, identity.as_bytes()).unwrap()
        );

        assert_eq!(
            expected_delegation1,
            mix_delegations_read(deps.as_ref().storage, &identity)
                .load("delegator1".as_bytes())
                .unwrap()
                .amount
        );

        assert_eq!(
            expected_delegation2,
            mix_delegations_read(deps.as_ref().storage, &identity)
                .load("delegator2".as_bytes())
                .unwrap()
                .amount
        );

        assert_eq!(
            expected_delegation3,
            mix_delegations_read(deps.as_ref().storage, &identity)
                .load("delegator3".as_bytes())
                .unwrap()
                .amount
        );

        assert_eq!(
            vec![
                attr("bond increase", Uint128(0)),
                attr("total delegation increase", Uint128(0)),
            ],
            res.attributes
        );
    }

    #[test]
    fn multiple_page_delegations() {
        let mut deps = helpers::init_contract();
        let node_identity: IdentityKey = "foo".into();

        store_n_mix_delegations(
            DELEGATION_PAGE_DEFAULT_LIMIT * 10,
            &mut deps.storage,
            &node_identity,
        );
        let mix_bucket = all_mix_delegations_read::<RawDelegationData>(&deps.storage);
        let mix_delegations =
            Delegations::new(mix_bucket).collect::<Vec<UnpackedDelegation<RawDelegationData>>>();
        assert_eq!(
            DELEGATION_PAGE_DEFAULT_LIMIT * 10,
            mix_delegations.len() as u32
        );
    }

    #[cfg(test)]
    mod finding_old_delegations {
        use super::*;

        #[test]
        fn when_there_werent_any() {
            let deps = helpers::init_contract();

            let node_identity: IdentityKey = "nodeidentity".into();

            let read_bucket = mix_delegations_read(&deps.storage, &node_identity);
            let old_delegations = total_delegations(read_bucket).unwrap();

            assert_eq!(Coin::new(0, DENOM), old_delegations);
        }

        #[test]
        fn when_some_existed() {
            let num_delegations = vec![
                1,
                5,
                OLD_DELEGATIONS_CHUNK_SIZE - 1,
                OLD_DELEGATIONS_CHUNK_SIZE,
                OLD_DELEGATIONS_CHUNK_SIZE + 1,
                OLD_DELEGATIONS_CHUNK_SIZE * 3,
                OLD_DELEGATIONS_CHUNK_SIZE * 3 + 1,
            ];

            for delegations in num_delegations {
                let mut deps = helpers::init_contract();

                let node_identity: IdentityKey = "nodeidentity".into();

                // delegate some stake
                let mut write_bucket = mix_delegations(&mut deps.storage, &node_identity);
                for i in 1..=delegations {
                    let delegator = Addr::unchecked(format!("delegator{}", i));
                    let delegation = raw_delegation_fixture(i as u128);
                    write_bucket
                        .save(delegator.as_bytes(), &delegation)
                        .unwrap();
                }

                let read_bucket = mix_delegations_read(&deps.storage, &node_identity);
                let old_delegations = total_delegations(read_bucket).unwrap();

                let total_delegation = (1..=delegations as u128).into_iter().sum();
                assert_eq!(Coin::new(total_delegation, DENOM), old_delegations);
            }
        }
    }

    #[test]
    fn choose_layer_mix_node() {
        let mut deps = helpers::init_contract();
        for owner in ["alice", "bob"] {
            try_add_mixnode(
                deps.as_mut(),
                mock_env(),
                mock_info(owner, &good_mixnode_bond()),
                MixNode {
                    identity_key: owner.to_string(),
                    ..helpers::mix_node_fixture()
                },
            )
            .unwrap();
        }
        let bonded_mix_nodes = helpers::get_mix_nodes(&mut deps);
        let alice_node = bonded_mix_nodes.get(0).unwrap().clone();
        let bob_node = bonded_mix_nodes.get(1).unwrap().clone();
        assert_eq!(alice_node.mix_node.identity_key, "alice");
        assert_eq!(alice_node.layer, Layer::One);
        assert_eq!(bob_node.mix_node.identity_key, "bob");
        assert_eq!(bob_node.layer, Layer::Two);
    }

<<<<<<< HEAD
    // start rewarding
    // finish rewarding
=======
    #[test]
    fn test_tokenomics_rewarding() {
        use crate::contract::{EPOCH_REWARD_PERCENT, INITIAL_REWARD_POOL};

        type U128 = fixed::types::U75F53;

        let mut deps = helpers::init_contract();
        let mut env = mock_env();
        let current_state = config(deps.as_mut().storage).load().unwrap();
        let network_monitor_address = current_state.network_monitor_address;
        let period_reward_pool = (INITIAL_REWARD_POOL / 100) * EPOCH_REWARD_PERCENT as u128;
        assert_eq!(period_reward_pool, 5_000_000_000_000);
        let k = 200; // Imagining our active set size is 200
        let circulating_supply = circulating_supply(&deps.storage).u128();
        assert_eq!(circulating_supply, 750_000_000_000_000u128);
        // mut_reward_pool(deps.as_mut().storage)
        //     .save(&Uint128(period_reward_pool))
        //     .unwrap();

        try_add_mixnode(
            deps.as_mut(),
            mock_env(),
            mock_info(
                "alice",
                &vec![Coin {
                    denom: DENOM.to_string(),
                    amount: Uint128(10000_000_000),
                }],
            ),
            MixNode {
                identity_key: "alice".to_string(),
                ..helpers::mix_node_fixture()
            },
        )
        .unwrap();

        try_delegate_to_mixnode(
            deps.as_mut(),
            mock_env(),
            mock_info("d1", &vec![coin(8000_000000, DENOM)]),
            "alice".to_string(),
        )
        .unwrap();

        try_delegate_to_mixnode(
            deps.as_mut(),
            mock_env(),
            mock_info("d2", &vec![coin(2000_000000, DENOM)]),
            "alice".to_string(),
        )
        .unwrap();

        let info = mock_info(network_monitor_address.as_ref(), &[]);

        env.block.height += 2 * MINIMUM_BLOCK_AGE_FOR_REWARDING;

        let mix_1 = mixnodes_read(&deps.storage).load(b"alice").unwrap();
        let mix_1_uptime = 100;

        let mut params = NodeRewardParams::new(
            period_reward_pool,
            k,
            0,
            circulating_supply,
            mix_1_uptime,
            DEFAULT_SYBIL_RESISTANCE_PERCENT,
        );

        params.set_reward_blockstamp(env.block.height);

        assert_eq!(params.performance(), 1);

        let mix_1_reward_result = mix_1.reward(&params);

        assert_eq!(
            mix_1_reward_result.sigma(),
            U128::from_num(0.0000266666666666)
        );
        assert_eq!(
            mix_1_reward_result.lambda(),
            U128::from_num(0.0000133333333333)
        );
        assert_eq!(mix_1_reward_result.reward().int(), 102646153);

        let mix1_operator_profit = mix_1.operator_reward(&params);

        let mix1_delegator1_reward = mix_1.reward_delegation(Uint128(8000_000000), &params);

        let mix1_delegator2_reward = mix_1.reward_delegation(Uint128(2000_000000), &params);

        assert_eq!(mix1_operator_profit, U128::from_num(74455384));
        assert_eq!(mix1_delegator1_reward, U128::from_num(22552615));
        assert_eq!(mix1_delegator2_reward, U128::from_num(5638153));

        let pre_reward_bond = read_mixnode_bond(&deps.storage, b"alice").unwrap().u128();
        assert_eq!(pre_reward_bond, 10000_000_000);

        let pre_reward_delegation = read_mixnode_delegation(&deps.storage, b"alice")
            .unwrap()
            .u128();
        assert_eq!(pre_reward_delegation, 10000_000_000);

        try_reward_mixnode_v2(deps.as_mut(), env, info, "alice".to_string(), params).unwrap();

        assert_eq!(
            read_mixnode_bond(&deps.storage, b"alice").unwrap().u128(),
            U128::from_num(pre_reward_bond) + U128::from_num(mix1_operator_profit)
        );
        assert_eq!(
            read_mixnode_delegation(&deps.storage, b"alice")
                .unwrap()
                .u128(),
            pre_reward_delegation + mix1_delegator1_reward + mix1_delegator2_reward
        );

        assert_eq!(
            reward_pool_value(&deps.storage).u128(),
            U128::from_num(INITIAL_REWARD_POOL)
                - (U128::from_num(mix1_operator_profit)
                    + U128::from_num(mix1_delegator1_reward)
                    + U128::from_num(mix1_delegator2_reward))
        )
    }
>>>>>>> c777264a
}<|MERGE_RESOLUTION|>--- conflicted
+++ resolved
@@ -509,50 +509,41 @@
     })
 }
 
-<<<<<<< HEAD
-pub(crate) fn try_finish_mixnode_rewarding(
-    deps: DepsMut,
-    info: MessageInfo,
-    rewarding_interval_nonce: u32,
-) -> Result<Response, ContractError> {
-    let mut state = config_read(deps.storage).load()?;
-
-    // check if this is executed by the permitted validator, if not reject the transaction
-    if info.sender != state.rewarding_validator_address {
-        return Err(ContractError::Unauthorized);
-    }
-
-    if !state.rewarding_in_progress {
-        return Err(ContractError::RewardingNotInProgress);
-    }
-
-    // make sure the validator is in sync with the contract state
-    if rewarding_interval_nonce != state.latest_rewarding_interval_nonce {
-        return Err(ContractError::InvalidRewardingIntervalNonce {
-            received: rewarding_interval_nonce,
-            expected: state.latest_rewarding_interval_nonce,
-        });
-    }
-
-    state.rewarding_in_progress = false;
-    config(deps.storage).save(&state)?;
-
-    Ok(Response::new())
-}
-
-=======
 pub(crate) fn try_reward_mixnode_v2(
     deps: DepsMut,
     env: Env,
     info: MessageInfo,
     mix_identity: IdentityKey,
     params: NodeRewardParams,
+    rewarding_interval_nonce: u32,
 ) -> Result<Response, ContractError> {
-    let state = config_read(deps.storage).load().unwrap();
-
-    // check if this is executed by the monitor, if not reject the transaction
-    if info.sender != state.network_monitor_address {
+    let state = config_read(deps.storage).load()?;
+
+    // check if this is executed by the permitted validator, if not reject the transaction
+    if info.sender != state.rewarding_validator_address {
         return Err(ContractError::Unauthorized);
+    }
+
+    if !state.rewarding_in_progress {
+        return Err(ContractError::RewardingNotInProgress);
+    }
+
+    // make sure the transaction is sent for the correct rewarding interval
+    if rewarding_interval_nonce != state.latest_rewarding_interval_nonce {
+        return Err(ContractError::InvalidRewardingIntervalNonce {
+            received: rewarding_interval_nonce,
+            expected: state.latest_rewarding_interval_nonce,
+        });
+    }
+
+    // check if the mixnode hasn't been rewarded in this rewarding interval already
+    if rewarded_mixnodes_read(deps.storage, rewarding_interval_nonce)
+        .may_load(mix_identity.as_bytes())?
+        .is_some()
+    {
+        return Err(ContractError::MixnodeAlreadyRewarded {
+            identity: mix_identity,
+        });
     }
 
     // check if the bond even exists
@@ -590,6 +581,9 @@
         decr_reward_pool(total_delegation_reward, deps.storage)?;
     }
 
+    rewarded_mixnodes(deps.storage, rewarding_interval_nonce)
+        .save(mix_identity.as_bytes(), &Default::default())?;
+
     Ok(Response {
         submessages: vec![],
         messages: vec![],
@@ -600,7 +594,36 @@
         data: None,
     })
 }
->>>>>>> c777264a
+pub(crate) fn try_finish_mixnode_rewarding(
+    deps: DepsMut,
+    info: MessageInfo,
+    rewarding_interval_nonce: u32,
+) -> Result<Response, ContractError> {
+    let mut state = config_read(deps.storage).load()?;
+
+    // check if this is executed by the permitted validator, if not reject the transaction
+    if info.sender != state.rewarding_validator_address {
+        return Err(ContractError::Unauthorized);
+    }
+
+    if !state.rewarding_in_progress {
+        return Err(ContractError::RewardingNotInProgress);
+    }
+
+    // make sure the validator is in sync with the contract state
+    if rewarding_interval_nonce != state.latest_rewarding_interval_nonce {
+        return Err(ContractError::InvalidRewardingIntervalNonce {
+            received: rewarding_interval_nonce,
+            expected: state.latest_rewarding_interval_nonce,
+        });
+    }
+
+    state.rewarding_in_progress = false;
+    config(deps.storage).save(&state)?;
+
+    Ok(Response::new())
+}
+
 fn validate_delegation_stake(delegation: &[Coin]) -> Result<(), ContractError> {
     // check if anything was put as delegation
     if delegation.is_empty() {
@@ -646,13 +669,8 @@
     let amount = info.funds[0].amount;
 
     // update total_delegation of this node
-<<<<<<< HEAD
     current_bond.total_delegation.amount += info.funds[0].amount;
     mixnodes(deps.storage).save(mix_identity.as_bytes(), &current_bond)?;
-=======
-    current_bond.total_delegation.amount += amount;
-    mixnodes_bucket.save(mix_identity.as_bytes(), &current_bond)?;
->>>>>>> c777264a
 
     let mut delegation_bucket = mix_delegations(deps.storage, &mix_identity);
     let sender_bytes = info.sender.as_bytes();
@@ -3422,10 +3440,6 @@
         assert_eq!(bob_node.layer, Layer::Two);
     }
 
-<<<<<<< HEAD
-    // start rewarding
-    // finish rewarding
-=======
     #[test]
     fn test_tokenomics_rewarding() {
         use crate::contract::{EPOCH_REWARD_PERCENT, INITIAL_REWARD_POOL};
@@ -3549,5 +3563,4 @@
                     + U128::from_num(mix1_delegator2_reward))
         )
     }
->>>>>>> c777264a
 }
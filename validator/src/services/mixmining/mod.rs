--- conflicted
+++ resolved
@@ -1,4 +1,17 @@
-<<<<<<< HEAD
+// Copyright 2020 Nym Technologies SA
+//
+// Licensed under the Apache License, Version 2.0 (the "License");
+// you may not use this file except in compliance with the License.
+// You may obtain a copy of the License at
+//
+//     http://www.apache.org/licenses/LICENSE-2.0
+//
+// Unless required by applicable law or agreed to in writing, software
+// distributed under the License is distributed on an "AS IS" BASIS,
+// WITHOUT WARRANTIES OR CONDITIONS OF ANY KIND, either express or implied.
+// See the License for the specific language governing permissions and
+// limitations under the License.
+
 use db::MixminingDb;
 use models::*;
 
@@ -161,21 +174,4 @@
         let service = Service::new(mock_db);
         assert_eq!(3, service.capacity());
     }
-}
-=======
-// Copyright 2020 Nym Technologies SA
-//
-// Licensed under the Apache License, Version 2.0 (the "License");
-// you may not use this file except in compliance with the License.
-// You may obtain a copy of the License at
-//
-//     http://www.apache.org/licenses/LICENSE-2.0
-//
-// Unless required by applicable law or agreed to in writing, software
-// distributed under the License is distributed on an "AS IS" BASIS,
-// WITHOUT WARRANTIES OR CONDITIONS OF ANY KIND, either express or implied.
-// See the License for the specific language governing permissions and
-// limitations under the License.
-
-pub mod health_check_runner;
->>>>>>> 62e61328
+}
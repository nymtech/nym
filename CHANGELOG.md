--- conflicted
+++ resolved
@@ -6,9 +6,6 @@
 
 ### Changed
 
-<<<<<<< HEAD
-- validator-api: renamed to nym-api ([#214])
-=======
 - all-binaries: improved error logging ([#2686])
 
 [#2686]: https://github.com/nymtech/nym/pull/2686
@@ -18,7 +15,6 @@
 
 ### Changed
 
->>>>>>> 97b01db2
 - validator-api: can recover from shutdown during DKG process ([#1872])
 - clients: deduplicate gateway inititialization, part of work towards a rust-sdk
 - clients: keep all transmission lanes going at all times by making priority probabilistic
@@ -42,12 +38,6 @@
 [#1883]: https://github.com/nymtech/nym/pull/1883
 [#1884]: https://github.com/nymtech/nym/pull/1884
 
-<<<<<<< HEAD
-
-
-
-=======
->>>>>>> 97b01db2
 ## [v1.1.2]
 
 ### Changed

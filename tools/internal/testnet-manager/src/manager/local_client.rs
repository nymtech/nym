// Copyright 2024 - Nym Technologies SA <contact@nymtech.net>
// SPDX-License-Identifier: Apache-2.0

use crate::error::NetworkManagerError;
use crate::helpers::{ProgressCtx, ProgressTracker};
use crate::manager::network::LoadedNetwork;
use crate::manager::NetworkManager;
use console::style;
use nym_config::{must_get_home, DEFAULT_CONFIG_DIR, DEFAULT_CONFIG_FILENAME, NYM_DIR};
use nym_validator_client::NymApiClient;
use rand::{thread_rng, RngCore};
use std::fs;
use std::fs::OpenOptions;
use std::io::prelude::*;
use std::net::SocketAddr;
use std::path::{Path, PathBuf};
use std::process::Stdio;
use std::time::Duration;
use tokio::net::TcpStream;
use tokio::process::Command;
use tokio::time::sleep;
use url::Url;

struct LocalClientCtx<'a> {
    nym_client_binary: PathBuf,
    client_id: String,
    gateway: Option<String>,

    progress: ProgressTracker,
    network: &'a LoadedNetwork,
}

impl ProgressCtx for LocalClientCtx<'_> {
    fn progress_tracker(&self) -> &ProgressTracker {
        &self.progress
    }
}

impl<'a> LocalClientCtx<'a> {
    fn new(
        nym_client_binary: PathBuf,
        gateway: Option<String>,
        network: &'a LoadedNetwork,
    ) -> Result<Self, NetworkManagerError> {
        let progress = ProgressTracker::new(format!(
            "\n🚀 setting up new local nym-client for network '{}' over {}",
            network.name, network.rpc_endpoint
        ));
        let mut rng = thread_rng();
        let client_id = format!("{}-client-{}", network.name, rng.next_u32());

        Ok(LocalClientCtx {
            nym_client_binary,
            network,
            progress,
            client_id,
            gateway,
        })
    }

    // hehe, that's disgusting, but it's not meant to be used by users
    fn nym_api_url(&self) -> Result<Url, NetworkManagerError> {
        let env_file = fs::read_to_string(self.network.default_env_file_path())?;
        for entry in env_file.lines() {
            if let Some(raw_url) = entry.strip_prefix("NYM_API=") {
                return Ok(raw_url.parse()?);
            }
        }
        Err(NetworkManagerError::NymApiEndpointMissing)
    }
}

impl NetworkManager {
    fn nym_client_config(&self, client_id: &str) -> PathBuf {
        must_get_home()
            .join(NYM_DIR)
            .join("clients")
            .join(client_id)
            .join(DEFAULT_CONFIG_DIR)
            .join(DEFAULT_CONFIG_FILENAME)
    }

    async fn wait_for_api_gateway<'a>(
        &self,
        ctx: &LocalClientCtx<'a>,
    ) -> Result<SocketAddr, NetworkManagerError> {
        // create api client
        // hehe, that's disgusting, but it's not meant to be used by users
        let api_url = ctx.nym_api_url()?;
        ctx.set_pb_message(format!(
            "⌛waiting for any gateway to appear in the directory ({api_url})..."
        ));

        let api_client = NymApiClient::new(api_url);

        let wait_fut = async {
            let inner_fut = async {
                loop {
<<<<<<< HEAD
                    let nodes = match api_client.get_all_basic_nodes(None).await {
=======
                    let mut nodes = match api_client.get_all_basic_nodes().await {
>>>>>>> 96f99bb9
                        Ok(nodes) => nodes,
                        Err(err) => {
                            ctx.println(format!(
                                "❌ {} {err}",
                                style("[API QUERY FAILURE]: ").bold().dim()
                            ));
                            continue;
                        }
                    };

                    // if we explicitly specified some identity, find THIS node
                    if let Some(identity) = ctx.gateway.as_ref() {
                        if let Some(node) = nodes
                            .iter()
                            .find(|gw| &gw.ed25519_identity_pubkey.to_base58_string() == identity)
                        {
                            return SocketAddr::new(
                                node.ip_addresses[0],
                                node.entry.clone().unwrap().ws_port,
                            );
                        }
                    }

                    // otherwise look for ANY node
                    if let Some(node) = nodes.iter().find(|n| n.supported_roles.entry) {
                        return SocketAddr::new(
                            node.ip_addresses[0],
                            node.entry.as_ref().unwrap().ws_port,
                        );
                    }

                    sleep(Duration::from_secs(10)).await;
                }
            };
            tokio::time::timeout(Duration::from_secs(240), inner_fut).await
        };

        match ctx.async_with_progress(wait_fut).await {
            Ok(endpoint) => {
                ctx.println(format!(
                    "\twe finally got a gateway in the directory! it's at: {endpoint}"
                ));
                Ok(endpoint)
            }
            Err(_) => Err(NetworkManagerError::ApiGatewayWaitTimeout),
        }
    }

    async fn wait_for_gateway_endpoint<'a>(
        &self,
        ctx: &LocalClientCtx<'a>,
        gateway: SocketAddr,
    ) -> Result<(), NetworkManagerError> {
        ctx.set_pb_message(format!(
            "⌛waiting for gateway at {gateway} to start receiving traffic..."
        ));

        let wait_fut = async {
            let inner_fut = async {
                loop {
                    if TcpStream::connect(gateway).await.is_ok() {
                        break;
                    }
                    sleep(Duration::from_secs(10)).await;
                }
            };
            tokio::time::timeout(Duration::from_secs(240), inner_fut).await
        };

        if ctx.async_with_progress(wait_fut).await.is_err() {
            return Err(NetworkManagerError::GatewayWaitTimeout);
        }

        ctx.println(format!(
            "\tthe gateway at {gateway} has finally come online"
        ));

        Ok(())
    }

    async fn wait_for_gateway<'a>(
        &self,
        ctx: &LocalClientCtx<'a>,
    ) -> Result<(), NetworkManagerError> {
        let endpoint = self.wait_for_api_gateway(ctx).await?;
        self.wait_for_gateway_endpoint(ctx, endpoint).await
    }

    async fn prepare_nym_client<'a>(
        &self,
        ctx: &LocalClientCtx<'a>,
    ) -> Result<(), NetworkManagerError> {
        ctx.println(format!(
            "🔏 {}Initialising local nym-client...",
            style("[1/1]").bold().dim()
        ));

        let env = ctx.network.default_env_file_path();
        let id = &ctx.client_id;

        self.wait_for_gateway(ctx).await?;
        let mut rng = thread_rng();
        let mut port = rng.next_u32();
        port = (port + 1000) % (u16::MAX as u32);

        ctx.set_pb_message(format!("initialising client {id}..."));
        ctx.println(format!("\tinitialising client {id}..."));
        let mut cmd = Command::new(&ctx.nym_client_binary);
        cmd.args([
            "-c",
            &env.display().to_string(),
            "init",
            "--id",
            id,
            "--enabled-credentials-mode",
            "true",
            "--port",
            &port.to_string(),
        ])
        .stdout(Stdio::null())
        .stdin(Stdio::null())
        .stderr(Stdio::null())
        .kill_on_drop(true);

        if let Some(gateway) = &ctx.gateway {
            cmd.args(["--gateway", gateway]);
        }

        let mut child = cmd.spawn()?;

        let child_fut = child.wait();
        let out = ctx.async_with_progress(child_fut).await?;
        if !out.success() {
            return Err(NetworkManagerError::NymClientExecutionFailure);
        }

        ctx.println(format!("\tupdating client {id} config..."));

        let config_path = self.nym_client_config(id);
        let mut config_file = OpenOptions::new().append(true).open(config_path)?;

        // make the client ignore the performance of the nodes since we're not running network monitor
        writeln!(
            config_file,
            r#"

[debug.topology]
minimum_mixnode_performance = 0
minimum_gateway_performance = 0
"#
        )?;

        ctx.println(format!("\t✅client {id} is ready to use!"));

        Ok(())
    }

    fn prepare_client_run_command(
        &self,
        ctx: &LocalClientCtx,
    ) -> Result<String, NetworkManagerError> {
        let env_file = ctx.network.default_env_file_path();

        let bin_canon = fs::canonicalize(&ctx.nym_client_binary)?;
        let env_canon = fs::canonicalize(env_file)?;
        let bin_canon_display = bin_canon.display();
        let env_canon_display = env_canon.display();

        let id = &ctx.client_id;

        Ok(format!(
            "{bin_canon_display} -c {env_canon_display} run --id {id}"
        ))
    }

    pub(crate) async fn init_local_nym_client<P: AsRef<Path>>(
        &self,
        nym_client_binary: P,
        network: &LoadedNetwork,
        gateway: Option<String>,
    ) -> Result<String, NetworkManagerError> {
        let ctx = LocalClientCtx::new(nym_client_binary.as_ref().to_path_buf(), gateway, network)?;

        let env_file = ctx.network.default_env_file_path();
        if !env_file.exists() {
            return Err(NetworkManagerError::EnvFileNotGenerated);
        }

        self.prepare_nym_client(&ctx).await?;
        let cmd = self.prepare_client_run_command(&ctx)?;

        ctx.println("🏇 run the binary with the following commands:");
        ctx.println(&cmd);

        Ok(cmd)
    }
}<|MERGE_RESOLUTION|>--- conflicted
+++ resolved
@@ -96,11 +96,7 @@
         let wait_fut = async {
             let inner_fut = async {
                 loop {
-<<<<<<< HEAD
-                    let nodes = match api_client.get_all_basic_nodes(None).await {
-=======
-                    let mut nodes = match api_client.get_all_basic_nodes().await {
->>>>>>> 96f99bb9
+                    let nodes = match api_client.get_all_basic_nodes().await {
                         Ok(nodes) => nodes,
                         Err(err) => {
                             ctx.println(format!(

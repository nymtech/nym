import React from 'react';
import { ComponentMeta } from '@storybook/react';

import { Button, Paper } from '@mui/material';
import { useTheme } from '@mui/material/styles';
import { RedeemModal } from './RedeemModal';
import { backDropStyles, modalStyles } from '../../../.storybook/storiesStyles';

export default {
  title: 'Rewards/Components/Redeem Modals',
  component: RedeemModal,
} as ComponentMeta<typeof RedeemModal>;

const Content: React.FC<{
  setOpen: (value: boolean) => void;
}> = ({ setOpen }) => (
  <Paper elevation={0} sx={{ px: 4, pt: 2, pb: 4 }}>
    <h2>Lorem ipsum</h2>
    <Button variant="contained" onClick={() => setOpen(true)}>
      Show modal
    </Button>
    <p>
      Veniam dolor laborum labore sit reprehenderit enim mollit magna nulla adipisicing fugiat. Est ex irure quis sunt
      velit elit do minim mollit non duis reprehenderit. Eiusmod dolore adipisicing ex nostrud consectetur culpa
      exercitation do. Ad elit esse ipsum aliqua labore irure laborum qui culpa.
    </p>
    <p>
      Occaecat commodo excepteur anim ut officia dolor laboris dolore id occaecat enim qui eiusmod occaecat aliquip ad
      tempor. Labore amet laborum magna amet consequat dolor cupidatat in consequat sunt aliquip magna laboris tempor
      culpa est magna. Sit tempor cillum culpa sint ipsum nostrud ullamco voluptate exercitation dolore magna elit ut
      mollit.
    </p>
    <p>
      Labore voluptate elit amet ipsum qui officia duis in et occaecat culpa ex do non labore mollit. Cillum cupidatat
      duis ea dolore laboris laboris sunt duis anim consectetur cupidatat nulla ad minim sunt ea. Aliqua amet commodo
      est irure sint magna sunt. Pariatur dolore commodo labore quis incididunt proident duis voluptate exercitation in
      duis. Occaecat aliqua laboris reprehenderit nostrud est aute pariatur fugiat anim. Dolore sunt cillum ea aliquip
      consectetur laborum ipsum qui veniam Lorem consectetur adipisicing velit magna aute. Amet tempor quis excepteur
      minim culpa velit Lorem enim ad.
    </p>
    <p>
      Mollit laborum exercitation excepteur laboris adipisicing ipsum veniam cillum mollit voluptate do. Amet et anim
      Lorem mollit minim duis cupidatat non. Consectetur sit deserunt nisi nisi non excepteur dolor eiusmod aute aute
      irure anim dolore ipsum et veniam.
    </p>
  </Paper>
);

export const RedeemAllRewards = () => {
  const [open, setOpen] = React.useState<boolean>(false);
  const theme = useTheme();
  return (
    <>
      <Content setOpen={setOpen} />
      <RedeemModal
        open={open}
        onClose={() => setOpen(false)}
        onOk={async () => setOpen(false)}
        message="Redeem all rewards"
        currency="NYM"
        identityKey="D88RfeY8DttMD3CQKoayV6mss5a5FC3RoH75Kmcujaaa"
        amount={425.65843}
<<<<<<< HEAD
        BackdropProps={backDropStyles(theme)}
        sx={modalStyles(theme)}
=======
        usesVestingTokens={false}
>>>>>>> f2afb42d
      />
    </>
  );
};

export const RedeemRewardForMixnode = () => {
  const [open, setOpen] = React.useState<boolean>(false);
  const theme = useTheme();
  return (
    <>
      <Content setOpen={setOpen} />
      <RedeemModal
        open={open}
        onClose={() => setOpen(false)}
        onOk={async () => setOpen(false)}
        message="Redeem rewards"
        currency="NYM"
        identityKey="D88RfeY8DttMD3CQKoayV6mss5a5FC3RoH75Kmcujaaa"
        amount={425.65843}
<<<<<<< HEAD
        BackdropProps={backDropStyles(theme)}
        sx={modalStyles(theme)}
=======
        usesVestingTokens={false}
>>>>>>> f2afb42d
      />
    </>
  );
};

export const FeeIsMoreThanAllRewards = () => {
  const [open, setOpen] = React.useState<boolean>(false);
  const theme = useTheme();
  return (
    <>
      <Content setOpen={setOpen} />
      <RedeemModal
        open={open}
        onClose={() => setOpen(false)}
        onOk={() => setOpen(false)}
        message="Redeem all rewards"
        currency="NYM"
        identityKey="D88RfeY8DttMD3CQKoayV6mss5a5FC3RoH75Kmcujaaa"
        amount={0.001}
<<<<<<< HEAD
        BackdropProps={backDropStyles(theme)}
        sx={modalStyles(theme)}
=======
        usesVestingTokens={false}
>>>>>>> f2afb42d
      />
    </>
  );
};

export const FeeIsMoreThanMixnodeReward = () => {
  const [open, setOpen] = React.useState<boolean>(false);
  const theme = useTheme();
  return (
    <>
      <Content setOpen={setOpen} />
      <RedeemModal
        open={open}
        onClose={() => setOpen(false)}
        onOk={async () => setOpen(false)}
        identityKey="D88RfeY8DttMD3CQKoayV6mss5a5FC3RoH75Kmcujaaa"
        message="Redeem rewards"
        currency="NYM"
        amount={0.001}
<<<<<<< HEAD
        BackdropProps={backDropStyles(theme)}
        sx={modalStyles(theme)}
=======
        usesVestingTokens={false}
>>>>>>> f2afb42d
      />
    </>
  );
};<|MERGE_RESOLUTION|>--- conflicted
+++ resolved
@@ -60,12 +60,9 @@
         currency="NYM"
         identityKey="D88RfeY8DttMD3CQKoayV6mss5a5FC3RoH75Kmcujaaa"
         amount={425.65843}
-<<<<<<< HEAD
         BackdropProps={backDropStyles(theme)}
         sx={modalStyles(theme)}
-=======
         usesVestingTokens={false}
->>>>>>> f2afb42d
       />
     </>
   );
@@ -85,12 +82,9 @@
         currency="NYM"
         identityKey="D88RfeY8DttMD3CQKoayV6mss5a5FC3RoH75Kmcujaaa"
         amount={425.65843}
-<<<<<<< HEAD
         BackdropProps={backDropStyles(theme)}
         sx={modalStyles(theme)}
-=======
         usesVestingTokens={false}
->>>>>>> f2afb42d
       />
     </>
   );
@@ -110,12 +104,9 @@
         currency="NYM"
         identityKey="D88RfeY8DttMD3CQKoayV6mss5a5FC3RoH75Kmcujaaa"
         amount={0.001}
-<<<<<<< HEAD
         BackdropProps={backDropStyles(theme)}
         sx={modalStyles(theme)}
-=======
         usesVestingTokens={false}
->>>>>>> f2afb42d
       />
     </>
   );
@@ -135,12 +126,9 @@
         message="Redeem rewards"
         currency="NYM"
         amount={0.001}
-<<<<<<< HEAD
         BackdropProps={backDropStyles(theme)}
         sx={modalStyles(theme)}
-=======
         usesVestingTokens={false}
->>>>>>> f2afb42d
       />
     </>
   );

// Copyright 2021 - Nym Technologies SA <contact@nymtech.net>
// SPDX-License-Identifier: Apache-2.0

use crate::constants::{
    ACTIVE_SET_WORK_FACTOR, INTERVAL_REWARD_PERCENT, REWARDING_INTERVAL_LENGTH,
    SYBIL_RESISTANCE_PERCENT,
};
use crate::delegations::queries::query_all_network_delegations_paged;
use crate::delegations::queries::query_delegator_delegations_paged;
use crate::delegations::queries::query_mixnode_delegation;
use crate::delegations::queries::query_mixnode_delegations_paged;
use crate::error::ContractError;
use crate::gateways::queries::query_gateways_paged;
use crate::gateways::queries::query_owns_gateway;
use crate::interval::queries::{
    query_current_interval, query_current_rewarded_set_height, query_rewarded_set,
    query_rewarded_set_heights_for_interval, query_rewarded_set_refresh_minimum_blocks,
    query_rewarded_set_update_details,
};
use crate::interval::storage as interval_storage;
use crate::mixnet_contract_settings::models::ContractState;
use crate::mixnet_contract_settings::queries::{
    query_contract_settings_params, query_contract_version,
};
use crate::mixnet_contract_settings::storage as mixnet_params_storage;
use crate::mixnodes::bonding_queries as mixnode_queries;
use crate::mixnodes::bonding_queries::query_mixnodes_paged;
use crate::mixnodes::layer_queries::query_layer_distribution;
use crate::rewards::queries::{
    query_circulating_supply, query_reward_pool, query_rewarding_status,
};
use crate::rewards::storage as rewards_storage;
use cosmwasm_std::{
    entry_point, to_binary, Addr, Deps, DepsMut, Env, MessageInfo, QueryResponse, Response, Uint128,
};
use mixnet_contract_common::{
    ContractStateParams, ExecuteMsg, InstantiateMsg, Interval, MigrateMsg, QueryMsg,
};
use time::OffsetDateTime;

/// Constant specifying minimum of coin required to bond a gateway
pub const INITIAL_GATEWAY_PLEDGE: Uint128 = Uint128::new(100_000_000);

/// Constant specifying minimum of coin required to bond a mixnode
pub const INITIAL_MIXNODE_PLEDGE: Uint128 = Uint128::new(100_000_000);

pub const INITIAL_MIXNODE_REWARDED_SET_SIZE: u32 = 200;
pub const INITIAL_MIXNODE_ACTIVE_SET_SIZE: u32 = 100;

pub const INITIAL_REWARD_POOL: u128 = 250_000_000_000_000;
pub const INITIAL_ACTIVE_SET_WORK_FACTOR: u8 = 10;

pub const DEFAULT_FIRST_INTERVAL_START: OffsetDateTime =
    time::macros::datetime!(2022-01-01 12:00 UTC);

fn default_initial_state(owner: Addr, rewarding_validator_address: Addr) -> ContractState {
    ContractState {
        owner,
        rewarding_validator_address,
        params: ContractStateParams {
            minimum_mixnode_pledge: INITIAL_MIXNODE_PLEDGE,
            minimum_gateway_pledge: INITIAL_GATEWAY_PLEDGE,
            mixnode_rewarded_set_size: INITIAL_MIXNODE_REWARDED_SET_SIZE,
            mixnode_active_set_size: INITIAL_MIXNODE_ACTIVE_SET_SIZE,
        },
    }
}

/// Instantiate the contract.
///
/// `deps` contains Storage, API and Querier
/// `env` contains block, message and contract info
/// `msg` is the contract initialization message, sort of like a constructor call.
#[entry_point]
pub fn instantiate(
    deps: DepsMut<'_>,
    env: Env,
    info: MessageInfo,
    msg: InstantiateMsg,
) -> Result<Response, ContractError> {
    let rewarding_validator_address = deps.api.addr_validate(&msg.rewarding_validator_address)?;
    let state = default_initial_state(info.sender, rewarding_validator_address);
    let rewarding_interval =
        Interval::new(0, DEFAULT_FIRST_INTERVAL_START, REWARDING_INTERVAL_LENGTH);

    mixnet_params_storage::CONTRACT_STATE.save(deps.storage, &state)?;
    mixnet_params_storage::LAYERS.save(deps.storage, &Default::default())?;
    rewards_storage::REWARD_POOL.save(deps.storage, &Uint128::new(INITIAL_REWARD_POOL))?;
    interval_storage::CURRENT_INTERVAL.save(deps.storage, &rewarding_interval)?;
    interval_storage::CURRENT_REWARDED_SET_HEIGHT.save(deps.storage, &env.block.height)?;

    Ok(Response::default())
}

/// Handle an incoming message
#[entry_point]
pub fn execute(
    deps: DepsMut<'_>,
    env: Env,
    info: MessageInfo,
    msg: ExecuteMsg,
) -> Result<Response, ContractError> {
    match msg {
        ExecuteMsg::BondMixnode {
            mix_node,
            owner_signature,
        } => crate::mixnodes::transactions::try_add_mixnode(
            deps,
            env,
            info,
            mix_node,
            owner_signature,
        ),
        ExecuteMsg::UnbondMixnode {} => {
            crate::mixnodes::transactions::try_remove_mixnode(deps, info)
        }
        ExecuteMsg::UpdateMixnodeConfig {
            profit_margin_percent,
        } => crate::mixnodes::transactions::try_update_mixnode_config(
            deps,
            env,
            info,
            profit_margin_percent,
        ),
        ExecuteMsg::UpdateMixnodeConfigOnBehalf {
            profit_margin_percent,
            owner,
        } => crate::mixnodes::transactions::try_update_mixnode_config_on_behalf(
            deps,
            env,
            info,
            profit_margin_percent,
            owner,
        ),
        ExecuteMsg::BondGateway {
            gateway,
            owner_signature,
        } => crate::gateways::transactions::try_add_gateway(
            deps,
            env,
            info,
            gateway,
            owner_signature,
        ),
        ExecuteMsg::UnbondGateway {} => {
            crate::gateways::transactions::try_remove_gateway(deps, info)
        }
        ExecuteMsg::UpdateContractStateParams(params) => {
            crate::mixnet_contract_settings::transactions::try_update_contract_settings(
                deps, info, params,
            )
        }
        ExecuteMsg::RewardMixnode {
            identity,
            params,
            interval_id,
        } => crate::rewards::transactions::try_reward_mixnode(
            deps,
            env,
            info,
            identity,
            params,
            interval_id,
        ),
        ExecuteMsg::DelegateToMixnode { mix_identity } => {
            crate::delegations::transactions::try_delegate_to_mixnode(deps, env, info, mix_identity)
        }
        ExecuteMsg::UndelegateFromMixnode { mix_identity } => {
            crate::delegations::transactions::try_remove_delegation_from_mixnode(
                deps,
                info,
                mix_identity,
            )
        }
        ExecuteMsg::RewardNextMixDelegators {
            mix_identity,
            interval_id,
        } => crate::rewards::transactions::try_reward_next_mixnode_delegators(
            deps,
            info,
            mix_identity,
            interval_id,
        ),
        ExecuteMsg::DelegateToMixnodeOnBehalf {
            mix_identity,
            delegate,
        } => crate::delegations::transactions::try_delegate_to_mixnode_on_behalf(
            deps,
            env,
            info,
            mix_identity,
            delegate,
        ),
        ExecuteMsg::UndelegateFromMixnodeOnBehalf {
            mix_identity,
            delegate,
        } => crate::delegations::transactions::try_remove_delegation_from_mixnode_on_behalf(
            deps,
            info,
            mix_identity,
            delegate,
        ),
        ExecuteMsg::BondMixnodeOnBehalf {
            mix_node,
            owner,
            owner_signature,
        } => crate::mixnodes::transactions::try_add_mixnode_on_behalf(
            deps,
            env,
            info,
            mix_node,
            owner,
            owner_signature,
        ),
        ExecuteMsg::UnbondMixnodeOnBehalf { owner } => {
            crate::mixnodes::transactions::try_remove_mixnode_on_behalf(deps, info, owner)
        }
        ExecuteMsg::BondGatewayOnBehalf {
            gateway,
            owner,
            owner_signature,
        } => crate::gateways::transactions::try_add_gateway_on_behalf(
            deps,
            env,
            info,
            gateway,
            owner,
            owner_signature,
        ),
        ExecuteMsg::UnbondGatewayOnBehalf { owner } => {
            crate::gateways::transactions::try_remove_gateway_on_behalf(deps, info, owner)
        }
        ExecuteMsg::WriteRewardedSet {
            rewarded_set,
            expected_active_set_size,
        } => crate::interval::transactions::try_write_rewarded_set(
            deps,
            env,
            info,
            rewarded_set,
            expected_active_set_size,
        ),
        ExecuteMsg::AdvanceCurrentInterval {} => {
            crate::interval::transactions::try_advance_interval(env, deps.storage)
        }
    }
}

#[entry_point]
pub fn query(deps: Deps<'_>, env: Env, msg: QueryMsg) -> Result<QueryResponse, ContractError> {
    let query_res = match msg {
        QueryMsg::GetContractVersion {} => to_binary(&query_contract_version()),
        QueryMsg::GetMixNodes { start_after, limit } => {
            to_binary(&query_mixnodes_paged(deps, start_after, limit)?)
        }
        QueryMsg::GetGateways { limit, start_after } => {
            to_binary(&query_gateways_paged(deps, start_after, limit)?)
        }
        QueryMsg::OwnsMixnode { address } => {
            to_binary(&mixnode_queries::query_owns_mixnode(deps, address)?)
        }
        QueryMsg::OwnsGateway { address } => to_binary(&query_owns_gateway(deps, address)?),
        QueryMsg::StateParams {} => to_binary(&query_contract_settings_params(deps)?),
        QueryMsg::LayerDistribution {} => to_binary(&query_layer_distribution(deps)?),
        QueryMsg::GetMixnodeDelegations {
            mix_identity,
            start_after,
            limit,
        } => to_binary(&query_mixnode_delegations_paged(
            deps,
            mix_identity,
            start_after,
            limit,
        )?),
        QueryMsg::GetAllNetworkDelegations { start_after, limit } => to_binary(
            &query_all_network_delegations_paged(deps, start_after, limit)?,
        ),
        QueryMsg::GetDelegatorDelegations {
            delegator: delegation_owner,
            start_after,
            limit,
        } => to_binary(&query_delegator_delegations_paged(
            deps,
            delegation_owner,
            start_after,
            limit,
        )?),
        QueryMsg::GetDelegationDetails {
            mix_identity,
            delegator,
        } => to_binary(&query_mixnode_delegation(deps, mix_identity, delegator)?),
        QueryMsg::GetRewardPool {} => to_binary(&query_reward_pool(deps)?),
        QueryMsg::GetCirculatingSupply {} => to_binary(&query_circulating_supply(deps)?),
        QueryMsg::GetIntervalRewardPercent {} => to_binary(&INTERVAL_REWARD_PERCENT),
        QueryMsg::GetSybilResistancePercent {} => to_binary(&SYBIL_RESISTANCE_PERCENT),
        QueryMsg::GetActiveSetWorkFactor {} => to_binary(&ACTIVE_SET_WORK_FACTOR),
        QueryMsg::GetRewardingStatus {
            mix_identity,
            interval_id,
        } => to_binary(&query_rewarding_status(deps, mix_identity, interval_id)?),
        QueryMsg::GetRewardedSet {
            height,
            start_after,
            limit,
        } => to_binary(&query_rewarded_set(
            deps.storage,
            height,
            start_after,
            limit,
        )?),
        QueryMsg::GetRewardedSetHeightsForInterval { interval_id } => to_binary(
            &query_rewarded_set_heights_for_interval(deps.storage, interval_id)?,
        ),
        QueryMsg::GetRewardedSetUpdateDetails {} => {
            to_binary(&query_rewarded_set_update_details(env, deps.storage)?)
        }
        QueryMsg::GetCurrentRewardedSetHeight {} => {
            to_binary(&query_current_rewarded_set_height(deps.storage)?)
        }
        QueryMsg::GetCurrentInterval {} => to_binary(&query_current_interval(deps.storage)?),
        QueryMsg::GetRewardedSetRefreshBlocks {} => {
            to_binary(&query_rewarded_set_refresh_minimum_blocks())
        }
    };

    Ok(query_res?)
}
<<<<<<< HEAD
=======
#[entry_point]
pub fn migrate(deps: DepsMut<'_>, env: Env, _msg: MigrateMsg) -> Result<Response, ContractError> {
    use cw_storage_plus::Item;
    use serde::{Deserialize, Serialize};

    // needed migration:
    /*
       1. removal of rewarding_interval_starting_block field from ContractState
       2. removal of latest_rewarding_interval_nonce field from ContractState
       3. removal of rewarding_in_progress field from ContractState
       4. interval_storage::CURRENT_INTERVAL.save(deps.storage, &Interval::default())?;
       5. interval_storage::CURRENT_REWARDED_SET_HEIGHT.save(deps.storage, &env.block.height)?;
       6. removal of active_set_work_factor fields from ContractStateParams
    */

    #[derive(Serialize, Deserialize)]
    pub struct OldContractStateParams {
        pub minimum_mixnode_pledge: Uint128,
        pub minimum_gateway_pledge: Uint128,
        pub mixnode_rewarded_set_size: u32,
        pub mixnode_active_set_size: u32,
        pub active_set_work_factor: u8,
    }

    #[derive(Serialize, Deserialize)]
    struct OldContractState {
        pub owner: Addr, // only the owner account can update state
        pub rewarding_validator_address: Addr,
        pub params: OldContractStateParams,
        pub rewarding_interval_starting_block: u64,
        pub latest_rewarding_interval_nonce: u32,
        pub rewarding_in_progress: bool,
    }

    let old_contract_state: Item<'_, OldContractState> = Item::new("config");

    let old_state = old_contract_state.load(deps.storage)?;

    let new_params = mixnet_contract_common::ContractStateParams {
        minimum_mixnode_pledge: old_state.params.minimum_mixnode_pledge,
        minimum_gateway_pledge: old_state.params.minimum_mixnode_pledge,
        mixnode_rewarded_set_size: old_state.params.mixnode_rewarded_set_size,
        mixnode_active_set_size: old_state.params.mixnode_active_set_size,
    };

    let new_state = crate::mixnet_contract_settings::models::ContractState {
        owner: old_state.owner,
        rewarding_validator_address: old_state.rewarding_validator_address,
        params: new_params,
    };
    let rewarding_interval =
        Interval::new(0, DEFAULT_FIRST_INTERVAL_START, REWARDING_INTERVAL_LENGTH);

    mixnet_params_storage::CONTRACT_STATE.save(deps.storage, &new_state)?;

    interval_storage::CURRENT_INTERVAL.save(deps.storage, &rewarding_interval)?;
    interval_storage::CURRENT_REWARDED_SET_HEIGHT.save(deps.storage, &env.block.height)?;
>>>>>>> 7f45cbd5

#[entry_point]
pub fn migrate(_deps: DepsMut, _env: Env, _msg: MigrateMsg) -> Result<Response, ContractError> {
    Ok(Default::default())
}

#[cfg(test)]
pub mod tests {
    use super::*;
    use crate::support::tests;
    use config::defaults::DENOM;
    use cosmwasm_std::testing::{mock_dependencies, mock_env, mock_info};
    use cosmwasm_std::{coins, from_binary};
    use mixnet_contract_common::PagedMixnodeResponse;

    #[test]
    fn initialize_contract() {
        let mut deps = mock_dependencies();
        let env = mock_env();
        let msg = InstantiateMsg {
            rewarding_validator_address: config::defaults::DEFAULT_REWARDING_VALIDATOR.to_string(),
        };
        let info = mock_info("creator", &[]);

        let res = instantiate(deps.as_mut(), env.clone(), info, msg).unwrap();
        assert_eq!(0, res.messages.len());

        // mix_node_bonds should be empty after initialization
        let res = query(
            deps.as_ref(),
            env.clone(),
            QueryMsg::GetMixNodes {
                start_after: None,
                limit: Option::from(2),
            },
        )
        .unwrap();
        let page: PagedMixnodeResponse = from_binary(&res).unwrap();
        assert_eq!(0, page.nodes.len()); // there are no mixnodes in the list when it's just been initialized

        // Contract balance should match what we initialized it as
        assert_eq!(
            coins(0, DENOM),
            tests::queries::query_contract_balance(env.contract.address, deps)
        );
    }
}<|MERGE_RESOLUTION|>--- conflicted
+++ resolved
@@ -325,69 +325,9 @@
 
     Ok(query_res?)
 }
-<<<<<<< HEAD
-=======
+
 #[entry_point]
-pub fn migrate(deps: DepsMut<'_>, env: Env, _msg: MigrateMsg) -> Result<Response, ContractError> {
-    use cw_storage_plus::Item;
-    use serde::{Deserialize, Serialize};
-
-    // needed migration:
-    /*
-       1. removal of rewarding_interval_starting_block field from ContractState
-       2. removal of latest_rewarding_interval_nonce field from ContractState
-       3. removal of rewarding_in_progress field from ContractState
-       4. interval_storage::CURRENT_INTERVAL.save(deps.storage, &Interval::default())?;
-       5. interval_storage::CURRENT_REWARDED_SET_HEIGHT.save(deps.storage, &env.block.height)?;
-       6. removal of active_set_work_factor fields from ContractStateParams
-    */
-
-    #[derive(Serialize, Deserialize)]
-    pub struct OldContractStateParams {
-        pub minimum_mixnode_pledge: Uint128,
-        pub minimum_gateway_pledge: Uint128,
-        pub mixnode_rewarded_set_size: u32,
-        pub mixnode_active_set_size: u32,
-        pub active_set_work_factor: u8,
-    }
-
-    #[derive(Serialize, Deserialize)]
-    struct OldContractState {
-        pub owner: Addr, // only the owner account can update state
-        pub rewarding_validator_address: Addr,
-        pub params: OldContractStateParams,
-        pub rewarding_interval_starting_block: u64,
-        pub latest_rewarding_interval_nonce: u32,
-        pub rewarding_in_progress: bool,
-    }
-
-    let old_contract_state: Item<'_, OldContractState> = Item::new("config");
-
-    let old_state = old_contract_state.load(deps.storage)?;
-
-    let new_params = mixnet_contract_common::ContractStateParams {
-        minimum_mixnode_pledge: old_state.params.minimum_mixnode_pledge,
-        minimum_gateway_pledge: old_state.params.minimum_mixnode_pledge,
-        mixnode_rewarded_set_size: old_state.params.mixnode_rewarded_set_size,
-        mixnode_active_set_size: old_state.params.mixnode_active_set_size,
-    };
-
-    let new_state = crate::mixnet_contract_settings::models::ContractState {
-        owner: old_state.owner,
-        rewarding_validator_address: old_state.rewarding_validator_address,
-        params: new_params,
-    };
-    let rewarding_interval =
-        Interval::new(0, DEFAULT_FIRST_INTERVAL_START, REWARDING_INTERVAL_LENGTH);
-
-    mixnet_params_storage::CONTRACT_STATE.save(deps.storage, &new_state)?;
-
-    interval_storage::CURRENT_INTERVAL.save(deps.storage, &rewarding_interval)?;
-    interval_storage::CURRENT_REWARDED_SET_HEIGHT.save(deps.storage, &env.block.height)?;
->>>>>>> 7f45cbd5
-
-#[entry_point]
-pub fn migrate(_deps: DepsMut, _env: Env, _msg: MigrateMsg) -> Result<Response, ContractError> {
+pub fn migrate(_deps: DepsMut<'_>, _env: Env, _msg: MigrateMsg) -> Result<Response, ContractError> {
     Ok(Default::default())
 }
 

// Copyright 2021 - Nym Technologies SA <contact@nymtech.net>
// SPDX-License-Identifier: Apache-2.0

pub use crate::nymd::cosmwasm_client::signing_client::SigningCosmWasmClient;
use crate::nymd::cosmwasm_client::types::ExecuteResult;
use crate::nymd::error::NymdError;
use crate::nymd::{cosmwasm_coin_to_cosmos_coin, Fee, NymdClient};
use async_trait::async_trait;
use cosmwasm_std::Coin;
use mixnet_contract_common::{Gateway, IdentityKey, IdentityKeyRef, MixNode};
use vesting_contract_common::messages::{ExecuteMsg as VestingExecuteMsg, VestingSpecification};

#[async_trait]
pub trait VestingSigningClient {
    async fn vesting_update_mixnode_config(
        &self,
        profix_margin_percent: u8,
        fee: Option<Fee>,
    ) -> Result<ExecuteResult, NymdError>;

    async fn update_mixnet_address(
        &self,
        address: &str,
        fee: Option<Fee>,
    ) -> Result<ExecuteResult, NymdError>;

    async fn vesting_bond_gateway(
        &self,
        gateway: Gateway,
        owner_signature: &str,
        pledge: Coin,
        fee: Option<Fee>,
    ) -> Result<ExecuteResult, NymdError>;

    async fn vesting_unbond_gateway(&self, fee: Option<Fee>) -> Result<ExecuteResult, NymdError>;

    async fn vesting_track_unbond_gateway(
        &self,
        owner: &str,
        amount: Coin,
        fee: Option<Fee>,
    ) -> Result<ExecuteResult, NymdError>;

    async fn vesting_bond_mixnode(
        &self,
        mix_node: MixNode,
        owner_signature: &str,
        pledge: Coin,
        fee: Option<Fee>,
    ) -> Result<ExecuteResult, NymdError>;
    async fn vesting_unbond_mixnode(&self, fee: Option<Fee>) -> Result<ExecuteResult, NymdError>;

    async fn vesting_track_unbond_mixnode(
        &self,
        owner: &str,
        amount: Coin,
        fee: Option<Fee>,
    ) -> Result<ExecuteResult, NymdError>;

    async fn withdraw_vested_coins(
        &self,
        amount: Coin,
        fee: Option<Fee>,
    ) -> Result<ExecuteResult, NymdError>;

    async fn vesting_track_undelegation(
        &self,
        address: &str,
        mix_identity: IdentityKey,
        amount: Coin,
        fee: Option<Fee>,
    ) -> Result<ExecuteResult, NymdError>;

    async fn vesting_delegate_to_mixnode<'a>(
        &self,
        mix_identity: IdentityKeyRef<'a>,
        amount: &Coin,
        fee: Option<Fee>,
    ) -> Result<ExecuteResult, NymdError>;

    async fn vesting_undelegate_from_mixnode<'a>(
        &self,
        mix_identity: IdentityKeyRef<'a>,
        fee: Option<Fee>,
    ) -> Result<ExecuteResult, NymdError>;

    async fn create_periodic_vesting_account(
        &self,
        owner_address: &str,
        staking_address: Option<String>,
        vesting_spec: Option<VestingSpecification>,
        amount: Coin,
        fee: Option<Fee>,
    ) -> Result<ExecuteResult, NymdError>;
}

#[async_trait]
impl<C: SigningCosmWasmClient + Sync + Send> VestingSigningClient for NymdClient<C> {
    async fn vesting_update_mixnode_config(
        &self,
        profit_margin_percent: u8,
        fee: Option<Fee>,
    ) -> Result<ExecuteResult, NymdError> {
        let fee = fee.unwrap_or(Fee::Auto(Some(self.simulated_gas_multiplier)));
        let req = VestingExecuteMsg::UpdateMixnodeConfig {
            profit_margin_percent,
        };
        self.client
            .execute(
                self.address(),
                self.vesting_contract_address()?,
                &req,
                fee,
                "VestingContract::UpdateMixnetConfig",
                vec![],
            )
            .await
    }

    async fn update_mixnet_address(
        &self,
        address: &str,
        fee: Option<Fee>,
    ) -> Result<ExecuteResult, NymdError> {
        let fee = fee.unwrap_or(Fee::Auto(Some(self.simulated_gas_multiplier)));
        let req = VestingExecuteMsg::UpdateMixnetAddress {
            address: address.to_string(),
        };
        self.client
            .execute(
                self.address(),
                self.vesting_contract_address()?,
                &req,
                fee,
                "VestingContract::UpdateMixnetAddress",
                vec![],
            )
            .await
    }

    async fn vesting_bond_gateway(
        &self,
        gateway: Gateway,
        owner_signature: &str,
        pledge: Coin,
        fee: Option<Fee>,
    ) -> Result<ExecuteResult, NymdError> {
        let fee = fee.unwrap_or(Fee::Auto(Some(self.simulated_gas_multiplier)));
        let req = VestingExecuteMsg::BondGateway {
            gateway,
            owner_signature: owner_signature.to_string(),
            amount: pledge,
        };
        self.client
            .execute(
                self.address(),
                self.vesting_contract_address(),
                &req,
                fee,
                "VestingContract::BondGateway",
                vec![],
            )
            .await
    }

    async fn vesting_unbond_gateway(&self, fee: Option<Fee>) -> Result<ExecuteResult, NymdError> {
        let fee = fee.unwrap_or(Fee::Auto(Some(self.simulated_gas_multiplier)));
        let req = VestingExecuteMsg::UnbondGateway {};
        self.client
            .execute(
                self.address(),
                self.vesting_contract_address(),
                &req,
                fee,
                "VestingContract::UnbondGateway",
                vec![],
            )
            .await
    }

    async fn vesting_track_unbond_gateway(
        &self,
        owner: &str,
        amount: Coin,
        fee: Option<Fee>,
    ) -> Result<ExecuteResult, NymdError> {
        let fee = fee.unwrap_or(Fee::Auto(Some(self.simulated_gas_multiplier)));
        let req = VestingExecuteMsg::TrackUnbondGateway {
            owner: owner.to_string(),
            amount,
        };
        self.client
            .execute(
                self.address(),
                self.vesting_contract_address(),
                &req,
                fee,
                "VestingContract::TrackUnbondGateway",
                vec![],
            )
            .await
    }

    async fn vesting_bond_mixnode(
        &self,
        mix_node: MixNode,
        owner_signature: &str,
        pledge: Coin,
        fee: Option<Fee>,
    ) -> Result<ExecuteResult, NymdError> {
        let fee = fee.unwrap_or(Fee::Auto(Some(self.simulated_gas_multiplier)));
        let req = VestingExecuteMsg::BondMixnode {
            mix_node,
            owner_signature: owner_signature.to_string(),
            amount: pledge,
        };
        self.client
            .execute(
                self.address(),
                self.vesting_contract_address(),
                &req,
                fee,
                "VestingContract::BondMixnode",
                vec![],
            )
            .await
    }

    async fn vesting_unbond_mixnode(&self, fee: Option<Fee>) -> Result<ExecuteResult, NymdError> {
        let fee = fee.unwrap_or(Fee::Auto(Some(self.simulated_gas_multiplier)));
        let req = VestingExecuteMsg::UnbondMixnode {};
        self.client
            .execute(
                self.address(),
                self.vesting_contract_address(),
                &req,
                fee,
                "VestingContract::UnbondMixnode",
                vec![],
            )
            .await
    }

    async fn vesting_track_unbond_mixnode(
        &self,
        owner: &str,
        amount: Coin,
        fee: Option<Fee>,
    ) -> Result<ExecuteResult, NymdError> {
        let fee = fee.unwrap_or(Fee::Auto(Some(self.simulated_gas_multiplier)));
        let req = VestingExecuteMsg::TrackUnbondMixnode {
            owner: owner.to_string(),
            amount,
        };
        self.client
            .execute(
                self.address(),
                self.vesting_contract_address(),
                &req,
                fee,
                "VestingContract::TrackUnbondMixnode",
                vec![],
            )
            .await
    }
    async fn withdraw_vested_coins(
        &self,
        amount: Coin,
        fee: Option<Fee>,
    ) -> Result<ExecuteResult, NymdError> {
        let fee = fee.unwrap_or(Fee::Auto(Some(self.simulated_gas_multiplier)));
        let req = VestingExecuteMsg::WithdrawVestedCoins { amount };
        self.client
            .execute(
                self.address(),
                self.vesting_contract_address(),
                &req,
                fee,
                "VestingContract::WithdrawVested",
                vec![],
            )
            .await
    }
    async fn vesting_track_undelegation(
        &self,
        address: &str,
        mix_identity: IdentityKey,
        amount: Coin,
        fee: Option<Fee>,
    ) -> Result<ExecuteResult, NymdError> {
        let fee = fee.unwrap_or(Fee::Auto(Some(self.simulated_gas_multiplier)));
        let req = VestingExecuteMsg::TrackUndelegation {
            owner: address.to_string(),
            mix_identity,
            amount,
        };
        self.client
            .execute(
                self.address(),
                self.vesting_contract_address(),
                &req,
                fee,
                "VestingContract::TrackUndelegation",
                vec![],
            )
            .await
    }
    async fn vesting_delegate_to_mixnode<'a>(
        &self,
        mix_identity: IdentityKeyRef<'a>,
        amount: &Coin,
        fee: Option<Fee>,
    ) -> Result<ExecuteResult, NymdError> {
        let fee = fee.unwrap_or(Fee::Auto(Some(self.simulated_gas_multiplier)));
        let req = VestingExecuteMsg::DelegateToMixnode {
            mix_identity: mix_identity.into(),
            amount: amount.clone(),
        };
        self.client
            .execute(
                self.address(),
                self.vesting_contract_address(),
                &req,
                fee,
                "VestingContract::DelegateToMixnode",
                vec![],
            )
            .await
    }

    async fn vesting_undelegate_from_mixnode<'a>(
        &self,
        mix_identity: IdentityKeyRef<'a>,
        fee: Option<Fee>,
    ) -> Result<ExecuteResult, NymdError> {
        let fee = fee.unwrap_or(Fee::Auto(Some(self.simulated_gas_multiplier)));
        let req = VestingExecuteMsg::UndelegateFromMixnode {
            mix_identity: mix_identity.into(),
        };
        self.client
            .execute(
                self.address(),
                self.vesting_contract_address(),
                &req,
                fee,
                "VestingContract::UndelegateFromMixnode",
                vec![],
            )
            .await
    }

    async fn create_periodic_vesting_account(
        &self,
        owner_address: &str,
        staking_address: Option<String>,
        vesting_spec: Option<VestingSpecification>,
        amount: Coin,
        fee: Option<Fee>,
    ) -> Result<ExecuteResult, NymdError> {
        let fee = fee.unwrap_or(Fee::Auto(Some(self.simulated_gas_multiplier)));
        let req = VestingExecuteMsg::CreateAccount {
            owner_address: owner_address.to_string(),
            staking_address,
            vesting_spec,
        };
        self.client
            .execute(
                self.address(),
                self.vesting_contract_address(),
                &req,
                fee,
                "VestingContract::CreatePeriodicVestingAccount",
                vec![cosmwasm_coin_to_cosmos_coin(amount)],
            )
            .await
    }
<<<<<<< HEAD

    async fn update_mixnet_address(&self, address: &str) -> Result<ExecuteResult, NymdError> {
        let fee = self.operation_fee(Operation::UpdateMixnetAddress);
        let req = VestingExecuteMsg::UpdateMixnetAddress {
            address: address.to_string(),
        };
        self.client
            .execute(
                self.address(),
                self.vesting_contract_address(),
                &req,
                fee,
                "VestingContract::UpdateMixnetAddress",
                vec![],
            )
            .await
    }

    async fn vesting_update_mixnode_config(
        &self,
        profit_margin_percent: u8,
    ) -> Result<ExecuteResult, NymdError> {
        let fee = self.operation_fee(Operation::UpdateMixnodeConfig);
        let req = VestingExecuteMsg::UpdateMixnodeConfig {
            profit_margin_percent,
        };
        self.client
            .execute(
                self.address(),
                self.vesting_contract_address(),
                &req,
                fee,
                "VestingContract::UpdateMixnetConfig",
                vec![],
            )
            .await
    }
=======
>>>>>>> 41d5c05a
}<|MERGE_RESOLUTION|>--- conflicted
+++ resolved
@@ -108,7 +108,7 @@
         self.client
             .execute(
                 self.address(),
-                self.vesting_contract_address()?,
+                self.vesting_contract_address(),
                 &req,
                 fee,
                 "VestingContract::UpdateMixnetConfig",
@@ -129,7 +129,7 @@
         self.client
             .execute(
                 self.address(),
-                self.vesting_contract_address()?,
+                self.vesting_contract_address(),
                 &req,
                 fee,
                 "VestingContract::UpdateMixnetAddress",
@@ -374,44 +374,4 @@
             )
             .await
     }
-<<<<<<< HEAD
-
-    async fn update_mixnet_address(&self, address: &str) -> Result<ExecuteResult, NymdError> {
-        let fee = self.operation_fee(Operation::UpdateMixnetAddress);
-        let req = VestingExecuteMsg::UpdateMixnetAddress {
-            address: address.to_string(),
-        };
-        self.client
-            .execute(
-                self.address(),
-                self.vesting_contract_address(),
-                &req,
-                fee,
-                "VestingContract::UpdateMixnetAddress",
-                vec![],
-            )
-            .await
-    }
-
-    async fn vesting_update_mixnode_config(
-        &self,
-        profit_margin_percent: u8,
-    ) -> Result<ExecuteResult, NymdError> {
-        let fee = self.operation_fee(Operation::UpdateMixnodeConfig);
-        let req = VestingExecuteMsg::UpdateMixnodeConfig {
-            profit_margin_percent,
-        };
-        self.client
-            .execute(
-                self.address(),
-                self.vesting_contract_address(),
-                &req,
-                fee,
-                "VestingContract::UpdateMixnetConfig",
-                vec![],
-            )
-            .await
-    }
-=======
->>>>>>> 41d5c05a
 }
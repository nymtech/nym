--- conflicted
+++ resolved
@@ -59,7 +59,6 @@
         address: HumanAddr,
     },
     StateParams {},
-<<<<<<< HEAD
     GetMixDelegations {
         node_owner: HumanAddr,
         start_after: Option<HumanAddr>,
@@ -69,9 +68,7 @@
         node_owner: HumanAddr,
         address: HumanAddr,
     },
-=======
     LayerDistribution {},
->>>>>>> 29fd8b88
 }
 
 #[derive(Serialize, Deserialize, Clone, Debug, PartialEq, JsonSchema)]

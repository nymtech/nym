--- conflicted
+++ resolved
@@ -762,18 +762,7 @@
         let wrong_password = UserPassword::new("wrong_password".to_string());
         let id1 = LoginId::new("first".to_string());
 
-<<<<<<< HEAD
-        store_login_at_file(
-            &wallet_file,
-            account1.clone(),
-            hd_path.clone(),
-            id1.clone(),
-            &password,
-        )
-        .unwrap();
-=======
         store_login_at_file(&wallet_file, account1, hd_path, id1, &password).unwrap();
->>>>>>> 30cdbf53
 
         let err = update_encrypted_logins_at_file(&wallet_file, &wrong_password, &new_password)
             .unwrap_err();
@@ -790,18 +779,7 @@
         let new_password = UserPassword::new("new_password".to_string());
         let id1 = LoginId::new("first".to_string());
 
-<<<<<<< HEAD
-        store_login_at_file(
-            &wallet_file,
-            account1.clone(),
-            hd_path.clone(),
-            id1.clone(),
-            &password,
-        )
-        .unwrap();
-=======
         store_login_at_file(&wallet_file, account1, hd_path, id1.clone(), &password).unwrap();
->>>>>>> 30cdbf53
 
         update_encrypted_logins_at_file(&wallet_file, &password, &new_password).unwrap();
 
@@ -881,19 +859,8 @@
         let wrong_password = UserPassword::new("wrong_password".to_string());
         let id1 = LoginId::new("first".to_string());
 
-<<<<<<< HEAD
-        store_login_with_multiple_accounts_at_file(
-            &wallet_file,
-            acc1.clone(),
-            hd_path.clone(),
-            id1.clone(),
-            &password,
-        )
-        .unwrap();
-=======
         store_login_with_multiple_accounts_at_file(&wallet_file, acc1, hd_path, id1, &password)
             .unwrap();
->>>>>>> 30cdbf53
 
         let err = update_encrypted_logins_at_file(&wallet_file, &wrong_password, &new_password)
             .unwrap_err();
@@ -912,13 +879,8 @@
 
         store_login_with_multiple_accounts_at_file(
             &wallet_file,
-<<<<<<< HEAD
-            acc1.clone(),
-            hd_path.clone(),
-=======
             acc1,
             hd_path,
->>>>>>> 30cdbf53
             id1.clone(),
             &password,
         )
@@ -1521,14 +1483,7 @@
                 DEFAULT_FIRST_ACCOUNT_NAME.into(),
                 MnemonicAccount::new(account1, hd_path.clone()),
             ),
-<<<<<<< HEAD
-            WalletAccount::new(
-                appended_account,
-                MnemonicAccount::new(account2, hd_path.clone()),
-            ),
-=======
             WalletAccount::new(appended_account, MnemonicAccount::new(account2, hd_path)),
->>>>>>> 30cdbf53
         ]
         .into();
         assert_eq!(loaded_accounts, &expected);

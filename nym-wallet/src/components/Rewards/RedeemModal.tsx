import React, { useEffect } from 'react';
import { Stack, Typography } from '@mui/material';
import { IdentityKeyFormField } from '@nymproject/react/mixnodes/IdentityKeyFormField';
import { FeeDetails } from '@nymproject/types';
<<<<<<< HEAD
import WarningIcon from '@mui/icons-material/Warning';
import { simulateClaimDelgatorReward, simulateVestingClaimDelgatorReward } from 'src/requests';
import { isGreaterThan } from 'src/utils';
=======
>>>>>>> a11e6749
import { useGetFee } from 'src/hooks/useGetFee';
import { simulateClaimDelgatorReward, simulateVestingClaimDelgatorReward } from 'src/requests';
import { ModalFee } from '../Modals/ModalFee';
<<<<<<< HEAD
=======
import { SimpleModal } from '../Modals/SimpleModal';
import { FeeWarning } from '../FeeWarning';
>>>>>>> a11e6749

export const RedeemModal: React.FC<{
  open: boolean;
  onClose?: () => void;
  onOk?: (identityKey: string, fee?: FeeDetails) => void;
  identityKey: string;
  amount: number;
  currency: string;
  message: string;
  usesVestingTokens: boolean;
}> = ({ open, onClose, onOk, identityKey, amount, currency, message, usesVestingTokens }) => {
  const { fee, isFeeLoading, feeError, getFee } = useGetFee();

  const handleOk = async () => {
    if (onOk) {
      onOk(identityKey, fee);
    }
  };

  useEffect(() => {
    if (usesVestingTokens) {
      getFee(simulateVestingClaimDelgatorReward, identityKey);
    } else {
      getFee(simulateClaimDelgatorReward, identityKey);
    }
  }, []);

  return (
    <SimpleModal
      open={open}
      onClose={onClose}
      onOk={handleOk}
      header={message}
      subHeader="Rewards from delegations"
      okLabel="Redeem rewards"
    >
      {identityKey && <IdentityKeyFormField readOnly fullWidth initialValue={identityKey} showTickOnValid={false} />}

      <Stack direction="row" justifyContent="space-between" mb={4} mt={identityKey && 4}>
        <Typography>Rewards amount:</Typography>
        <Typography>
          {amount} {currency}
        </Typography>
      </Stack>

      <Typography mb={5} fontSize="smaller">
        Rewards will be transferred to account you are logged in with now
      </Typography>

      <Stack direction="row" justifyContent="space-between">
        <Typography fontSize="smaller" color={(theme) => theme.palette.nym.fee}>
          Est. fee for this transaction:
        </Typography>
        <Typography fontSize="smaller" color={(theme) => theme.palette.nym.fee}>
          {fee} {currency}
        </Typography>
      </Stack>
      {fee && <FeeWarning amount={amount} fee={fee} />}
      <ModalFee fee={fee} isLoading={isFeeLoading} error={feeError} />
    </SimpleModal>
  );
};<|MERGE_RESOLUTION|>--- conflicted
+++ resolved
@@ -2,20 +2,11 @@
 import { Stack, Typography } from '@mui/material';
 import { IdentityKeyFormField } from '@nymproject/react/mixnodes/IdentityKeyFormField';
 import { FeeDetails } from '@nymproject/types';
-<<<<<<< HEAD
-import WarningIcon from '@mui/icons-material/Warning';
-import { simulateClaimDelgatorReward, simulateVestingClaimDelgatorReward } from 'src/requests';
-import { isGreaterThan } from 'src/utils';
-=======
->>>>>>> a11e6749
 import { useGetFee } from 'src/hooks/useGetFee';
 import { simulateClaimDelgatorReward, simulateVestingClaimDelgatorReward } from 'src/requests';
 import { ModalFee } from '../Modals/ModalFee';
-<<<<<<< HEAD
-=======
 import { SimpleModal } from '../Modals/SimpleModal';
 import { FeeWarning } from '../FeeWarning';
->>>>>>> a11e6749
 
 export const RedeemModal: React.FC<{
   open: boolean;

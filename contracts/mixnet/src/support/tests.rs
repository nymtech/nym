#[cfg(test)]
pub mod helpers {
    use super::*;
    use crate::contract::query;
    use crate::contract::DENOM;
    use crate::contract::{instantiate, INITIAL_MIXNODE_BOND};
    use crate::msg::InstantiateMsg;
    use crate::msg::QueryMsg;
    use crate::transactions::{try_add_gateway, try_add_mixnode};
    use cosmwasm_std::coin;
    use cosmwasm_std::from_binary;
    use cosmwasm_std::testing::mock_dependencies;
    use cosmwasm_std::testing::mock_env;
    use cosmwasm_std::testing::mock_info;
    use cosmwasm_std::testing::MockApi;
    use cosmwasm_std::testing::MockQuerier;
    use cosmwasm_std::testing::MockStorage;
    use cosmwasm_std::Addr;
    use cosmwasm_std::Coin;
    use cosmwasm_std::OwnedDeps;
    use cosmwasm_std::{Empty, MemoryStorage};
    use mixnet_contract::{
        Gateway, GatewayBond, MixNode, MixNodeBond, PagedGatewayResponse, PagedResponse,
    };

    pub fn add_mixnode(
        sender: &str,
        stake: Vec<Coin>,
        deps: &mut OwnedDeps<MockStorage, MockApi, MockQuerier>,
    ) -> String {
        let info = mock_info(sender, &stake);
        let key = format!("{}mixnode", sender);
        try_add_mixnode(
            deps.as_mut(),
            info,
            MixNode {
                identity_key: key.clone(),
                ..helpers::mix_node_fixture()
            },
        )
        .unwrap();
        key
    }

    pub fn get_mix_nodes(
        deps: &mut OwnedDeps<MockStorage, MockApi, MockQuerier>,
    ) -> Vec<MixNodeBond> {
        let result = query(
            deps.as_ref(),
            mock_env(),
            QueryMsg::GetMixNodes {
                start_after: None,
                limit: Option::from(2),
            },
        )
        .unwrap();

        let page: PagedResponse = from_binary(&result).unwrap();
        page.nodes
    }

    pub fn add_gateway(
        sender: &str,
        stake: Vec<Coin>,
        deps: &mut OwnedDeps<MockStorage, MockApi, MockQuerier>,
    ) -> String {
        let info = mock_info(sender, &stake);
        let key = format!("{}gateway", sender);
        try_add_gateway(
            deps.as_mut(),
            info,
            Gateway {
                identity_key: key.clone(),
                ..helpers::gateway_fixture()
            },
        )
        .unwrap();
        key
    }

    pub fn get_gateways(
        deps: &mut OwnedDeps<MockStorage, MockApi, MockQuerier>,
    ) -> Vec<GatewayBond> {
        let result = query(
            deps.as_ref(),
            mock_env(),
            QueryMsg::GetGateways {
                start_after: None,
                limit: None,
            },
        )
        .unwrap();

        let page: PagedGatewayResponse = from_binary(&result).unwrap();
        page.nodes
    }

    pub fn init_contract() -> OwnedDeps<MemoryStorage, MockApi, MockQuerier<Empty>> {
        let mut deps = mock_dependencies(&[]);
        let msg = InstantiateMsg {};
        let env = mock_env();
        let info = mock_info("creator", &[]);
        instantiate(deps.as_mut(), env.clone(), info, msg).unwrap();
        return deps;
    }

    pub fn mix_node_fixture() -> MixNode {
        MixNode {
            host: "mix.node.org".to_string(),
            mix_port: 1789,
            verloc_port: 1790,
            http_api_port: 8000,
            layer: 1,
            location: "Sweden".to_string(),
            sphinx_key: "sphinx".to_string(),
            identity_key: "identity".to_string(),
            version: "0.10.0".to_string(),
        }
    }

    pub fn mixnode_bond_fixture() -> MixNodeBond {
<<<<<<< HEAD
        let mix_node = MixNode::new(
            "1.1.1.1".to_string(),
            1789,
            1,
            "London".to_string(),
            "1234".to_string(),
            "aaaa".to_string(),
            "0.10.0".to_string(),
        );
        MixNodeBond::new(coin(50, DENOM), Addr::unchecked("foo"), mix_node)
=======
        let mix_node = MixNode {
            host: "1.1.1.1".to_string(),
            mix_port: 1789,
            verloc_port: 1790,
            http_api_port: 8000,
            layer: 1,
            location: "London".to_string(),
            sphinx_key: "1234".to_string(),
            identity_key: "aaaa".to_string(),
            version: "0.10.0".to_string(),
        };
        MixNodeBond::new(coins(50, DENOM), Addr::unchecked("foo"), mix_node)
>>>>>>> bb0257cc
    }

    pub fn gateway_fixture() -> Gateway {
        Gateway {
            host: "1.1.1.1".to_string(),
            mix_port: 1789,
            clients_port: 9000,
            location: "Sweden".to_string(),

            sphinx_key: "sphinx".to_string(),
            identity_key: "identity".to_string(),
            version: "0.10.0".to_string(),
        }
    }

    pub fn gateway_bond_fixture() -> GatewayBond {
<<<<<<< HEAD
        let gateway = Gateway::new(
            "1.1.1.1".to_string(),
            1789,
            9000,
            "London".to_string(),
            "sphinx".to_string(),
            "identity".to_string(),
            "0.10.0".to_string(),
        );
        GatewayBond::new(coin(50, DENOM), Addr::unchecked("foo"), gateway)
=======
        let gateway = Gateway {
            host: "1.1.1.1".to_string(),
            mix_port: 1789,
            clients_port: 9000,
            location: "London".to_string(),
            sphinx_key: "sphinx".to_string(),
            identity_key: "identity".to_string(),
            version: "0.10.0".to_string(),
        };
        GatewayBond::new(coins(50, DENOM), Addr::unchecked("foo"), gateway)
>>>>>>> bb0257cc
    }

    pub fn query_contract_balance(
        address: Addr,
        deps: OwnedDeps<MockStorage, MockApi, MockQuerier>,
    ) -> Vec<Coin> {
        let querier = deps.as_ref().querier;
        vec![querier.query_balance(address, DENOM).unwrap()]
    }

    pub fn good_mixnode_bond() -> Vec<Coin> {
        vec![Coin {
            denom: DENOM.to_string(),
            amount: INITIAL_MIXNODE_BOND,
        }]
    }

    pub fn good_gateway_bond() -> Vec<Coin> {
        vec![Coin {
            denom: DENOM.to_string(),
            amount: INITIAL_MIXNODE_BOND,
        }]
    }
}<|MERGE_RESOLUTION|>--- conflicted
+++ resolved
@@ -119,18 +119,6 @@
     }
 
     pub fn mixnode_bond_fixture() -> MixNodeBond {
-<<<<<<< HEAD
-        let mix_node = MixNode::new(
-            "1.1.1.1".to_string(),
-            1789,
-            1,
-            "London".to_string(),
-            "1234".to_string(),
-            "aaaa".to_string(),
-            "0.10.0".to_string(),
-        );
-        MixNodeBond::new(coin(50, DENOM), Addr::unchecked("foo"), mix_node)
-=======
         let mix_node = MixNode {
             host: "1.1.1.1".to_string(),
             mix_port: 1789,
@@ -143,7 +131,6 @@
             version: "0.10.0".to_string(),
         };
         MixNodeBond::new(coins(50, DENOM), Addr::unchecked("foo"), mix_node)
->>>>>>> bb0257cc
     }
 
     pub fn gateway_fixture() -> Gateway {
@@ -160,18 +147,6 @@
     }
 
     pub fn gateway_bond_fixture() -> GatewayBond {
-<<<<<<< HEAD
-        let gateway = Gateway::new(
-            "1.1.1.1".to_string(),
-            1789,
-            9000,
-            "London".to_string(),
-            "sphinx".to_string(),
-            "identity".to_string(),
-            "0.10.0".to_string(),
-        );
-        GatewayBond::new(coin(50, DENOM), Addr::unchecked("foo"), gateway)
-=======
         let gateway = Gateway {
             host: "1.1.1.1".to_string(),
             mix_port: 1789,
@@ -182,7 +157,6 @@
             version: "0.10.0".to_string(),
         };
         GatewayBond::new(coins(50, DENOM), Addr::unchecked("foo"), gateway)
->>>>>>> bb0257cc
     }
 
     pub fn query_contract_balance(

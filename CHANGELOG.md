--- conflicted
+++ resolved
@@ -4,11 +4,9 @@
 
 ## [Unreleased]
 
-<<<<<<< HEAD
+### Changed
+
 - validator-api: renamed to nym-api ([#214])
-=======
-### Changed
-
 - validator-api: can recover from shutdown during DKG process ([#1872])
 - clients: deduplicate gateway inititialization, part of work towards a rust-sdk
 - clients: keep all transmission lanes going at all times by making priority probabilistic
@@ -22,7 +20,8 @@
 [#1872]: https://github.com/nymtech/nym/pull/1872
 [#1884]: https://github.com/nymtech/nym/pull/1884
 
->>>>>>> 00f17c37
+
+
 
 ## [v1.1.2]
 

--- conflicted
+++ resolved
@@ -79,17 +79,11 @@
     }
 
     pub async fn create_status_table(&self) -> Result<(), sqlx::Error> {
-<<<<<<< HEAD
         sqlx::query!(
             "INSERT INTO status(flush_in_progress, previous_flush, client_in_use) VALUES (0, 0, 1)"
         )
-        .execute(&self.connection_pool)
+        .execute(&*self.connection_pool)
         .await?;
-=======
-        sqlx::query!("INSERT INTO status(flush_in_progress, previous_flush_timestamp, client_in_use) VALUES (0, 0, 1)")
-            .execute(&*self.connection_pool)
-            .await?;
->>>>>>> b11f6c6c
         Ok(())
     }
 
@@ -100,28 +94,16 @@
             .map(|r| r.flush_in_progress > 0)
     }
 
-<<<<<<< HEAD
     pub async fn set_previous_flush(&self, timestamp: OffsetDateTime) -> Result<(), sqlx::Error> {
         sqlx::query!("UPDATE status SET previous_flush = ?", timestamp)
-            .execute(&self.connection_pool)
-=======
-    pub async fn set_previous_flush_timestamp(&self, timestamp: i64) -> Result<(), sqlx::Error> {
-        sqlx::query!("UPDATE status SET previous_flush_timestamp = ?", timestamp)
-            .execute(&*self.connection_pool)
->>>>>>> b11f6c6c
-            .await?;
-        Ok(())
-    }
-
-<<<<<<< HEAD
+            .execute(&*self.connection_pool)
+            .await?;
+        Ok(())
+    }
+
     pub async fn get_previous_flush_time(&self) -> Result<OffsetDateTime, sqlx::Error> {
         sqlx::query!(r#"SELECT previous_flush AS "previous_flush: OffsetDateTime" FROM status"#)
-            .fetch_one(&self.connection_pool)
-=======
-    pub async fn get_previous_flush_timestamp(&self) -> Result<i64, sqlx::Error> {
-        sqlx::query!("SELECT previous_flush_timestamp FROM status;")
-            .fetch_one(&*self.connection_pool)
->>>>>>> b11f6c6c
+            .fetch_one(&*self.connection_pool)
             .await
             .map(|r| r.previous_flush)
     }
@@ -149,35 +131,6 @@
         Ok(())
     }
 
-<<<<<<< HEAD
-=======
-    pub async fn delete_all_tags(&self) -> Result<(), sqlx::Error> {
-        sqlx::query!("DELETE FROM sender_tag;")
-            .execute(&*self.connection_pool)
-            .await?;
-        Ok(())
-    }
-
-    pub async fn get_tags(&self) -> Result<Vec<StoredSenderTag>, sqlx::Error> {
-        sqlx::query_as!(StoredSenderTag, "SELECT * FROM sender_tag;",)
-            .fetch_all(&*self.connection_pool)
-            .await
-    }
-
-    pub async fn insert_tag(&self, stored_tag: StoredSenderTag) -> Result<(), sqlx::Error> {
-        sqlx::query!(
-            r#"
-                INSERT INTO sender_tag(recipient, tag) VALUES (?, ?);
-            "#,
-            stored_tag.recipient,
-            stored_tag.tag
-        )
-        .execute(&*self.connection_pool)
-        .await?;
-        Ok(())
-    }
-
->>>>>>> b11f6c6c
     pub async fn delete_all_reply_keys(&self) -> Result<(), sqlx::Error> {
         sqlx::query!("DELETE FROM reply_key;")
             .execute(&*self.connection_pool)
@@ -186,13 +139,8 @@
     }
 
     pub async fn get_reply_keys(&self) -> Result<Vec<StoredReplyKey>, sqlx::Error> {
-<<<<<<< HEAD
         sqlx::query_as("SELECT * FROM reply_key;")
-            .fetch_all(&self.connection_pool)
-=======
-        sqlx::query_as!(StoredReplyKey, "SELECT * FROM reply_key;",)
             .fetch_all(&*self.connection_pool)
->>>>>>> b11f6c6c
             .await
     }
 
@@ -214,13 +162,8 @@
     }
 
     pub async fn get_surb_senders(&self) -> Result<Vec<StoredSurbSender>, sqlx::Error> {
-<<<<<<< HEAD
         sqlx::query_as("SELECT * FROM reply_surb_sender;")
-            .fetch_all(&self.connection_pool)
-=======
-        sqlx::query_as!(StoredSurbSender, "SELECT * FROM reply_surb_sender;",)
             .fetch_all(&*self.connection_pool)
->>>>>>> b11f6c6c
             .await
     }
 

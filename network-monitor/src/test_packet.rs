--- conflicted
+++ resolved
@@ -164,15 +164,7 @@
         self.ip_version
     }
 
-<<<<<<< HEAD
-    pub(crate) fn pub_key_string(&self) -> String {
-        self.pub_key.to_base58_string()
-    }
-
-    pub(crate) fn to_bytes(self) -> Vec<u8> {
-=======
     pub(crate) fn to_bytes(&self) -> Vec<u8> {
->>>>>>> 82def134
         self.nonce
             .to_be_bytes()
             .iter()

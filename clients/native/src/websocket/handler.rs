--- conflicted
+++ resolved
@@ -97,12 +97,8 @@
         &mut self,
         msg: String,
         full_recipient_address: String,
-<<<<<<< HEAD
         with_reply_surb: bool,
-    ) -> ServerResponse {
-=======
     ) -> Option<ServerResponse> {
->>>>>>> 50805a9b
         let message_bytes = msg.into_bytes();
 
         let recipient = match Recipient::try_from_string(full_recipient_address) {
@@ -144,36 +140,23 @@
         trace!("Content: {:?}", msg.clone());
 
         match ClientRequest::try_from(msg) {
-<<<<<<< HEAD
-            Err(e) => ServerResponse::Error {
-                message: format!("received invalid request. err: {:?}", e),
-            }
-            .into(),
+            Err(e) => Some(
+                ServerResponse::Error {
+                    message: format!("received invalid request. err: {:?}", e),
+                }
+                .into(),
+            ),
             Ok(req) => match req {
                 ClientRequest::Send {
                     message,
                     recipient,
                     with_reply_surb,
-                } => self.handle_text_send(message, recipient, with_reply_surb),
-                ClientRequest::GetClients => self.handle_text_get_clients().await,
-                ClientRequest::SelfAddress => self.handle_text_self_address(),
-            }
-            .into(),
-=======
-            Err(e) => Some(
-                ServerResponse::Error {
-                    message: format!("received invalid request. err: {:?}", e),
-                }
-                .into(),
-            ),
-            Ok(req) => match req {
-                ClientRequest::Send { message, recipient } => self
-                    .handle_text_send(message, recipient)
+                } => self
+                    .handle_text_send(message, recipient, with_reply_surb)
                     .map(|resp| resp.into()),
                 ClientRequest::GetClients => Some(self.handle_text_get_clients().await.into()),
                 ClientRequest::SelfAddress => Some(self.handle_text_self_address().into()),
             },
->>>>>>> 50805a9b
         }
     }
 
@@ -181,12 +164,8 @@
         &mut self,
         recipient: Recipient,
         data: Vec<u8>,
-<<<<<<< HEAD
         with_reply_surb: bool,
-    ) -> ServerResponse {
-=======
     ) -> Option<ServerResponse> {
->>>>>>> 50805a9b
         // the ack control is now responsible for chunking, etc.
         let input_msg = InputMessage::new(recipient, data, with_reply_surb);
         self.msg_input.unbounded_send(input_msg).unwrap();

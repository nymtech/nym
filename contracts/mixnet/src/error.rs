--- conflicted
+++ resolved
@@ -80,7 +80,14 @@
         identity: IdentityKey,
         address: Addr,
     },
-<<<<<<< HEAD
+    #[error("Overflow error!")]
+    Overflow(#[from] cosmwasm_std::OverflowError),
+
+    #[error("We tried to remove more funds then are available in the Reward pool. Wanted to remove {to_remove}, but have only {reward_pool}")]
+    OutOfFunds { to_remove: u128, reward_pool: u128 },
+
+    #[error("Invalid ratio")]
+    Ratio(#[from] mixnet_contract::error::MixnetContractError),
 
     #[error("Received invalid rewarding interval nonce. Expected {expected}, received {received}")]
     InvalidRewardingIntervalNonce { received: u32, expected: u32 },
@@ -93,14 +100,4 @@
 
     #[error("Mixnode {identity} has already been rewarded during the current rewarding interval")]
     MixnodeAlreadyRewarded { identity: IdentityKey },
-=======
-    #[error("Overflow error!")]
-    Overflow(#[from] cosmwasm_std::OverflowError),
-
-    #[error("We tried to remove more funds then are available in the Reward pool. Wanted to remove {to_remove}, but have only {reward_pool}")]
-    OutOfFunds { to_remove: u128, reward_pool: u128 },
-
-    #[error("Invalid ratio")]
-    Ratio(#[from] mixnet_contract::error::MixnetContractError),
->>>>>>> c777264a
 }
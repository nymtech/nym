--- conflicted
+++ resolved
@@ -30,13 +30,8 @@
 use cosmwasm_std::{
     entry_point, to_binary, Addr, Deps, DepsMut, Env, MessageInfo, QueryResponse, Response, Uint128,
 };
-<<<<<<< HEAD
-use mixnet_contract::{
+use mixnet_contract_common::{
     ContractStateParams, Epoch, ExecuteMsg, InstantiateMsg, MigrateMsg, QueryMsg,
-=======
-use mixnet_contract_common::{
-    ContractStateParams, ExecuteMsg, InstantiateMsg, MigrateMsg, QueryMsg,
->>>>>>> 6b3700ae
 };
 
 /// Constant specifying minimum of coin required to bond a gateway

--- conflicted
+++ resolved
@@ -1,11 +1,7 @@
 import React from 'react';
 import { FeeDetails } from '@nymproject/types';
-<<<<<<< HEAD
-import { Box, Button } from '@mui/material';
+import { Box } from '@mui/material';
 import { useTheme, Theme } from '@mui/material/styles';
-=======
-import { Box } from '@mui/material';
->>>>>>> 0a4bbf25
 import { SimpleModal } from './Modals/SimpleModal';
 import { ModalFee } from './Modals/ModalFee';
 import { backDropStyles, modalStyles } from '../../.storybook/storiesStyles';
@@ -26,7 +22,6 @@
   onConfirm: () => Promise<void>;
   onClose?: () => void;
   onPrev: () => void;
-<<<<<<< HEAD
   isStorybook?: boolean;
 }> = ({ open, fee, onConfirm, onClose, header, subheader, onPrev, children, isStorybook }) => {
   const theme = useTheme();
@@ -38,11 +33,7 @@
       okLabel="Confirm"
       onOk={onConfirm}
       onClose={onClose}
-      SecondaryAction={
-        <Button fullWidth sx={{ mt: 1 }} size="large" onClick={onPrev}>
-          Cancel
-        </Button>
-      }
+      onBack={onPrev}
       {...storybookStyles(theme, isStorybook)}
     >
       <Box sx={{ mt: 3 }}>
@@ -51,22 +42,4 @@
       </Box>
     </SimpleModal>
   );
-};
-=======
-}> = ({ open, fee, onConfirm, onClose, header, subheader, onPrev, children }) => (
-  <SimpleModal
-    open={open}
-    header={header}
-    subHeader={subheader}
-    okLabel="Confirm"
-    onOk={onConfirm}
-    onClose={onClose}
-    onBack={onPrev}
-  >
-    <Box sx={{ mt: 3 }}>
-      {children}
-      <ModalFee fee={fee} isLoading={false} />
-    </Box>
-  </SimpleModal>
-);
->>>>>>> 0a4bbf25
+};
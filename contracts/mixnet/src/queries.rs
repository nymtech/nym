// Copyright 2021 - Nym Technologies SA <contact@nymtech.net>
// SPDX-License-Identifier: Apache-2.0

use crate::error::ContractError;
use crate::helpers::get_all_delegations_paged;
use crate::storage::{
    all_mix_delegations_read, circulating_supply, config_read, gateways_owners_read, gateways_read,
    mix_delegations_read, mixnodes_owners_read, mixnodes_read, read_layer_distribution,
<<<<<<< HEAD
    read_state_params, reverse_mix_delegations_read, reward_pool_value, total_delegation_read,
=======
    read_state_params, reverse_mix_delegations_read, reward_pool_value, rewarded_mixnodes_read,
>>>>>>> 085761a9
};
use config::defaults::DENOM;
use cosmwasm_std::{coin, Addr, Deps, Order, StdResult, Uint128};
use mixnet_contract::{
    Delegation, GatewayBond, GatewayOwnershipResponse, IdentityKey, LayerDistribution, MixNodeBond,
    MixOwnershipResponse, MixnodeRewardingStatusResponse, PagedAllDelegationsResponse,
    PagedGatewayResponse, PagedMixDelegationsResponse, PagedMixnodeResponse,
    PagedReverseMixDelegationsResponse, RawDelegationData, RewardingIntervalResponse, StateParams,
};

const BOND_PAGE_MAX_LIMIT: u32 = 75;
const BOND_PAGE_DEFAULT_LIMIT: u32 = 50;

// currently the maximum limit before running into memory issue is somewhere between 1150 and 1200
const DELEGATION_PAGE_MAX_LIMIT: u32 = 500;
const DELEGATION_PAGE_DEFAULT_LIMIT: u32 = 250;

pub fn query_mixnodes_paged(
    deps: Deps,
    start_after: Option<IdentityKey>,
    limit: Option<u32>,
) -> StdResult<PagedMixnodeResponse> {
    let limit = limit
        .unwrap_or(BOND_PAGE_DEFAULT_LIMIT)
        .min(BOND_PAGE_MAX_LIMIT) as usize;
    let start = calculate_start_value(start_after);

    let nodes = mixnodes_read(deps.storage)
        .range(start.as_deref(), None, Order::Ascending)
        .take(limit)
        .map(|res| res.map(|item| item.1))
        .map(|stored_bond| {
            // I really don't like this additional read per entry, but I don't see an obvious way to remove it
            stored_bond.map(|stored_bond| {
                let total_delegation =
                    total_delegation_read(deps.storage).load(stored_bond.identity().as_bytes());
                total_delegation
                    .map(|total_delegation| stored_bond.attach_delegation(total_delegation))
            })
        })
        .collect::<StdResult<StdResult<Vec<MixNodeBond>>>>()??;

    let start_next_after = nodes.last().map(|node| node.identity().clone());

    Ok(PagedMixnodeResponse::new(nodes, limit, start_next_after))
}

pub(crate) fn query_gateways_paged(
    deps: Deps,
    start_after: Option<IdentityKey>,
    limit: Option<u32>,
) -> StdResult<PagedGatewayResponse> {
    let limit = limit
        .unwrap_or(BOND_PAGE_DEFAULT_LIMIT)
        .min(BOND_PAGE_MAX_LIMIT) as usize;
    let start = calculate_start_value(start_after);

    let nodes = gateways_read(deps.storage)
        .range(start.as_deref(), None, Order::Ascending)
        .take(limit)
        .map(|res| res.map(|item| item.1))
        .collect::<StdResult<Vec<GatewayBond>>>()?;

    let start_next_after = nodes.last().map(|node| node.identity().clone());

    Ok(PagedGatewayResponse::new(nodes, limit, start_next_after))
}

pub(crate) fn query_owns_mixnode(deps: Deps, address: Addr) -> StdResult<MixOwnershipResponse> {
    let has_node = mixnodes_owners_read(deps.storage)
        .may_load(address.as_bytes())?
        .is_some();
    Ok(MixOwnershipResponse { address, has_node })
}

pub(crate) fn query_owns_gateway(deps: Deps, address: Addr) -> StdResult<GatewayOwnershipResponse> {
    let has_gateway = gateways_owners_read(deps.storage)
        .may_load(address.as_bytes())?
        .is_some();
    Ok(GatewayOwnershipResponse {
        address,
        has_gateway,
    })
}

pub(crate) fn query_state_params(deps: Deps) -> StateParams {
    read_state_params(deps.storage)
}

pub(crate) fn query_rewarding_interval(deps: Deps) -> RewardingIntervalResponse {
    let state = config_read(deps.storage).load().unwrap();
    RewardingIntervalResponse {
        current_rewarding_interval_starting_block: state.rewarding_interval_starting_block,
        current_rewarding_interval_nonce: state.latest_rewarding_interval_nonce,
        rewarding_in_progress: state.rewarding_in_progress,
    }
}

pub(crate) fn query_layer_distribution(deps: Deps) -> LayerDistribution {
    read_layer_distribution(deps.storage)
}

pub(crate) fn query_reward_pool(deps: Deps) -> Uint128 {
    reward_pool_value(deps.storage)
}

pub(crate) fn query_circulating_supply(deps: Deps) -> Uint128 {
    circulating_supply(deps.storage)
}

/// Adds a 0 byte to terminate the `start_after` value given. This allows CosmWasm
/// to get the succeeding key as the start of the next page.
// S works for both `String` and `Addr` and that's what we wanted
fn calculate_start_value<S: AsRef<str>>(start_after: Option<S>) -> Option<Vec<u8>> {
    start_after.as_ref().map(|identity| {
        identity
            .as_ref()
            .as_bytes()
            .iter()
            .cloned()
            .chain(std::iter::once(0))
            .collect()
    })
}

pub(crate) fn query_mixnode_delegations_paged(
    deps: Deps,
    mix_identity: IdentityKey,
    start_after: Option<Addr>,
    limit: Option<u32>,
) -> StdResult<PagedMixDelegationsResponse> {
    let limit = limit
        .unwrap_or(DELEGATION_PAGE_DEFAULT_LIMIT)
        .min(DELEGATION_PAGE_MAX_LIMIT) as usize;
    let start = calculate_start_value(start_after);

    let delegations = mix_delegations_read(deps.storage, &mix_identity)
        .range(start.as_deref(), None, Order::Ascending)
        .take(limit)
        .map(|res| {
            res.map(|entry| {
                Delegation::new(
                    Addr::unchecked(String::from_utf8(entry.0).expect(
                        "Non-UTF8 address used as key in bucket. The storage is corrupted!",
                    )),
                    coin(entry.1.amount.u128(), DENOM),
                    entry.1.block_height,
                )
            })
        })
        .collect::<StdResult<Vec<Delegation>>>()?;

    let start_next_after = delegations.last().map(|delegation| delegation.owner());

    Ok(PagedMixDelegationsResponse::new(
        mix_identity,
        delegations,
        start_next_after,
    ))
}

pub(crate) fn query_all_mixnode_delegations_paged(
    deps: Deps,
    start_after: Option<Vec<u8>>,
    limit: Option<u32>,
) -> StdResult<PagedAllDelegationsResponse<RawDelegationData>> {
    let limit = limit
        .unwrap_or(DELEGATION_PAGE_DEFAULT_LIMIT)
        .min(DELEGATION_PAGE_MAX_LIMIT) as usize;

    let bucket = all_mix_delegations_read::<RawDelegationData>(deps.storage);
    let start = start_after.map(|mut v| {
        v.push(0);
        v
    });
    get_all_delegations_paged::<RawDelegationData>(&bucket, &start, limit)
}

pub(crate) fn query_reverse_mixnode_delegations_paged(
    deps: Deps,
    delegation_owner: Addr,
    start_after: Option<IdentityKey>,
    limit: Option<u32>,
) -> StdResult<PagedReverseMixDelegationsResponse> {
    let limit = limit
        .unwrap_or(DELEGATION_PAGE_DEFAULT_LIMIT)
        .min(DELEGATION_PAGE_MAX_LIMIT) as usize;
    let start = calculate_start_value(start_after);

    let delegations = reverse_mix_delegations_read(deps.storage, &delegation_owner)
        .range(start.as_deref(), None, Order::Ascending)
        .take(limit)
        .map(|res| {
            res.map(|entry| {
                String::from_utf8(entry.0)
                    .expect("Non-UTF8 address used as key in bucket. The storage is corrupted!")
            })
        })
        .collect::<StdResult<Vec<IdentityKey>>>()?;

    let start_next_after = delegations.last().cloned();

    Ok(PagedReverseMixDelegationsResponse::new(
        delegation_owner,
        delegations,
        start_next_after,
    ))
}

// queries for delegation value of given address for particular node
pub(crate) fn query_mixnode_delegation(
    deps: Deps,
    mix_identity: IdentityKey,
    address: Addr,
) -> Result<Delegation, ContractError> {
    match mix_delegations_read(deps.storage, &mix_identity).may_load(address.as_bytes())? {
        Some(delegation_value) => Ok(Delegation::new(
            address,
            coin(delegation_value.amount.u128(), DENOM),
            delegation_value.block_height,
        )),
        None => Err(ContractError::NoMixnodeDelegationFound {
            identity: mix_identity,
            address,
        }),
    }
}

pub(crate) fn query_rewarding_status(
    deps: Deps,
    mix_identity: IdentityKey,
    rewarding_interval_nonce: u32,
) -> StdResult<MixnodeRewardingStatusResponse> {
    let status = rewarded_mixnodes_read(deps.storage, rewarding_interval_nonce)
        .may_load(mix_identity.as_bytes())?;

    Ok(MixnodeRewardingStatusResponse { status })
}

#[cfg(test)]
pub(crate) mod tests {
    use super::*;
    use crate::state::State;
    use crate::storage::{config, gateways, mix_delegations};
    use crate::support::tests::helpers;
    use crate::support::tests::helpers::{
        good_gateway_bond, good_mixnode_bond, raw_delegation_fixture,
    };
    use crate::transactions;
    use cosmwasm_std::testing::{mock_env, mock_info};
    use cosmwasm_std::{Addr, Storage};
    use mixnet_contract::{Gateway, MixNode, RawDelegationData};

    #[test]
    fn mixnodes_empty_on_init() {
        let deps = helpers::init_contract();
        let response = query_mixnodes_paged(deps.as_ref(), None, Option::from(2)).unwrap();
        assert_eq!(0, response.nodes.len());
    }

    #[test]
    fn mixnodes_paged_retrieval_obeys_limits() {
        let mut deps = helpers::init_contract();
        let limit = 2;
        for n in 0..10000 {
            let key = format!("bond{}", n);
            helpers::add_mixnode(&key, good_mixnode_bond(), deps.as_mut());
        }

        let page1 = query_mixnodes_paged(deps.as_ref(), None, Option::from(limit)).unwrap();
        assert_eq!(limit, page1.nodes.len() as u32);
    }

    #[test]
    fn mixnodes_paged_retrieval_has_default_limit() {
        let mut deps = helpers::init_contract();
        for n in 0..100 {
            let key = format!("bond{}", n);
            helpers::add_mixnode(&key, good_mixnode_bond(), deps.as_mut());
        }

        // query without explicitly setting a limit
        let page1 = query_mixnodes_paged(deps.as_ref(), None, None).unwrap();

        let expected_limit = 50;
        assert_eq!(expected_limit, page1.nodes.len() as u32);
    }

    #[test]
    fn mixnodes_paged_retrieval_has_max_limit() {
        let mut deps = helpers::init_contract();
        for n in 0..10000 {
            let key = format!("bond{}", n);
            helpers::add_mixnode(&key, good_mixnode_bond(), deps.as_mut());
        }

        // query with a crazily high limit in an attempt to use too many resources
        let crazy_limit = 1000;
        let page1 = query_mixnodes_paged(deps.as_ref(), None, Option::from(crazy_limit)).unwrap();

        // we default to a decent sized upper bound instead
        let expected_limit = BOND_PAGE_MAX_LIMIT;
        assert_eq!(expected_limit, page1.nodes.len() as u32);
    }

    #[test]
    fn pagination_works() {
        let addr1 = "hal100";
        let addr2 = "hal101";
        let addr3 = "hal102";
        let addr4 = "hal103";

        let mut deps = helpers::init_contract();
        let _identity1 = helpers::add_mixnode(&addr1, good_mixnode_bond(), deps.as_mut());

        let per_page = 2;
        let page1 = query_mixnodes_paged(deps.as_ref(), None, Option::from(per_page)).unwrap();

        // page should have 1 result on it
        assert_eq!(1, page1.nodes.len());

        // save another
        let identity2 = helpers::add_mixnode(&addr2, good_mixnode_bond(), deps.as_mut());

        // page1 should have 2 results on it
        let page1 = query_mixnodes_paged(deps.as_ref(), None, Option::from(per_page)).unwrap();
        assert_eq!(2, page1.nodes.len());

        let _identity3 = helpers::add_mixnode(&addr3, good_mixnode_bond(), deps.as_mut());

        // page1 still has 2 results
        let page1 = query_mixnodes_paged(deps.as_ref(), None, Option::from(per_page)).unwrap();
        assert_eq!(2, page1.nodes.len());

        // retrieving the next page should start after the last key on this page
        let start_after = identity2.clone();
        let page2 = query_mixnodes_paged(
            deps.as_ref(),
            Option::from(start_after),
            Option::from(per_page),
        )
        .unwrap();

        assert_eq!(1, page2.nodes.len());

        // save another one
        helpers::add_mixnode(&addr4, good_mixnode_bond(), deps.as_mut());

        let start_after = identity2;
        let page2 = query_mixnodes_paged(
            deps.as_ref(),
            Option::from(start_after),
            Option::from(per_page),
        )
        .unwrap();

        // now we have 2 pages, with 2 results on the second page
        assert_eq!(2, page2.nodes.len());
    }

    #[test]
    fn gateways_empty_on_init() {
        let deps = helpers::init_contract();
        let response = query_gateways_paged(deps.as_ref(), None, Option::from(2)).unwrap();
        assert_eq!(0, response.nodes.len());
    }

    fn store_n_gateway_fixtures(n: u32, storage: &mut dyn Storage) {
        for i in 0..n {
            let key = format!("bond{}", i);
            let node = helpers::gateway_bond_fixture();
            gateways(storage).save(key.as_bytes(), &node).unwrap();
        }
    }

    #[test]
    fn gateways_paged_retrieval_obeys_limits() {
        let mut deps = helpers::init_contract();
        let storage = deps.as_mut().storage;
        let limit = 2;
        store_n_gateway_fixtures(100, storage);

        let page1 = query_gateways_paged(deps.as_ref(), None, Option::from(limit)).unwrap();
        assert_eq!(limit, page1.nodes.len() as u32);
    }

    #[test]
    fn gateways_paged_retrieval_has_default_limit() {
        let mut deps = helpers::init_contract();
        let storage = deps.as_mut().storage;
        store_n_gateway_fixtures(10 * BOND_PAGE_DEFAULT_LIMIT, storage);

        // query without explicitly setting a limit
        let page1 = query_gateways_paged(deps.as_ref(), None, None).unwrap();

        assert_eq!(BOND_PAGE_DEFAULT_LIMIT, page1.nodes.len() as u32);
    }

    #[test]
    fn gateways_paged_retrieval_has_max_limit() {
        let mut deps = helpers::init_contract();
        let storage = deps.as_mut().storage;
        store_n_gateway_fixtures(100, storage);

        // query with a crazily high limit in an attempt to use too many resources
        let crazy_limit = 1000 * BOND_PAGE_DEFAULT_LIMIT;
        let page1 = query_gateways_paged(deps.as_ref(), None, Option::from(crazy_limit)).unwrap();

        // we default to a decent sized upper bound instead
        let expected_limit = BOND_PAGE_MAX_LIMIT;
        assert_eq!(expected_limit, page1.nodes.len() as u32);
    }

    #[test]
    fn gateway_pagination_works() {
        let addr1 = "hal100";
        let addr2 = "hal101";
        let addr3 = "hal102";
        let addr4 = "hal103";

        let mut deps = helpers::init_contract();
        let node = helpers::gateway_bond_fixture();
        gateways(&mut deps.storage)
            .save(addr1.as_bytes(), &node)
            .unwrap();

        let per_page = 2;
        let page1 = query_gateways_paged(deps.as_ref(), None, Option::from(per_page)).unwrap();

        // page should have 1 result on it
        assert_eq!(1, page1.nodes.len());

        // save another
        gateways(&mut deps.storage)
            .save(addr2.as_bytes(), &node)
            .unwrap();

        // page1 should have 2 results on it
        let page1 = query_gateways_paged(deps.as_ref(), None, Option::from(per_page)).unwrap();
        assert_eq!(2, page1.nodes.len());

        gateways(&mut deps.storage)
            .save(addr3.as_bytes(), &node)
            .unwrap();

        // page1 still has 2 results
        let page1 = query_gateways_paged(deps.as_ref(), None, Option::from(per_page)).unwrap();
        assert_eq!(2, page1.nodes.len());

        // retrieving the next page should start after the last key on this page
        let start_after = String::from(addr2);
        let page2 = query_gateways_paged(
            deps.as_ref(),
            Option::from(start_after),
            Option::from(per_page),
        )
        .unwrap();

        assert_eq!(1, page2.nodes.len());

        // save another one
        gateways(&mut deps.storage)
            .save(addr4.as_bytes(), &node)
            .unwrap();

        let start_after = String::from(addr2);
        let page2 = query_gateways_paged(
            deps.as_ref(),
            Option::from(start_after),
            Option::from(per_page),
        )
        .unwrap();

        // now we have 2 pages, with 2 results on the second page
        assert_eq!(2, page2.nodes.len());
    }

    #[test]
    fn query_for_mixnode_owner_works() {
        let mut deps = helpers::init_contract();

        // "fred" does not own a mixnode if there are no mixnodes
        let res = query_owns_mixnode(deps.as_ref(), Addr::unchecked("fred")).unwrap();
        assert!(!res.has_node);

        // mixnode was added to "bob", "fred" still does not own one
        let node = MixNode {
            identity_key: "bobsnode".into(),
            ..helpers::mix_node_fixture()
        };
        transactions::try_add_mixnode(
            deps.as_mut(),
            mock_env(),
            mock_info("bob", &good_mixnode_bond()),
            node,
        )
        .unwrap();

        let res = query_owns_mixnode(deps.as_ref(), Addr::unchecked("fred")).unwrap();
        assert!(!res.has_node);

        // "fred" now owns a mixnode!
        let node = MixNode {
            identity_key: "fredsnode".into(),
            ..helpers::mix_node_fixture()
        };
        transactions::try_add_mixnode(
            deps.as_mut(),
            mock_env(),
            mock_info("fred", &good_mixnode_bond()),
            node,
        )
        .unwrap();

        let res = query_owns_mixnode(deps.as_ref(), Addr::unchecked("fred")).unwrap();
        assert!(res.has_node);

        // but after unbonding it, he doesn't own one anymore
        transactions::try_remove_mixnode(deps.as_mut(), mock_info("fred", &[])).unwrap();

        let res = query_owns_mixnode(deps.as_ref(), Addr::unchecked("fred")).unwrap();
        assert!(!res.has_node);
    }

    #[test]
    fn query_for_gateway_owner_works() {
        let mut deps = helpers::init_contract();

        // "fred" does not own a mixnode if there are no mixnodes
        let res = query_owns_gateway(deps.as_ref(), Addr::unchecked("fred")).unwrap();
        assert!(!res.has_gateway);

        // mixnode was added to "bob", "fred" still does not own one
        let node = Gateway {
            identity_key: "bobsnode".into(),
            ..helpers::gateway_fixture()
        };
        transactions::try_add_gateway(
            deps.as_mut(),
            mock_env(),
            mock_info("bob", &good_gateway_bond()),
            node,
        )
        .unwrap();

        let res = query_owns_gateway(deps.as_ref(), Addr::unchecked("fred")).unwrap();
        assert!(!res.has_gateway);

        // "fred" now owns a gateway!
        let node = Gateway {
            identity_key: "fredsnode".into(),
            ..helpers::gateway_fixture()
        };
        transactions::try_add_gateway(
            deps.as_mut(),
            mock_env(),
            mock_info("fred", &good_gateway_bond()),
            node,
        )
        .unwrap();

        let res = query_owns_gateway(deps.as_ref(), Addr::unchecked("fred")).unwrap();
        assert!(res.has_gateway);

        // but after unbonding it, he doesn't own one anymore
        transactions::try_remove_gateway(deps.as_mut(), mock_info("fred", &[])).unwrap();

        let res = query_owns_gateway(deps.as_ref(), Addr::unchecked("fred")).unwrap();
        assert!(!res.has_gateway);
    }

    #[test]
    fn query_for_contract_state_works() {
        let mut deps = helpers::init_contract();

        let dummy_state = State {
            owner: Addr::unchecked("someowner"),
            rewarding_validator_address: Addr::unchecked("monitor"),
            params: StateParams {
                minimum_mixnode_bond: 123u128.into(),
                minimum_gateway_bond: 456u128.into(),
                mixnode_rewarded_set_size: 1000,
                mixnode_active_set_size: 500,
            },
            rewarding_interval_starting_block: 123,
            latest_rewarding_interval_nonce: 0,
            rewarding_in_progress: false,
        };

        config(deps.as_mut().storage).save(&dummy_state).unwrap();

        assert_eq!(dummy_state.params, query_state_params(deps.as_ref()))
    }

    pub fn store_n_mix_delegations(n: u32, storage: &mut dyn Storage, node_identity: &IdentityKey) {
        for i in 0..n {
            let address = format!("address{}", i);
            mix_delegations(storage, node_identity)
                .save(address.as_bytes(), &raw_delegation_fixture(42))
                .unwrap();
        }
    }

    #[cfg(test)]
    mod querying_for_mixnode_delegations_paged {
        use super::*;

        #[test]
        fn retrieval_obeys_limits() {
            let mut deps = helpers::init_contract();
            let limit = 2;
            let node_identity: IdentityKey = "foo".into();
            store_n_mix_delegations(100, &mut deps.storage, &node_identity);

            let page1 = query_mixnode_delegations_paged(
                deps.as_ref(),
                node_identity,
                None,
                Option::from(limit),
            )
            .unwrap();
            assert_eq!(limit, page1.delegations.len() as u32);
        }

        #[test]
        fn retrieval_has_default_limit() {
            let mut deps = helpers::init_contract();
            let node_identity: IdentityKey = "foo".into();
            store_n_mix_delegations(
                DELEGATION_PAGE_DEFAULT_LIMIT * 10,
                &mut deps.storage,
                &node_identity,
            );

            // query without explicitly setting a limit
            let page1 =
                query_mixnode_delegations_paged(deps.as_ref(), node_identity, None, None).unwrap();
            assert_eq!(
                DELEGATION_PAGE_DEFAULT_LIMIT,
                page1.delegations.len() as u32
            );
        }

        #[test]
        fn retrieval_has_max_limit() {
            let mut deps = helpers::init_contract();
            let node_identity: IdentityKey = "foo".into();
            store_n_mix_delegations(
                DELEGATION_PAGE_DEFAULT_LIMIT * 10,
                &mut deps.storage,
                &node_identity,
            );

            // query with a crazily high limit in an attempt to use too many resources
            let crazy_limit = 1000 * DELEGATION_PAGE_DEFAULT_LIMIT;
            let page1 = query_mixnode_delegations_paged(
                deps.as_ref(),
                node_identity,
                None,
                Option::from(crazy_limit),
            )
            .unwrap();

            // we default to a decent sized upper bound instead
            let expected_limit = DELEGATION_PAGE_MAX_LIMIT;
            assert_eq!(expected_limit, page1.delegations.len() as u32);
        }

        #[test]
        fn pagination_works() {
            let mut deps = helpers::init_contract();
            let node_identity: IdentityKey = "foo".into();

            mix_delegations(&mut deps.storage, &node_identity)
                .save("1".as_bytes(), &raw_delegation_fixture(42))
                .unwrap();

            let per_page = 2;
            let page1 = query_mixnode_delegations_paged(
                deps.as_ref(),
                node_identity.clone(),
                None,
                Option::from(per_page),
            )
            .unwrap();

            // page should have 1 result on it
            assert_eq!(1, page1.delegations.len());

            // save another
            mix_delegations(&mut deps.storage, &node_identity)
                .save("2".as_bytes(), &raw_delegation_fixture(42))
                .unwrap();

            // page1 should have 2 results on it
            let page1 = query_mixnode_delegations_paged(
                deps.as_ref(),
                node_identity.clone(),
                None,
                Option::from(per_page),
            )
            .unwrap();
            assert_eq!(2, page1.delegations.len());

            mix_delegations(&mut deps.storage, &node_identity)
                .save("3".as_bytes(), &raw_delegation_fixture(42))
                .unwrap();

            // page1 still has 2 results
            let page1 = query_mixnode_delegations_paged(
                deps.as_ref(),
                node_identity.clone(),
                None,
                Option::from(per_page),
            )
            .unwrap();
            assert_eq!(2, page1.delegations.len());

            // retrieving the next page should start after the last key on this page
            let start_after = Addr::unchecked("2");
            let page2 = query_mixnode_delegations_paged(
                deps.as_ref(),
                node_identity.clone(),
                Option::from(start_after),
                Option::from(per_page),
            )
            .unwrap();

            assert_eq!(1, page2.delegations.len());

            // save another one
            mix_delegations(&mut deps.storage, &node_identity)
                .save("4".as_bytes(), &raw_delegation_fixture(42))
                .unwrap();

            let start_after = Addr::unchecked("2");
            let page2 = query_mixnode_delegations_paged(
                deps.as_ref(),
                node_identity,
                Option::from(start_after),
                Option::from(per_page),
            )
            .unwrap();

            // now we have 2 pages, with 2 results on the second page
            assert_eq!(2, page2.delegations.len());
        }
    }

    #[cfg(test)]
    mod querying_for_all_mixnode_delegations_paged {
        use super::*;
        use crate::helpers::identity_and_owner_to_bytes;

        #[test]
        fn retrieval_obeys_limits() {
            let mut deps = helpers::init_contract();
            let limit = 2;
            let node_identity: IdentityKey = "foo".into();
            store_n_mix_delegations(100, &mut deps.storage, &node_identity);

            let page1 =
                query_all_mixnode_delegations_paged(deps.as_ref(), None, Option::from(limit))
                    .unwrap();
            assert_eq!(limit, page1.delegations.len() as u32);
        }

        #[test]
        fn retrieval_has_default_limit() {
            let mut deps = helpers::init_contract();
            let node_identity: IdentityKey = "foo".into();
            store_n_mix_delegations(
                DELEGATION_PAGE_DEFAULT_LIMIT * 10,
                &mut deps.storage,
                &node_identity,
            );

            // query without explicitly setting a limit
            let page1 = query_all_mixnode_delegations_paged(deps.as_ref(), None, None).unwrap();
            assert_eq!(
                DELEGATION_PAGE_DEFAULT_LIMIT,
                page1.delegations.len() as u32
            );
        }

        #[test]
        fn retrieval_has_max_limit() {
            let mut deps = helpers::init_contract();
            let node_identity: IdentityKey = "foo".into();
            store_n_mix_delegations(
                DELEGATION_PAGE_DEFAULT_LIMIT * 10,
                &mut deps.storage,
                &node_identity,
            );

            // query with a crazily high limit in an attempt to use too many resources
            let crazy_limit = 1000 * DELEGATION_PAGE_DEFAULT_LIMIT;
            let page1 =
                query_all_mixnode_delegations_paged(deps.as_ref(), None, Option::from(crazy_limit))
                    .unwrap();

            // we default to a decent sized upper bound instead
            let expected_limit = DELEGATION_PAGE_MAX_LIMIT;
            assert_eq!(expected_limit, page1.delegations.len() as u32);
        }

        #[test]
        fn pagination_works() {
            let mut deps = helpers::init_contract();
            let node_identity: IdentityKey = "foo".into();

            mix_delegations(&mut deps.storage, &node_identity)
                .save("1".as_bytes(), &raw_delegation_fixture(42))
                .unwrap();

            let per_page = 2;
            let page1 =
                query_all_mixnode_delegations_paged(deps.as_ref(), None, Option::from(per_page))
                    .unwrap();

            // page should have 1 result on it
            assert_eq!(1, page1.delegations.len());

            // save another
            mix_delegations(&mut deps.storage, &node_identity)
                .save("2".as_bytes(), &raw_delegation_fixture(42))
                .unwrap();

            // page1 should have 2 results on it
            let page1 =
                query_all_mixnode_delegations_paged(deps.as_ref(), None, Option::from(per_page))
                    .unwrap();
            assert_eq!(2, page1.delegations.len());

            mix_delegations(&mut deps.storage, &node_identity)
                .save("3".as_bytes(), &raw_delegation_fixture(42))
                .unwrap();

            // page1 still has 2 results
            let page1 =
                query_all_mixnode_delegations_paged(deps.as_ref(), None, Option::from(per_page))
                    .unwrap();
            assert_eq!(2, page1.delegations.len());

            // retrieving the next page should start after the last key on this page
            let start_after = identity_and_owner_to_bytes(&node_identity, &Addr::unchecked("2"));
            let page2 = query_all_mixnode_delegations_paged(
                deps.as_ref(),
                Option::from(start_after.clone()),
                Option::from(per_page),
            )
            .unwrap();

            assert_eq!(1, page2.delegations.len());

            // save another one
            mix_delegations(&mut deps.storage, &node_identity)
                .save("4".as_bytes(), &raw_delegation_fixture(42))
                .unwrap();

            let page2 = query_all_mixnode_delegations_paged(
                deps.as_ref(),
                Option::from(start_after),
                Option::from(per_page),
            )
            .unwrap();

            // now we have 2 pages, with 2 results on the second page
            assert_eq!(2, page2.delegations.len());
        }
    }

    #[test]
    fn mix_deletion_query_returns_current_delegation_value() {
        let mut deps = helpers::init_contract();
        let node_identity: IdentityKey = "foo".into();
        let delegation_owner = Addr::unchecked("bar");

        mix_delegations(&mut deps.storage, &node_identity)
            .save(
                delegation_owner.as_bytes(),
                &RawDelegationData::new(42u128.into(), 12_345),
            )
            .unwrap();

        assert_eq!(
            Ok(Delegation::new(
                delegation_owner.clone(),
                coin(42, DENOM),
                12_345
            )),
            query_mixnode_delegation(deps.as_ref(), node_identity, delegation_owner)
        )
    }

    #[test]
    fn mix_deletion_query_returns_error_if_delegation_doesnt_exist() {
        let mut deps = helpers::init_contract();

        let node_identity1: IdentityKey = "foo1".into();
        let node_identity2: IdentityKey = "foo2".into();
        let delegation_owner1 = Addr::unchecked("bar");
        let delegation_owner2 = Addr::unchecked("bar2");

        assert_eq!(
            Err(ContractError::NoMixnodeDelegationFound {
                identity: node_identity1.clone(),
                address: delegation_owner1.clone(),
            }),
            query_mixnode_delegation(
                deps.as_ref(),
                node_identity1.clone(),
                delegation_owner1.clone()
            )
        );

        // add delegation from a different address
        mix_delegations(&mut deps.storage, &node_identity1)
            .save(delegation_owner2.as_bytes(), &raw_delegation_fixture(42))
            .unwrap();

        assert_eq!(
            Err(ContractError::NoMixnodeDelegationFound {
                identity: node_identity1.clone(),
                address: delegation_owner1.clone(),
            }),
            query_mixnode_delegation(
                deps.as_ref(),
                node_identity1.clone(),
                delegation_owner1.clone()
            )
        );

        // add delegation for a different node
        mix_delegations(&mut deps.storage, &node_identity2)
            .save(delegation_owner1.as_bytes(), &raw_delegation_fixture(42))
            .unwrap();

        assert_eq!(
            Err(ContractError::NoMixnodeDelegationFound {
                identity: node_identity1.clone(),
                address: delegation_owner1.clone()
            }),
            query_mixnode_delegation(deps.as_ref(), node_identity1.clone(), delegation_owner1)
        )
    }

    #[cfg(test)]
    mod querying_for_reverse_mixnode_delegations_paged {
        use super::*;
        use crate::storage::reverse_mix_delegations;

        fn store_n_reverse_delegations(n: u32, storage: &mut dyn Storage, delegation_owner: &Addr) {
            for i in 0..n {
                let node_identity = format!("node{}", i);
                reverse_mix_delegations(storage, delegation_owner)
                    .save(node_identity.as_bytes(), &())
                    .unwrap();
            }
        }

        #[test]
        fn retrieval_obeys_limits() {
            let mut deps = helpers::init_contract();
            let limit = 2;
            let delegation_owner = Addr::unchecked("foo");
            store_n_reverse_delegations(100, &mut deps.storage, &delegation_owner);

            let page1 = query_reverse_mixnode_delegations_paged(
                deps.as_ref(),
                delegation_owner,
                None,
                Option::from(limit),
            )
            .unwrap();
            assert_eq!(limit, page1.delegated_nodes.len() as u32);
        }

        #[test]
        fn retrieval_has_default_limit() {
            let mut deps = helpers::init_contract();
            let delegation_owner = Addr::unchecked("foo");
            store_n_reverse_delegations(
                DELEGATION_PAGE_DEFAULT_LIMIT * 10,
                &mut deps.storage,
                &delegation_owner,
            );

            // query without explicitly setting a limit
            let page1 = query_reverse_mixnode_delegations_paged(
                deps.as_ref(),
                delegation_owner,
                None,
                None,
            )
            .unwrap();
            assert_eq!(
                DELEGATION_PAGE_DEFAULT_LIMIT,
                page1.delegated_nodes.len() as u32
            );
        }

        #[test]
        fn retrieval_has_max_limit() {
            let mut deps = helpers::init_contract();
            let delegation_owner = Addr::unchecked("foo");
            store_n_reverse_delegations(
                DELEGATION_PAGE_DEFAULT_LIMIT * 10,
                &mut deps.storage,
                &delegation_owner,
            );

            // query with a crazy high limit in an attempt to use too many resources
            let crazy_limit = 1000 * DELEGATION_PAGE_DEFAULT_LIMIT;
            let page1 = query_reverse_mixnode_delegations_paged(
                deps.as_ref(),
                delegation_owner,
                None,
                Option::from(crazy_limit),
            )
            .unwrap();

            // we default to a decent sized upper bound instead
            let expected_limit = DELEGATION_PAGE_MAX_LIMIT;
            assert_eq!(expected_limit, page1.delegated_nodes.len() as u32);
        }

        #[test]
        fn pagination_works() {
            let mut deps = helpers::init_contract();
            let delegation_owner = Addr::unchecked("bar");

            reverse_mix_delegations(&mut deps.storage, &delegation_owner)
                .save("1".as_bytes(), &())
                .unwrap();

            let per_page = 2;
            let page1 = query_reverse_mixnode_delegations_paged(
                deps.as_ref(),
                delegation_owner.clone(),
                None,
                Option::from(per_page),
            )
            .unwrap();

            // page should have 1 result on it
            assert_eq!(1, page1.delegated_nodes.len());

            // save another
            reverse_mix_delegations(&mut deps.storage, &delegation_owner)
                .save("2".as_bytes(), &())
                .unwrap();

            // page1 should have 2 results on it
            let page1 = query_reverse_mixnode_delegations_paged(
                deps.as_ref(),
                delegation_owner.clone(),
                None,
                Option::from(per_page),
            )
            .unwrap();
            assert_eq!(2, page1.delegated_nodes.len());

            reverse_mix_delegations(&mut deps.storage, &delegation_owner)
                .save("3".as_bytes(), &())
                .unwrap();

            // page1 still has 2 results
            let page1 = query_reverse_mixnode_delegations_paged(
                deps.as_ref(),
                delegation_owner.clone(),
                None,
                Option::from(per_page),
            )
            .unwrap();
            assert_eq!(2, page1.delegated_nodes.len());

            // retrieving the next page should start after the last key on this page
            let start_after: IdentityKey = String::from("2");
            let page2 = query_reverse_mixnode_delegations_paged(
                deps.as_ref(),
                delegation_owner.clone(),
                Option::from(start_after),
                Option::from(per_page),
            )
            .unwrap();

            assert_eq!(1, page2.delegated_nodes.len());

            // save another one
            reverse_mix_delegations(&mut deps.storage, &delegation_owner)
                .save("4".as_bytes(), &())
                .unwrap();

            let start_after = String::from("2");
            let page2 = query_reverse_mixnode_delegations_paged(
                deps.as_ref(),
                delegation_owner,
                Option::from(start_after),
                Option::from(per_page),
            )
            .unwrap();

            // now we have 2 pages, with 2 results on the second page
            assert_eq!(2, page2.delegated_nodes.len());
        }
    }

    #[cfg(test)]
    mod querying_for_rewarding_status {
        use super::*;
        use crate::support::tests::helpers::{add_mixnode, node_rewarding_params_fixture};
        use crate::transactions::{
            try_add_mixnode, try_begin_mixnode_rewarding, try_delegate_to_mixnode,
            try_finish_mixnode_rewarding, try_reward_mixnode_v2,
            try_reward_next_mixnode_delegators_v2, MINIMUM_BLOCK_AGE_FOR_REWARDING,
        };
        use mixnet_contract::{RewardingResult, RewardingStatus, MIXNODE_DELEGATORS_PAGE_LIMIT};

        #[test]
        fn returns_empty_status_for_unrewarded_nodes() {
            let mut deps = helpers::init_contract();
            let env = mock_env();
            let current_state = config_read(deps.as_mut().storage).load().unwrap();
            let rewarding_validator_address = current_state.rewarding_validator_address;

            let node_identity = add_mixnode("bob", good_mixnode_bond(), &mut deps);

            assert!(
                query_rewarding_status(deps.as_ref(), node_identity.clone(), 1)
                    .unwrap()
                    .status
                    .is_none()
            );

            // node was rewarded but for different epoch
            let info = mock_info(rewarding_validator_address.as_ref(), &[]);
            try_begin_mixnode_rewarding(deps.as_mut(), env.clone(), info.clone(), 1).unwrap();
            try_reward_mixnode_v2(
                deps.as_mut(),
                env.clone(),
                info.clone(),
                node_identity.clone(),
                node_rewarding_params_fixture(100),
                1,
            )
            .unwrap();
            try_finish_mixnode_rewarding(deps.as_mut(), info.clone(), 1).unwrap();

            assert!(query_rewarding_status(deps.as_ref(), node_identity, 2)
                .unwrap()
                .status
                .is_none());
        }

        #[test]
        fn returns_complete_status_for_fully_rewarded_node() {
            // with single page
            let mut deps = helpers::init_contract();
            let mut env = mock_env();
            let current_state = config_read(deps.as_mut().storage).load().unwrap();
            let rewarding_validator_address = current_state.rewarding_validator_address;

            let node_identity = "bobsnode".to_string();
            try_add_mixnode(
                deps.as_mut(),
                env.clone(),
                mock_info("bob", &good_mixnode_bond()),
                MixNode {
                    identity_key: node_identity.clone(),
                    ..helpers::mix_node_fixture()
                },
            )
            .unwrap();

            env.block.height += MINIMUM_BLOCK_AGE_FOR_REWARDING;

            let info = mock_info(rewarding_validator_address.as_ref(), &[]);
            try_begin_mixnode_rewarding(deps.as_mut(), env.clone(), info.clone(), 1).unwrap();
            try_reward_mixnode_v2(
                deps.as_mut(),
                env.clone(),
                info.clone(),
                node_identity.clone(),
                node_rewarding_params_fixture(100),
                1,
            )
            .unwrap();
            try_finish_mixnode_rewarding(deps.as_mut(), info.clone(), 1).unwrap();

            let res = query_rewarding_status(deps.as_ref(), node_identity, 1).unwrap();
            assert!(matches!(res.status, Some(RewardingStatus::Complete(..))));

            match res.status.unwrap() {
                RewardingStatus::Complete(result) => {
                    assert_ne!(
                        RewardingResult::default().operator_reward,
                        result.operator_reward
                    );
                    assert_eq!(
                        RewardingResult::default().total_delegator_reward,
                        result.total_delegator_reward
                    );
                }
                _ => unreachable!(),
            }

            // with multiple pages

            let node_identity = "alicesnode".to_string();
            try_add_mixnode(
                deps.as_mut(),
                env.clone(),
                mock_info("alice", &good_mixnode_bond()),
                MixNode {
                    identity_key: node_identity.clone(),
                    ..helpers::mix_node_fixture()
                },
            )
            .unwrap();

            for i in 0..MIXNODE_DELEGATORS_PAGE_LIMIT + 123 {
                try_delegate_to_mixnode(
                    deps.as_mut(),
                    env.clone(),
                    mock_info(
                        &*format!("delegator{:04}", i),
                        &vec![coin(200_000000, DENOM)],
                    ),
                    node_identity.clone(),
                )
                .unwrap();
            }

            env.block.height += MINIMUM_BLOCK_AGE_FOR_REWARDING;

            let info = mock_info(rewarding_validator_address.as_ref(), &[]);
            try_begin_mixnode_rewarding(deps.as_mut(), env.clone(), info.clone(), 2).unwrap();

            try_reward_mixnode_v2(
                deps.as_mut(),
                env.clone(),
                info.clone(),
                node_identity.clone(),
                node_rewarding_params_fixture(100),
                2,
            )
            .unwrap();

            // rewards all pending
            try_reward_next_mixnode_delegators_v2(
                deps.as_mut(),
                info.clone(),
                node_identity.to_string(),
                2,
            )
            .unwrap();

            let res = query_rewarding_status(deps.as_ref(), node_identity, 2).unwrap();
            assert!(matches!(res.status, Some(RewardingStatus::Complete(..))));

            match res.status.unwrap() {
                RewardingStatus::Complete(result) => {
                    assert_ne!(
                        RewardingResult::default().operator_reward,
                        result.operator_reward
                    );
                    assert_ne!(
                        RewardingResult::default().total_delegator_reward,
                        result.total_delegator_reward
                    );
                }
                _ => unreachable!(),
            }
        }

        #[test]
        fn returns_pending_next_delegator_page_status_when_there_are_more_delegators_to_reward() {
            let mut deps = helpers::init_contract();
            let mut env = mock_env();
            let current_state = config_read(deps.as_mut().storage).load().unwrap();
            let rewarding_validator_address = current_state.rewarding_validator_address;

            let node_identity = "bobsnode".to_string();
            try_add_mixnode(
                deps.as_mut(),
                env.clone(),
                mock_info("bob", &good_mixnode_bond()),
                MixNode {
                    identity_key: node_identity.clone(),
                    ..helpers::mix_node_fixture()
                },
            )
            .unwrap();

            for i in 0..MIXNODE_DELEGATORS_PAGE_LIMIT + 123 {
                try_delegate_to_mixnode(
                    deps.as_mut(),
                    env.clone(),
                    mock_info(
                        &*format!("delegator{:04}", i),
                        &vec![coin(200_000000, DENOM)],
                    ),
                    node_identity.clone(),
                )
                .unwrap();
            }

            env.block.height += MINIMUM_BLOCK_AGE_FOR_REWARDING;

            let info = mock_info(rewarding_validator_address.as_ref(), &[]);
            try_begin_mixnode_rewarding(deps.as_mut(), env.clone(), info.clone(), 1).unwrap();

            try_reward_mixnode_v2(
                deps.as_mut(),
                env.clone(),
                info,
                node_identity.clone(),
                node_rewarding_params_fixture(100),
                1,
            )
            .unwrap();

            let res = query_rewarding_status(deps.as_ref(), node_identity, 1).unwrap();
            assert!(matches!(
                res.status,
                Some(RewardingStatus::PendingNextDelegatorPage(..))
            ));

            match res.status.unwrap() {
                RewardingStatus::PendingNextDelegatorPage(result) => {
                    assert_ne!(
                        RewardingResult::default().operator_reward,
                        result.running_results.operator_reward
                    );
                    assert_ne!(
                        RewardingResult::default().total_delegator_reward,
                        result.running_results.total_delegator_reward
                    );
                    assert_eq!(
                        &*format!("delegator{:04}", MIXNODE_DELEGATORS_PAGE_LIMIT),
                        result.next_start
                    );
                }
                _ => unreachable!(),
            }
        }
    }
}<|MERGE_RESOLUTION|>--- conflicted
+++ resolved
@@ -6,11 +6,8 @@
 use crate::storage::{
     all_mix_delegations_read, circulating_supply, config_read, gateways_owners_read, gateways_read,
     mix_delegations_read, mixnodes_owners_read, mixnodes_read, read_layer_distribution,
-<<<<<<< HEAD
-    read_state_params, reverse_mix_delegations_read, reward_pool_value, total_delegation_read,
-=======
     read_state_params, reverse_mix_delegations_read, reward_pool_value, rewarded_mixnodes_read,
->>>>>>> 085761a9
+    total_delegation_read,
 };
 use config::defaults::DENOM;
 use cosmwasm_std::{coin, Addr, Deps, Order, StdResult, Uint128};
@@ -1137,7 +1134,7 @@
             let current_state = config_read(deps.as_mut().storage).load().unwrap();
             let rewarding_validator_address = current_state.rewarding_validator_address;
 
-            let node_identity = add_mixnode("bob", good_mixnode_bond(), &mut deps);
+            let node_identity = add_mixnode("bob", good_mixnode_bond(), deps.as_mut());
 
             assert!(
                 query_rewarding_status(deps.as_ref(), node_identity.clone(), 1)

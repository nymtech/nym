--- conflicted
+++ resolved
@@ -261,11 +261,7 @@
         msg_input: InputMessageSender,
     ) {
         info!("Starting socks5 listener...");
-<<<<<<< HEAD
-        let auth_methods: Vec<u8> = vec![AuthenticationMethods::NoAuth as u8];
-=======
         let auth_methods = vec![AuthenticationMethods::NoAuth as u8];
->>>>>>> d7ec81ad
         let allowed_users: Vec<User> = Vec::new();
 
         let authenticator = Authenticator::new(auth_methods, allowed_users);

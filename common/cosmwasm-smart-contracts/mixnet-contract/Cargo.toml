--- conflicted
+++ resolved
@@ -19,15 +19,8 @@
 
 # TO CHECK WHETHER STILL NEEDED:
 log = "0.4.14"
-<<<<<<< HEAD
-ts-rs = "6.1.2"
 time = { version = "0.3.6", features = ["parsing", "formatting"] }
-=======
-time = { version = "0.3.6", features = ["parsing", "formatting"] }
-ts-rs = {version = "6.1.2", optional = true}
-
-contracts-common = { path = "../contracts-common" }
->>>>>>> ecbf5296
+ts-rs = { version = "6.1.2", optional = true }
 
 [dev-dependencies]
 rand_chacha = "0.3"

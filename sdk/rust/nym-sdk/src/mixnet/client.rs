--- conflicted
+++ resolved
@@ -278,15 +278,7 @@
         // TODO: we currently don't support having a bandwidth controller
         let bandwidth_controller = None;
 
-<<<<<<< HEAD
-        let base_builder = BaseClientBuilder::new(
-=======
-        // TODO: currently we only support in-memory reply surb storage.
-        let reply_storage_backend =
-            non_wasm_helpers::setup_empty_reply_surb_backend(&self.config.debug_config);
-
         let base_builder: BaseClientBuilder<_, SigningNyxdClient> = BaseClientBuilder::new(
->>>>>>> 64c963e3
             &gateway_endpoint_config,
             &self.config.debug_config,
             self.key_manager.clone(),

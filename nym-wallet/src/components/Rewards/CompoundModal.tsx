import React, { useEffect } from 'react';
<<<<<<< HEAD
import WarningIcon from '@mui/icons-material/Warning';
import { Alert, AlertTitle, Stack, Typography } from '@mui/material';
import { IdentityKeyFormField } from '@nymproject/react/mixnodes/IdentityKeyFormField';
import { FeeDetails } from '@nymproject/types';
import { useGetFee } from 'src/hooks/useGetFee';
import { simulateCompoundDelgatorReward, simulateVestingCompoundDelgatorReward } from 'src/requests';
import { isGreaterThan } from 'src/utils';
import { ModalFee } from '../Modals/ModalFee';
import { SimpleModal } from '../Modals/SimpleModal';
=======
import { Stack, Typography } from '@mui/material';
import { IdentityKeyFormField } from '@nymproject/react/mixnodes/IdentityKeyFormField';
import { FeeDetails } from '@nymproject/types';
import { simulateCompoundDelgatorReward, simulateVestingCompoundDelgatorReward } from 'src/requests';
import { useGetFee } from 'src/hooks/useGetFee';
import { SimpleModal } from '../Modals/SimpleModal';
import { ModalFee } from '../Modals/ModalFee';
import { FeeWarning } from '../FeeWarning';
>>>>>>> 7e9409bb

export const CompoundModal: React.FC<{
  open: boolean;
  onClose?: () => void;
  onOk?: (identityKey: string, fee?: FeeDetails) => void;
  identityKey: string;
  amount: number;
  currency: string;
  message: string;
  usesVestingTokens: boolean;
}> = ({ open, onClose, onOk, identityKey, amount, currency, message, usesVestingTokens }) => {
  const { fee, isFeeLoading, feeError, getFee } = useGetFee();

  const handleOk = async () => {
    if (onOk) {
      onOk(identityKey, fee);
    }
  };

  useEffect(() => {
    if (usesVestingTokens) getFee(simulateVestingCompoundDelgatorReward, identityKey);
    else {
      getFee(simulateCompoundDelgatorReward, identityKey);
    }
  }, []);

  return (
    <SimpleModal
      open={open}
      onClose={onClose}
      onOk={handleOk}
      header={message}
      subHeader="Compound rewards from delegations"
      okLabel="Compound rewards"
    >
      {identityKey && <IdentityKeyFormField readOnly fullWidth initialValue={identityKey} showTickOnValid={false} />}

      <Stack direction="row" justifyContent="space-between" mb={4} mt={identityKey && 4}>
        <Typography>Rewards amount:</Typography>
        <Typography>
          {amount} {currency}
        </Typography>
      </Stack>

      <Typography mb={5} fontSize="smaller">
        Rewards will be transferred to account you are logged in with now
      </Typography>

      <Stack direction="row" justifyContent="space-between">
        <Typography fontSize="smaller" color={(theme) => theme.palette.nym.fee}>
          Est. fee for this transaction:
        </Typography>
        <Typography fontSize="smaller" color={(theme) => theme.palette.nym.fee}>
          {fee} {currency}
        </Typography>
      </Stack>
      {fee && <FeeWarning amount={amount} fee={fee} />}
      <ModalFee fee={fee} isLoading={isFeeLoading} error={feeError} />
    </SimpleModal>
  );
};<|MERGE_RESOLUTION|>--- conflicted
+++ resolved
@@ -1,15 +1,4 @@
 import React, { useEffect } from 'react';
-<<<<<<< HEAD
-import WarningIcon from '@mui/icons-material/Warning';
-import { Alert, AlertTitle, Stack, Typography } from '@mui/material';
-import { IdentityKeyFormField } from '@nymproject/react/mixnodes/IdentityKeyFormField';
-import { FeeDetails } from '@nymproject/types';
-import { useGetFee } from 'src/hooks/useGetFee';
-import { simulateCompoundDelgatorReward, simulateVestingCompoundDelgatorReward } from 'src/requests';
-import { isGreaterThan } from 'src/utils';
-import { ModalFee } from '../Modals/ModalFee';
-import { SimpleModal } from '../Modals/SimpleModal';
-=======
 import { Stack, Typography } from '@mui/material';
 import { IdentityKeyFormField } from '@nymproject/react/mixnodes/IdentityKeyFormField';
 import { FeeDetails } from '@nymproject/types';
@@ -18,7 +7,6 @@
 import { SimpleModal } from '../Modals/SimpleModal';
 import { ModalFee } from '../Modals/ModalFee';
 import { FeeWarning } from '../FeeWarning';
->>>>>>> 7e9409bb
 
 export const CompoundModal: React.FC<{
   open: boolean;

// Copyright 2021-2022 - Nym Technologies SA <contact@nymtech.net>
// SPDX-License-Identifier: Apache-2.0

use crate::error::ErrorKind;
use crate::requests::ClientRequest;
use crate::responses::ServerResponse;
use nymsphinx::addressing::clients::Recipient;
use nymsphinx::anonymous_replies::requests::AnonymousSenderTag;
use serde::{Deserialize, Serialize};
use std::convert::{TryFrom, TryInto};

// local text equivalent of `ClientRequest` for easier serialization + deserialization with serde
// TODO: figure out if there's an easy way to avoid defining it

#[derive(Serialize, Deserialize, Debug)]
#[serde(tag = "type", rename_all = "camelCase")]
pub(super) enum ClientRequestText {
    #[serde(rename_all = "camelCase")]
    Send {
        message: String,
        recipient: String,
<<<<<<< HEAD
=======
        with_reply_surb: bool,
        connection_id: u64,
>>>>>>> c8b454a0
    },
    #[serde(rename_all = "camelCase")]
    SendAnonymous {
        recipient: String,
        message: String,
        reply_surbs: u32,
    },
    #[serde(rename_all = "camelCase")]
    Reply {
        sender_tag: AnonymousSenderTag,
        message: String,
    },
    SelfAddress,
}

impl TryFrom<String> for ClientRequestText {
    type Error = serde_json::Error;

    fn try_from(msg: String) -> Result<Self, Self::Error> {
        serde_json::from_str(&msg)
    }
}

impl TryInto<ClientRequest> for ClientRequestText {
    type Error = crate::error::Error;

    fn try_into(self) -> Result<ClientRequest, Self::Error> {
        match self {
<<<<<<< HEAD
            ClientRequestText::Send { message, recipient } => {
=======
            ClientRequestText::Send {
                message,
                recipient,
                with_reply_surb,
                connection_id,
            } => {
>>>>>>> c8b454a0
                let message_bytes = message.into_bytes();
                let recipient = Recipient::try_from_base58_string(recipient).map_err(|err| {
                    Self::Error::new(ErrorKind::MalformedRequest, err.to_string())
                })?;

                Ok(ClientRequest::Send {
                    message: message_bytes,
                    recipient,
<<<<<<< HEAD
=======
                    with_reply_surb,
                    connection_id,
>>>>>>> c8b454a0
                })
            }
            ClientRequestText::SendAnonymous {
                recipient,
                message,
                reply_surbs,
            } => {
                let message_bytes = message.into_bytes();
                let recipient = Recipient::try_from_base58_string(recipient).map_err(|err| {
                    Self::Error::new(ErrorKind::MalformedRequest, err.to_string())
                })?;
                Ok(ClientRequest::SendAnonymous {
                    recipient,
                    message: message_bytes,
                    reply_surbs,
                })
            }
            ClientRequestText::SelfAddress => Ok(ClientRequest::SelfAddress),
            ClientRequestText::Reply {
                sender_tag,
                message,
            } => {
                let message_bytes = message.into_bytes();

                Ok(ClientRequest::Reply {
                    sender_tag,
                    message: message_bytes,
                })
            }
        }
    }
}

// local text equivalent of `ServerResponse` for easier serialization + deserialization with serde
// TODO: figure out if there's an easy way to avoid defining it

#[derive(Serialize, Deserialize, Debug)]
#[serde(tag = "type", rename_all = "camelCase")]
pub(super) enum ServerResponseText {
    #[serde(rename_all = "camelCase")]
    Received {
        message: String,
        sender_tag: Option<AnonymousSenderTag>,
    },
    SelfAddress {
        address: String,
    },
    LaneQueueLength {
        lane: u64,
        queue_length: usize,
    },
    Error {
        message: String,
    },
}

impl TryFrom<String> for ServerResponseText {
    type Error = serde_json::Error;

    fn try_from(msg: String) -> Result<Self, <ServerResponseText as TryFrom<String>>::Error> {
        serde_json::from_str(&msg)
    }
}

impl From<ServerResponseText> for String {
    fn from(res: ServerResponseText) -> Self {
        // per serde_json docs:
        /*
        /// Serialization can fail if `T`'s implementation of `Serialize` decides to
        /// fail, or if `T` contains a map with non-string keys.
         */
        // this is not the case here.
        serde_json::to_string(&res).unwrap()
    }
}

impl From<ServerResponse> for ServerResponseText {
    fn from(resp: ServerResponse) -> Self {
        match resp {
            ServerResponse::Received(reconstructed) => {
                ServerResponseText::Received {
                    // TODO: ask DH what is more appropriate, lossy utf8 conversion or returning error and then
                    // pure binary later
                    message: String::from_utf8_lossy(&reconstructed.message).into_owned(),
                    sender_tag: reconstructed.sender_tag,
                }
            }
            ServerResponse::SelfAddress(recipient) => ServerResponseText::SelfAddress {
                address: recipient.to_string(),
            },
            ServerResponse::LaneQueueLength(lane, queue_length) => {
                ServerResponseText::LaneQueueLength { lane, queue_length }
            }
            ServerResponse::Error(err) => ServerResponseText::Error {
                message: err.to_string(),
            },
        }
    }
}<|MERGE_RESOLUTION|>--- conflicted
+++ resolved
@@ -19,22 +19,20 @@
     Send {
         message: String,
         recipient: String,
-<<<<<<< HEAD
-=======
-        with_reply_surb: bool,
         connection_id: u64,
->>>>>>> c8b454a0
     },
     #[serde(rename_all = "camelCase")]
     SendAnonymous {
         recipient: String,
         message: String,
         reply_surbs: u32,
+        connection_id: u64,
     },
     #[serde(rename_all = "camelCase")]
     Reply {
         sender_tag: AnonymousSenderTag,
         message: String,
+        connection_id: u64,
     },
     SelfAddress,
 }
@@ -52,16 +50,11 @@
 
     fn try_into(self) -> Result<ClientRequest, Self::Error> {
         match self {
-<<<<<<< HEAD
-            ClientRequestText::Send { message, recipient } => {
-=======
             ClientRequestText::Send {
                 message,
                 recipient,
-                with_reply_surb,
                 connection_id,
             } => {
->>>>>>> c8b454a0
                 let message_bytes = message.into_bytes();
                 let recipient = Recipient::try_from_base58_string(recipient).map_err(|err| {
                     Self::Error::new(ErrorKind::MalformedRequest, err.to_string())
@@ -70,17 +63,14 @@
                 Ok(ClientRequest::Send {
                     message: message_bytes,
                     recipient,
-<<<<<<< HEAD
-=======
-                    with_reply_surb,
                     connection_id,
->>>>>>> c8b454a0
                 })
             }
             ClientRequestText::SendAnonymous {
                 recipient,
                 message,
                 reply_surbs,
+                connection_id,
             } => {
                 let message_bytes = message.into_bytes();
                 let recipient = Recipient::try_from_base58_string(recipient).map_err(|err| {
@@ -90,18 +80,21 @@
                     recipient,
                     message: message_bytes,
                     reply_surbs,
+                    connection_id,
                 })
             }
             ClientRequestText::SelfAddress => Ok(ClientRequest::SelfAddress),
             ClientRequestText::Reply {
                 sender_tag,
                 message,
+                connection_id,
             } => {
                 let message_bytes = message.into_bytes();
 
                 Ok(ClientRequest::Reply {
                     sender_tag,
                     message: message_bytes,
+                    connection_id,
                 })
             }
         }
@@ -165,7 +158,7 @@
             ServerResponse::SelfAddress(recipient) => ServerResponseText::SelfAddress {
                 address: recipient.to_string(),
             },
-            ServerResponse::LaneQueueLength(lane, queue_length) => {
+            ServerResponse::LaneQueueLength { lane, queue_length } => {
                 ServerResponseText::LaneQueueLength { lane, queue_length }
             }
             ServerResponse::Error(err) => ServerResponseText::Error {

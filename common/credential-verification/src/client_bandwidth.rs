// Copyright 2024 - Nym Technologies SA <contact@nymtech.net>
// SPDX-License-Identifier: Apache-2.0

use nym_credentials::ecash::utils::ecash_today;
use nym_credentials_interface::AvailableBandwidth;
use std::sync::Arc;
use std::time::Duration;
use time::OffsetDateTime;
use tokio::sync::RwLock;

const DEFAULT_CLIENT_BANDWIDTH_MAX_FLUSHING_RATE: Duration = Duration::from_millis(5);
const DEFAULT_CLIENT_BANDWIDTH_MAX_DELTA_FLUSHING_AMOUNT: i64 = 512 * 1024; // 512kB

#[derive(Debug, Clone, Copy)]
pub struct BandwidthFlushingBehaviourConfig {
    /// Defines maximum delay between client bandwidth information being flushed to the persistent storage.
    pub client_bandwidth_max_flushing_rate: Duration,

    /// Defines a maximum change in client bandwidth before it gets flushed to the persistent storage.
    pub client_bandwidth_max_delta_flushing_amount: i64,
}

<<<<<<< HEAD
#[derive(Debug, Clone)]
=======
impl Default for BandwidthFlushingBehaviourConfig {
    fn default() -> Self {
        Self {
            client_bandwidth_max_flushing_rate: DEFAULT_CLIENT_BANDWIDTH_MAX_FLUSHING_RATE,
            client_bandwidth_max_delta_flushing_amount:
                DEFAULT_CLIENT_BANDWIDTH_MAX_DELTA_FLUSHING_AMOUNT,
        }
    }
}

#[derive(Debug, Clone, Copy)]
>>>>>>> c08ba5c0
pub struct ClientBandwidth {
    inner: Arc<RwLock<ClientBandwidthInner>>,
}

#[derive(Debug)]
struct ClientBandwidthInner {
    pub(crate) bandwidth: AvailableBandwidth,
    pub(crate) last_synced: OffsetDateTime,

    /// the number of bytes the client had during the last sync.
    /// it is used to determine whether the current value should be synced with the storage
    /// by checking the delta with the known amount
    pub(crate) bytes_at_last_sync: i64,
    pub(crate) bytes_delta_since_sync: i64,
}

impl ClientBandwidth {
    pub fn new(bandwidth: AvailableBandwidth) -> ClientBandwidth {
        ClientBandwidth {
            inner: Arc::new(RwLock::new(ClientBandwidthInner {
                bandwidth,
                last_synced: OffsetDateTime::now_utc(),
                bytes_at_last_sync: bandwidth.bytes,
                bytes_delta_since_sync: 0,
            })),
        }
    }

    pub(crate) async fn should_sync(&self, cfg: BandwidthFlushingBehaviourConfig) -> bool {
        let guard = self.inner.read().await;

        if guard.bytes_delta_since_sync.abs() >= cfg.client_bandwidth_max_delta_flushing_amount {
            return true;
        }

        if guard.last_synced + cfg.client_bandwidth_max_flushing_rate < OffsetDateTime::now_utc() {
            return true;
        }

        false
    }

    pub(crate) async fn available(&self) -> i64 {
        self.inner.read().await.bandwidth.bytes
    }

    pub(crate) async fn delta_since_sync(&self) -> i64 {
        self.inner.read().await.bytes_delta_since_sync
    }
    pub(crate) async fn expiration(&self) -> OffsetDateTime {
        self.inner.read().await.bandwidth.expiration
    }

    pub(crate) async fn expired(&self) -> bool {
        self.expiration().await < ecash_today()
    }

    pub(crate) async fn decrease_bandwidth(&self, decrease: i64) {
        let mut guard = self.inner.write().await;

        guard.bandwidth.bytes -= decrease;
        guard.bytes_delta_since_sync -= decrease;
    }

    pub(crate) async fn increase_bandwidth(&self, increase: i64, new_expiration: OffsetDateTime) {
        let mut guard = self.inner.write().await;

        guard.bandwidth.bytes += increase;
        guard.bandwidth.expiration = new_expiration;
        guard.bytes_delta_since_sync += increase;
    }

    pub(crate) async fn expire_bandwidth(&self) {
        let mut guard = self.inner.write().await;

        guard.bandwidth = AvailableBandwidth::default();
        guard.last_synced = OffsetDateTime::now_utc();
        guard.bytes_at_last_sync = 0;
        guard.bytes_delta_since_sync = 0;
    }

    pub(crate) async fn resync_bandwidth_with_storage(&self, stored: i64) {
        let mut guard = self.inner.write().await;

        guard.bandwidth.bytes = stored;
        guard.bytes_at_last_sync = stored;
        guard.bytes_delta_since_sync = 0;
        guard.last_synced = OffsetDateTime::now_utc();
    }
}<|MERGE_RESOLUTION|>--- conflicted
+++ resolved
@@ -20,21 +20,7 @@
     pub client_bandwidth_max_delta_flushing_amount: i64,
 }
 
-<<<<<<< HEAD
 #[derive(Debug, Clone)]
-=======
-impl Default for BandwidthFlushingBehaviourConfig {
-    fn default() -> Self {
-        Self {
-            client_bandwidth_max_flushing_rate: DEFAULT_CLIENT_BANDWIDTH_MAX_FLUSHING_RATE,
-            client_bandwidth_max_delta_flushing_amount:
-                DEFAULT_CLIENT_BANDWIDTH_MAX_DELTA_FLUSHING_AMOUNT,
-        }
-    }
-}
-
-#[derive(Debug, Clone, Copy)]
->>>>>>> c08ba5c0
 pub struct ClientBandwidth {
     inner: Arc<RwLock<ClientBandwidthInner>>,
 }

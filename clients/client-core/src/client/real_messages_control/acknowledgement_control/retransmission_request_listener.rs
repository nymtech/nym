// Copyright 2021 - Nym Technologies SA <contact@nymtech.net>
// SPDX-License-Identifier: Apache-2.0

<<<<<<< HEAD
use super::action_controller::{AckActionSender, Action};
use super::PendingAcknowledgement;
use super::RetransmissionRequestReceiver;
use crate::client::real_messages_control::acknowledgement_control::PacketDestination;
use crate::client::real_messages_control::message_handler::{MessageHandler, PreparationError};
use crate::client::real_messages_control::real_traffic_stream::RealMessage;
use crate::client::replies::reply_storage::ReceivedReplySurbsMap;
use futures::StreamExt;
use log::*;
use nymsphinx::addressing::clients::Recipient;
use nymsphinx::anonymous_replies::requests::AnonymousSenderTag;
use nymsphinx::chunking::fragment::Fragment;
use nymsphinx::preparer::PreparedFragment;
=======
use super::{
    action_controller::{Action, ActionSender},
    PendingAcknowledgement, RetransmissionRequestReceiver,
};
use crate::client::{
    real_messages_control::real_traffic_stream::{BatchRealMessageSender, RealMessage},
    topology_control::TopologyAccessor,
};

use client_connections::TransmissionLane;
use futures::StreamExt;
use log::*;
use nymsphinx::{
    acknowledgements::AckKey, addressing::clients::Recipient, preparer::MessagePreparer,
};
>>>>>>> c8b454a0
use rand::{CryptoRng, Rng};
use std::sync::{Arc, Weak};

// responsible for packet retransmission upon fired timer
pub(super) struct RetransmissionRequestListener<R> {
    action_sender: AckActionSender,
    message_handler: MessageHandler<R>,
    request_receiver: RetransmissionRequestReceiver,

    // we're holding this for the purposes of retransmitting dropped reply message, but perhaps
    // this work should be offloaded to the `ToBeNamedPendingReplyController`?
    received_reply_surbs: ReceivedReplySurbsMap,
    reply_surb_request_size: u32,
}

impl<R> RetransmissionRequestListener<R>
where
    R: CryptoRng + Rng,
{
    pub(super) fn new(
        action_sender: AckActionSender,
        message_handler: MessageHandler<R>,
        request_receiver: RetransmissionRequestReceiver,
        received_reply_surbs: ReceivedReplySurbsMap,
    ) -> Self {
        RetransmissionRequestListener {
            action_sender,
            message_handler,
            request_receiver,
            received_reply_surbs,
            #[deprecated(note = "this should be moved into config")]
            reply_surb_request_size: 10,
        }
    }

    async fn prepare_normal_retransmission_chunk(
        &mut self,
        packet_recipient: Recipient,
        chunk_data: Fragment,
    ) -> Result<PreparedFragment, PreparationError> {
        debug!("retransmitting normal packet...");

        self.message_handler
            .try_prepare_single_chunk_for_sending(packet_recipient, chunk_data)
            .await
    }

    async fn prepare_reply_retransmission_chunk(
        &mut self,
        recipient_tag: AnonymousSenderTag,
        extra_surb_request: bool,
        chunk_data: Fragment,
    ) -> Result<PreparedFragment, PreparationError> {
        error!("retransmitting reply packet...");

        let surbs_left = self.received_reply_surbs.available_surbs(&recipient_tag);
        println!("{surbs_left} surbs left");

        // if this is retransmission for obtaining additional reply surbs,
        // we can dip below the storage threshold
        let (maybe_reply_surb, surbs_left) = if extra_surb_request {
            self.received_reply_surbs
                .get_reply_surb_ignoring_threshold(&recipient_tag)
        } else {
            self.received_reply_surbs.get_reply_surb(&recipient_tag)
        }
        .ok_or(PreparationError::UnknownSurbSender {
            sender_tag: recipient_tag,
        })?;

        // but if it wasn't a retransmission for obtaining additional reply surbs
        // and we're now below threshold, attempt to request additional surbs
        if !extra_surb_request && self.received_reply_surbs.below_threshold(surbs_left) {
            // if we're running low on surbs, we should request more (unless we've already requested them)
            let pending_reception = self.received_reply_surbs.pending_reception(&recipient_tag);

            if pending_reception < self.reply_surb_request_size {
                info!("requesting surbs from retransmission handler");

                // TODO: is this logic for surb request possibly shared with other parts already?
                if let Some(another_surb) = self
                    .received_reply_surbs
                    .get_reply_surb_ignoring_threshold(&recipient_tag)
                    .ok_or(PreparationError::UnknownSurbSender {
                        sender_tag: recipient_tag,
                    })?
                    .0
                {
                    if let Err(err) = self
                        .message_handler
                        .try_request_additional_reply_surbs(
                            recipient_tag,
                            another_surb,
                            self.reply_surb_request_size,
                        )
                        .await
                    {
                        let err =
                            err.return_unused_surbs(&self.received_reply_surbs, &recipient_tag);
                        warn!("we failed to ask for more surbs... - {err}");
                        // TODO: should we return here instead?
                    }
                    self.received_reply_surbs
                        .increment_pending_reception(&recipient_tag, self.reply_surb_request_size)
                        .ok_or(PreparationError::UnknownSurbSender {
                            sender_tag: recipient_tag,
                        })?;
                }
            }
        }

        let Some(reply_surb) = maybe_reply_surb else {
            warn!("we run out of reply surbs for {:?} to retransmit our dropped message...", recipient_tag);
            return Err(PreparationError::NotEnoughSurbs { available: 0, required: 1 })
        };

        match self
            .message_handler
            .try_prepare_single_reply_chunk_for_sending(reply_surb, chunk_data)
            .await
        {
            Ok(prepared_fragment) => Ok(prepared_fragment),
            Err(err) => {
                let err = err.return_unused_surbs(&self.received_reply_surbs, &recipient_tag);
                warn!("failed to prepare message for retransmission - {err}",);
                Err(err)
            }
        }
    }

    async fn on_retransmission_request(&mut self, timed_out_ack: Weak<PendingAcknowledgement>) {
        let timed_out_ack = match timed_out_ack.upgrade() {
            Some(timed_out_ack) => timed_out_ack,
            None => {
                debug!("We received an ack JUST as we were about to retransmit [1]");
                return;
            }
        };

        let chunk_clone = timed_out_ack.message_chunk.clone();
        let frag_id = chunk_clone.fragment_identifier();

        let maybe_prepared_fragment = match &timed_out_ack.destination {
            PacketDestination::Anonymous {
                recipient_tag,
                extra_surb_request,
            } => {
                self.prepare_reply_retransmission_chunk(
                    *recipient_tag,
                    *extra_surb_request,
                    chunk_clone,
                )
                .await
            }
            PacketDestination::KnownRecipient(recipient) => {
                // TODO: preserve err info
                self.prepare_normal_retransmission_chunk(*recipient, chunk_clone)
                    .await
            }
        };

        let prepared_fragment = match maybe_prepared_fragment {
            Ok(prepared_fragment) => prepared_fragment,
            Err(err) => {
                warn!("Could not retransmit the packet - {err}");
                // we NEED to start timer here otherwise we will have this guy permanently stuck in memory

                // TODO: purge the entry from memory if it was an ack for reply packet and we're out of surbs
                // self.action_sender
                //     .unbounded_send(Action::new_remove(frag_id))
                //     .unwrap();

                self.action_sender
                    .unbounded_send(Action::new_start_timer(frag_id))
                    .unwrap();
                return;
            }
        };

        // if we have the ONLY strong reference to the ack data, it means it was removed from the
        // pending acks
        if Arc::strong_count(&timed_out_ack) == 1 {
            // while we were messing with topology, wrapping data in sphinx, etc. we actually received
            // this ack after all! no need to retransmit then
            debug!("We received an ack JUST as we were about to retransmit [2]");
            return;
        }
        // we no longer need the reference - let's drop it so that if somehow `UpdateTimer` action
        // reached the controller before this function terminated, the controller would not panic.
        drop(timed_out_ack);
        let new_delay = prepared_fragment.total_delay;

        // We know this update will be reflected by the `StartTimer` Action performed when this
        // message is sent through the mix network.
        // Reason being: UpdateTimer is now pushed onto the Action queue and `StartTimer` will
        // only be pushed when the below `RealMessage` (which we are about to create)
        // is sent to the `OutQueueControl` and has gone through its internal queue
        // with the additional poisson delay.
        // And since Actions are executed in order `UpdateTimer` will HAVE TO be executed before `StartTimer`
        self.action_sender
            .unbounded_send(Action::new_update_delay(frag_id, new_delay))
            .unwrap();

        // send to `OutQueueControl` to eventually send to the mix network
<<<<<<< HEAD
        self.message_handler.forward_messages(vec![RealMessage::new(
            prepared_fragment.mix_packet,
            frag_id,
        )])
=======
        if self
            .real_message_sender
            .send((
                vec![RealMessage::new(prepared_fragment.mix_packet, frag_id)],
                TransmissionLane::Retransmission,
            ))
            .await
            .is_err()
        {
            panic!();
        }
>>>>>>> c8b454a0
    }

    #[cfg(not(target_arch = "wasm32"))]
    pub(super) async fn run_with_shutdown(&mut self, mut shutdown: task::ShutdownListener) {
        debug!("Started RetransmissionRequestListener with graceful shutdown support");

        while !shutdown.is_shutdown() {
            tokio::select! {
                timed_out_ack = self.request_receiver.next() => match timed_out_ack {
                    Some(timed_out_ack) => self.on_retransmission_request(timed_out_ack).await,
                    None => {
                        log::trace!("RetransmissionRequestListener: Stopping since channel closed");
                        break;
                    }
                },
                _ = shutdown.recv() => {
                    log::trace!("RetransmissionRequestListener: Received shutdown");
                }
            }
        }
        assert!(shutdown.is_shutdown_poll());
        log::debug!("RetransmissionRequestListener: Exiting");
    }

    #[cfg(target_arch = "wasm32")]
    pub(super) async fn run(&mut self) {
        debug!("Started RetransmissionRequestListener without graceful shutdown support");

        while let Some(timed_out_ack) = self.request_receiver.next().await {
            self.on_retransmission_request(timed_out_ack).await;
        }
    }
}<|MERGE_RESOLUTION|>--- conflicted
+++ resolved
@@ -1,37 +1,21 @@
 // Copyright 2021 - Nym Technologies SA <contact@nymtech.net>
 // SPDX-License-Identifier: Apache-2.0
 
-<<<<<<< HEAD
-use super::action_controller::{AckActionSender, Action};
-use super::PendingAcknowledgement;
-use super::RetransmissionRequestReceiver;
+use super::{
+    action_controller::{AckActionSender, Action},
+    PendingAcknowledgement, RetransmissionRequestReceiver,
+};
 use crate::client::real_messages_control::acknowledgement_control::PacketDestination;
 use crate::client::real_messages_control::message_handler::{MessageHandler, PreparationError};
 use crate::client::real_messages_control::real_traffic_stream::RealMessage;
 use crate::client::replies::reply_storage::ReceivedReplySurbsMap;
+use client_connections::TransmissionLane;
 use futures::StreamExt;
 use log::*;
 use nymsphinx::addressing::clients::Recipient;
 use nymsphinx::anonymous_replies::requests::AnonymousSenderTag;
 use nymsphinx::chunking::fragment::Fragment;
 use nymsphinx::preparer::PreparedFragment;
-=======
-use super::{
-    action_controller::{Action, ActionSender},
-    PendingAcknowledgement, RetransmissionRequestReceiver,
-};
-use crate::client::{
-    real_messages_control::real_traffic_stream::{BatchRealMessageSender, RealMessage},
-    topology_control::TopologyAccessor,
-};
-
-use client_connections::TransmissionLane;
-use futures::StreamExt;
-use log::*;
-use nymsphinx::{
-    acknowledgements::AckKey, addressing::clients::Recipient, preparer::MessagePreparer,
-};
->>>>>>> c8b454a0
 use rand::{CryptoRng, Rng};
 use std::sync::{Arc, Weak};
 
@@ -44,6 +28,8 @@
     // we're holding this for the purposes of retransmitting dropped reply message, but perhaps
     // this work should be offloaded to the `ToBeNamedPendingReplyController`?
     received_reply_surbs: ReceivedReplySurbsMap,
+
+    #[deprecated(note = "this should be moved into config")]
     reply_surb_request_size: u32,
 }
 
@@ -236,24 +222,12 @@
             .unwrap();
 
         // send to `OutQueueControl` to eventually send to the mix network
-<<<<<<< HEAD
-        self.message_handler.forward_messages(vec![RealMessage::new(
-            prepared_fragment.mix_packet,
-            frag_id,
-        )])
-=======
-        if self
-            .real_message_sender
-            .send((
+        self.message_handler
+            .forward_messages(
                 vec![RealMessage::new(prepared_fragment.mix_packet, frag_id)],
                 TransmissionLane::Retransmission,
-            ))
+            )
             .await
-            .is_err()
-        {
-            panic!();
-        }
->>>>>>> c8b454a0
     }
 
     #[cfg(not(target_arch = "wasm32"))]

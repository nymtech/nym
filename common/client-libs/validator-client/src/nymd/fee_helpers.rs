--- conflicted
+++ resolved
@@ -2,14 +2,8 @@
 // SPDX-License-Identifier: Apache-2.0
 
 use crate::nymd::GasPrice;
-<<<<<<< HEAD
-use cosmos_sdk::tx::{Fee, Gas};
-use cosmos_sdk::Coin;
-=======
 use cosmrs::tx::{Fee, Gas};
 use cosmrs::Coin;
-use cosmwasm_std::Uint128;
->>>>>>> 5b039820
 
 #[derive(Debug, Copy, Clone, Ord, PartialOrd, Eq, PartialEq, Hash)]
 pub enum Operation {

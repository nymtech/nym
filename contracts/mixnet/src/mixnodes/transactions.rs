// Copyright 2021 - Nym Technologies SA <contact@nymtech.net>
// SPDX-License-Identifier: Apache-2.0

use super::storage;
use crate::error::ContractError;
use crate::mixnet_contract_settings::storage as mixnet_params_storage;
use crate::mixnodes::layer_queries::query_layer_distribution;
use crate::mixnodes::storage::StoredMixnodeBond;
use crate::support::helpers::{ensure_no_existing_bond, validate_node_identity_signature};
use config::defaults::DENOM;
use cosmwasm_std::{
    coins, wasm_execute, Addr, BankMsg, Coin, DepsMut, Env, MessageInfo, Response, Uint128,
};
use mixnet_contract_common::events::{new_mixnode_bonding_event, new_mixnode_unbonding_event};
use mixnet_contract_common::MixNode;
use vesting_contract::messages::ExecuteMsg as VestingContractExecuteMsg;

pub fn try_add_mixnode(
    deps: DepsMut,
    env: Env,
    info: MessageInfo,
    mix_node: MixNode,
    owner_signature: String,
) -> Result<Response, ContractError> {
    // check if the pledge contains any funds of the appropriate denomination
    let minimum_pledge = mixnet_params_storage::CONTRACT_STATE
        .load(deps.storage)?
        .params
        .minimum_mixnode_pledge;
    let pledge = validate_mixnode_pledge(info.funds, minimum_pledge)?;

    _try_add_mixnode(
        deps,
        env,
        mix_node,
        pledge,
        info.sender.as_str(),
        owner_signature,
        None,
    )
}

pub fn try_add_mixnode_on_behalf(
    deps: DepsMut,
    env: Env,
    info: MessageInfo,
    mix_node: MixNode,
    owner: String,
    owner_signature: String,
) -> Result<Response, ContractError> {
    // check if the pledge contains any funds of the appropriate denomination
    let minimum_pledge = mixnet_params_storage::CONTRACT_STATE
        .load(deps.storage)?
        .params
        .minimum_mixnode_pledge;
    let pledge = validate_mixnode_pledge(info.funds, minimum_pledge)?;

    let proxy = info.sender;
    _try_add_mixnode(
        deps,
        env,
        mix_node,
        pledge,
        &owner,
        owner_signature,
        Some(proxy),
    )
}

fn _try_add_mixnode(
    deps: DepsMut,
    env: Env,
    mix_node: MixNode,
    pledge_amount: Coin,
    owner: &str,
    owner_signature: String,
    proxy: Option<Addr>,
) -> Result<Response, ContractError> {
    let owner = deps.api.addr_validate(owner)?;
    // if the client has an active bonded mixnode or gateway, don't allow bonding
    ensure_no_existing_bond(deps.storage, &owner)?;

    // We don't have to check lower bound as its an u8
    if mix_node.profit_margin_percent > 100 {
        return Err(ContractError::InvalidProfitMarginPercent(
            mix_node.profit_margin_percent,
        ));
    }

    // check if somebody else has already bonded a mixnode with this identity
    if let Some(existing_bond) =
        storage::mixnodes().may_load(deps.storage, &mix_node.identity_key)?
    {
        if existing_bond.owner != owner {
            return Err(ContractError::DuplicateMixnode {
                owner: existing_bond.owner,
            });
        }
    }

    // check if this sender actually owns the mixnode by checking the signature
    validate_node_identity_signature(
        deps.as_ref(),
        &owner,
        owner_signature,
        &mix_node.identity_key,
    )?;

    let layer_distribution = query_layer_distribution(deps.as_ref())?;
    let layer = layer_distribution.choose_with_fewest();

    let stored_bond = StoredMixnodeBond::new(
        pledge_amount.clone(),
        owner.clone(),
        layer,
        env.block.height,
        mix_node,
<<<<<<< HEAD
        None,
        proxy.clone(),
=======
        proxy,
>>>>>>> e2e06df4
    );

    // technically we don't have to set the total_delegation bucket, but it makes things easier
    // in different places that we can guarantee that if node exists, so does the data behind the total delegation
    let identity = stored_bond.identity();
    storage::mixnodes().save(deps.storage, identity, &stored_bond)?;

    // if this is a fresh mixnode - write 0 total delegation, otherwise, don't touch it since the node has just rebonded
    if storage::TOTAL_DELEGATION
        .may_load(deps.storage, identity)?
        .is_none()
    {
        storage::TOTAL_DELEGATION.save(deps.storage, identity, &Uint128::zero())?;
    }

    mixnet_params_storage::increment_layer_count(deps.storage, stored_bond.layer)?;

    Ok(Response::new().add_event(new_mixnode_bonding_event(
        &owner,
        &proxy,
        &pledge_amount,
        identity,
        stored_bond.layer,
    )))
}

pub fn try_remove_mixnode_on_behalf(
    deps: DepsMut,
    info: MessageInfo,
    owner: String,
) -> Result<Response, ContractError> {
    let proxy = info.sender;
    _try_remove_mixnode(deps, &owner, Some(proxy))
}

pub fn try_remove_mixnode(deps: DepsMut, info: MessageInfo) -> Result<Response, ContractError> {
    _try_remove_mixnode(deps, info.sender.as_ref(), None)
}

pub(crate) fn _try_remove_mixnode(
    deps: DepsMut,
    owner: &str,
    proxy: Option<Addr>,
) -> Result<Response, ContractError> {
    let owner = deps.api.addr_validate(owner)?;

    // try to find the node of the sender
    let mixnode_bond = match storage::mixnodes()
        .idx
        .owner
        .item(deps.storage, owner.clone())?
    {
        Some(record) => record.1,
        None => return Err(ContractError::NoAssociatedMixNodeBond { owner }),
    };

    if proxy != mixnode_bond.proxy {
        return Err(ContractError::ProxyMismatch {
            existing: mixnode_bond
                .proxy
                .map_or_else(|| "None".to_string(), |a| a.as_str().to_string()),
            incoming: proxy.map_or_else(|| "None".to_string(), |a| a.as_str().to_string()),
        });
    }
    // send bonded funds back to the bond owner
    let return_tokens = BankMsg::Send {
        to_address: proxy.as_ref().unwrap_or(&owner).to_string(),
        amount: vec![mixnode_bond.pledge_amount()],
    };

    // remove the bond
    storage::mixnodes().remove(deps.storage, mixnode_bond.identity())?;

    // decrement layer count
    mixnet_params_storage::decrement_layer_count(deps.storage, mixnode_bond.layer)?;

    let mut response = Response::new().add_message(return_tokens);

    if let Some(proxy) = &proxy {
        let msg = VestingContractExecuteMsg::TrackUnbondMixnode {
            owner: owner.as_str().to_string(),
            amount: mixnode_bond.pledge_amount(),
        };

        let track_unbond_message = wasm_execute(proxy, &msg, coins(0, DENOM))?;
        response = response.add_message(track_unbond_message);
    }

    Ok(response.add_event(new_mixnode_unbonding_event(
        &owner,
        &proxy,
        &mixnode_bond.pledge_amount,
        mixnode_bond.identity(),
    )))
}

pub(crate) fn try_update_mixnode_config(
    deps: DepsMut,
    env: Env,
    info: MessageInfo,
    profit_margin_percent: u8,
) -> Result<Response, ContractError> {
    let owner = deps.api.addr_validate(info.sender.as_ref())?;
    let mix_identity = storage::mixnodes()
        .idx
        .owner
        .item(deps.storage, owner.clone())?
        .ok_or(ContractError::NoAssociatedMixNodeBond { owner })?
        .1
        .identity()
        .clone();

    // We don't have to check lower bound as its an u8
    if profit_margin_percent > 100 {
        return Err(ContractError::InvalidProfitMarginPercent(
            profit_margin_percent,
        ));
    }

    storage::mixnodes().update(deps.storage, &mix_identity, |mixnode_bond_opt| {
        mixnode_bond_opt
            .map(|mut mixnode_bond| {
                mixnode_bond.mix_node.profit_margin_percent = profit_margin_percent;
                mixnode_bond.block_height = env.block.height;
                mixnode_bond
            })
            .ok_or(ContractError::NoBondFound)
    })?;

    Ok(Response::new())
}

fn validate_mixnode_pledge(
    mut pledge: Vec<Coin>,
    minimum_pledge: Uint128,
) -> Result<Coin, ContractError> {
    // check if anything was put as bond
    if pledge.is_empty() {
        return Err(ContractError::NoBondFound);
    }

    if pledge.len() > 1 {
        return Err(ContractError::MultipleDenoms);
    }

    // check that the denomination is correct
    if pledge[0].denom != DENOM {
        return Err(ContractError::WrongDenom {});
    }

    // check that we have at least MIXNODE_BOND coins in our pledge
    if pledge[0].amount < minimum_pledge {
        return Err(ContractError::InsufficientMixNodeBond {
            received: pledge[0].amount.into(),
            minimum: minimum_pledge.into(),
        });
    }

    Ok(pledge.pop().unwrap())
}

#[cfg(test)]
pub mod tests {
    use super::*;
    use crate::contract::{execute, query, INITIAL_MIXNODE_PLEDGE};
    use crate::error::ContractError;
    use crate::mixnodes::transactions::validate_mixnode_pledge;
    use crate::support::tests;
    use crate::support::tests::test_helpers;
    use config::defaults::DENOM;
    use cosmwasm_std::testing::{mock_env, mock_info};
    use cosmwasm_std::{coins, BankMsg, Response};
    use cosmwasm_std::{from_binary, Addr, Uint128};
    use mixnet_contract_common::{
        ExecuteMsg, Layer, LayerDistribution, MixNode, PagedMixnodeResponse, QueryMsg,
    };

    #[test]
    fn mixnode_add() {
        let mut deps = test_helpers::init_contract();

        // if we don't send enough funds
        let insufficient_bond = Into::<u128>::into(INITIAL_MIXNODE_PLEDGE) - 1;
        let info = mock_info("anyone", &coins(insufficient_bond, DENOM));
        let (msg, _) = tests::messages::valid_bond_mixnode_msg("anyone");

        // we are informed that we didn't send enough funds
        let result = execute(deps.as_mut(), mock_env(), info, msg);
        assert_eq!(
            result,
            Err(ContractError::InsufficientMixNodeBond {
                received: insufficient_bond,
                minimum: INITIAL_MIXNODE_PLEDGE.into(),
            })
        );

        // no mixnode was inserted into the topology
        let res = query(
            deps.as_ref(),
            mock_env(),
            QueryMsg::GetMixNodes {
                start_after: None,
                limit: Option::from(2),
            },
        )
        .unwrap();
        let page: PagedMixnodeResponse = from_binary(&res).unwrap();
        assert_eq!(0, page.nodes.len());

        // if we send enough funds
        let info = mock_info("anyone", &tests::fixtures::good_mixnode_pledge());
        let (msg, identity) = tests::messages::valid_bond_mixnode_msg("anyone");

        // we get back a message telling us everything was OK
        let execute_response = execute(deps.as_mut(), mock_env(), info, msg);
        assert!(execute_response.is_ok());

        // we can query topology and the new node is there
        let query_response = query(
            deps.as_ref(),
            mock_env(),
            QueryMsg::GetMixNodes {
                start_after: None,
                limit: Option::from(2),
            },
        )
        .unwrap();
        let page: PagedMixnodeResponse = from_binary(&query_response).unwrap();
        assert_eq!(1, page.nodes.len());
        assert_eq!(
            &MixNode {
                identity_key: identity,
                ..tests::fixtures::mix_node_fixture()
            },
            page.nodes[0].mix_node()
        );

        // if there was already a mixnode bonded by particular user
        let info = mock_info("foomper", &tests::fixtures::good_mixnode_pledge());
        let (msg, _) = tests::messages::valid_bond_mixnode_msg("foomper");
        execute(deps.as_mut(), mock_env(), info, msg).unwrap();

        let info = mock_info("foomper", &tests::fixtures::good_mixnode_pledge());
        let (msg, _) = tests::messages::valid_bond_mixnode_msg("foomper");

        // it fails
        let execute_response = execute(deps.as_mut(), mock_env(), info, msg);
        assert_eq!(Err(ContractError::AlreadyOwnsMixnode), execute_response);

        // bonding fails if the user already owns a gateway
        test_helpers::add_gateway(
            "gateway-owner",
            tests::fixtures::good_gateway_pledge(),
            deps.as_mut(),
        );

        let info = mock_info("gateway-owner", &tests::fixtures::good_mixnode_pledge());
        let (msg, _) = tests::messages::valid_bond_mixnode_msg("gateway-owner");

        let execute_response = execute(deps.as_mut(), mock_env(), info, msg);
        assert_eq!(execute_response, Err(ContractError::AlreadyOwnsGateway));

        // but after he unbonds it, it's all fine again
        let info = mock_info("gateway-owner", &[]);
        let msg = ExecuteMsg::UnbondGateway {};
        execute(deps.as_mut(), mock_env(), info, msg).unwrap();

        let info = mock_info("gateway-owner", &tests::fixtures::good_mixnode_pledge());
        let (msg, _) = tests::messages::valid_bond_mixnode_msg("gateway-owner");

        let execute_response = execute(deps.as_mut(), mock_env(), info, msg);
        assert!(execute_response.is_ok());

        // adding another node from another account, but with the same IP, should fail (or we would have a weird state). Is that right? Think about this, not sure yet.
        // if we attempt to register a second node from the same address, should we get an error? It would probably be polite.
    }

    #[test]
    fn adding_mixnode_without_existing_owner_succeeds() {
        let mut deps = test_helpers::init_contract();

        let info = mock_info("mix-owner", &tests::fixtures::good_mixnode_pledge());

        // before the execution the node had no associated owner
        assert!(storage::mixnodes()
            .idx
            .owner
            .item(deps.as_ref().storage, Addr::unchecked("mix-owner"))
            .unwrap()
            .is_none());

        let (msg, identity) = tests::messages::valid_bond_mixnode_msg("mix-owner");

        // it's all fine, owner is saved
        let execute_response = execute(deps.as_mut(), mock_env(), info, msg);
        assert!(execute_response.is_ok());

        assert_eq!(
            &identity,
            storage::mixnodes()
                .idx
                .owner
                .item(deps.as_ref().storage, Addr::unchecked("mix-owner"))
                .unwrap()
                .unwrap()
                .1
                .identity()
        );
    }

    #[test]
    fn adding_mixnode_with_existing_owner_fails() {
        let mut deps = test_helpers::init_contract();

        let identity = test_helpers::add_mixnode(
            "mix-owner",
            tests::fixtures::good_mixnode_pledge(),
            deps.as_mut(),
        );

        // request fails giving the existing owner address in the message
        let info = mock_info(
            "mix-owner-pretender",
            &tests::fixtures::good_mixnode_pledge(),
        );
        let msg = ExecuteMsg::BondMixnode {
            mix_node: MixNode {
                identity_key: identity,
                ..tests::fixtures::mix_node_fixture()
            },
            owner_signature: "foomp".to_string(),
        };

        let execute_response = execute(deps.as_mut(), mock_env(), info, msg);
        assert_eq!(
            Err(ContractError::DuplicateMixnode {
                owner: Addr::unchecked("mix-owner")
            }),
            execute_response
        );
    }

    #[test]
    fn adding_mixnode_with_existing_unchanged_owner_fails() {
        let mut deps = test_helpers::init_contract();

        test_helpers::add_mixnode(
            "mix-owner",
            tests::fixtures::good_mixnode_pledge(),
            deps.as_mut(),
        );

        let info = mock_info("mix-owner", &tests::fixtures::good_mixnode_pledge());
        let (msg, _) = tests::messages::valid_bond_mixnode_msg("mix-owner");

        let res = execute(deps.as_mut(), mock_env(), info, msg);
        assert_eq!(Err(ContractError::AlreadyOwnsMixnode), res);
    }

    #[test]
    fn adding_mixnode_updates_layer_distribution() {
        let mut deps = test_helpers::init_contract();

        assert_eq!(
            LayerDistribution::default(),
            mixnet_params_storage::LAYERS.load(&deps.storage).unwrap(),
        );

        test_helpers::add_mixnode(
            "mix1",
            tests::fixtures::good_mixnode_pledge(),
            deps.as_mut(),
        );

        assert_eq!(
            LayerDistribution {
                layer1: 1,
                ..Default::default()
            },
            mixnet_params_storage::LAYERS.load(&deps.storage).unwrap()
        );
    }

    #[test]
    fn mixnode_remove() {
        let mut deps = test_helpers::init_contract();

        // try un-registering when no nodes exist yet
        let info = mock_info("anyone", &[]);
        let msg = ExecuteMsg::UnbondMixnode {};
        let result = execute(deps.as_mut(), mock_env(), info, msg);

        // we're told that there is no node for our address
        assert_eq!(
            result,
            Err(ContractError::NoAssociatedMixNodeBond {
                owner: Addr::unchecked("anyone")
            })
        );

        // let's add a node owned by bob
        test_helpers::add_mixnode("bob", tests::fixtures::good_mixnode_pledge(), deps.as_mut());

        // attempt to un-register fred's node, which doesn't exist
        let info = mock_info("fred", &[]);
        let msg = ExecuteMsg::UnbondMixnode {};
        let result = execute(deps.as_mut(), mock_env(), info, msg);
        assert_eq!(
            result,
            Err(ContractError::NoAssociatedMixNodeBond {
                owner: Addr::unchecked("fred")
            })
        );

        // bob's node is still there
        let nodes = tests::queries::get_mix_nodes(&mut deps);
        assert_eq!(1, nodes.len());
        assert_eq!("bob", nodes[0].owner().clone());

        // add a node owned by fred
        let fred_identity = test_helpers::add_mixnode(
            "fred",
            tests::fixtures::good_mixnode_pledge(),
            deps.as_mut(),
        );

        // let's make sure we now have 2 nodes:
        assert_eq!(2, tests::queries::get_mix_nodes(&mut deps).len());

        // un-register fred's node
        let info = mock_info("fred", &[]);
        let msg = ExecuteMsg::UnbondMixnode {};
        let remove_fred = execute(deps.as_mut(), mock_env(), info.clone(), msg).unwrap();

        // we should see a funds transfer from the contract back to fred
        let expected_message = BankMsg::Send {
            to_address: String::from(info.sender),
            amount: tests::fixtures::good_mixnode_pledge(),
        };

        // run the executor and check that we got back the correct results
        let expected_response =
            Response::new()
                .add_message(expected_message)
                .add_event(new_mixnode_unbonding_event(
                    &Addr::unchecked("fred"),
                    &None,
                    &tests::fixtures::good_gateway_pledge()[0],
                    &fred_identity,
                ));

        assert_eq!(expected_response, remove_fred);

        // only 1 node now exists, owned by bob:
        let mix_node_bonds = tests::queries::get_mix_nodes(&mut deps);
        assert_eq!(1, mix_node_bonds.len());
        assert_eq!(&Addr::unchecked("bob"), mix_node_bonds[0].owner());
    }

    #[test]
    fn removing_mixnode_clears_ownership() {
        let mut deps = test_helpers::init_contract();

        let info = mock_info("mix-owner", &tests::fixtures::good_mixnode_pledge());
        let (bond_msg, identity) = tests::messages::valid_bond_mixnode_msg("mix-owner");
        execute(deps.as_mut(), mock_env(), info, bond_msg.clone()).unwrap();

        assert_eq!(
            &identity,
            storage::mixnodes()
                .idx
                .owner
                .item(deps.as_ref().storage, Addr::unchecked("mix-owner"))
                .unwrap()
                .unwrap()
                .1
                .identity()
        );

        let info = mock_info("mix-owner", &[]);
        let msg = ExecuteMsg::UnbondMixnode {};

        assert!(execute(deps.as_mut(), mock_env(), info, msg).is_ok());

        assert!(storage::mixnodes()
            .idx
            .owner
            .item(deps.as_ref().storage, Addr::unchecked("mix-owner"))
            .unwrap()
            .is_none());

        // and since it's removed, it can be reclaimed
        let info = mock_info("mix-owner", &tests::fixtures::good_mixnode_pledge());

        assert!(execute(deps.as_mut(), mock_env(), info, bond_msg).is_ok());
        assert_eq!(
            &identity,
            storage::mixnodes()
                .idx
                .owner
                .item(deps.as_ref().storage, Addr::unchecked("mix-owner"))
                .unwrap()
                .unwrap()
                .1
                .identity()
        );
    }

    #[test]
    fn updating_mixnode_config() {
        let sender = "bob";
        let mut deps = test_helpers::init_contract();
        let info = mock_info(sender, &[]);

        // try updating a non existing mixnode bond
        let msg = ExecuteMsg::UpdateMixnodeConfig {
            profit_margin_percent: 10,
        };
        let ret = execute(deps.as_mut(), mock_env(), info.clone(), msg);
        assert_eq!(
            ret,
            Err(ContractError::NoAssociatedMixNodeBond {
                owner: Addr::unchecked(sender)
            })
        );

        test_helpers::add_mixnode(
            sender,
            tests::fixtures::good_mixnode_pledge(),
            deps.as_mut(),
        );

        // check the initial profit margin is set to the fixture value
        let fixture_profit_margin = tests::fixtures::mix_node_fixture().profit_margin_percent;
        assert_eq!(
            fixture_profit_margin,
            storage::mixnodes()
                .idx
                .owner
                .item(deps.as_ref().storage, Addr::unchecked("bob"))
                .unwrap()
                .unwrap()
                .1
                .mix_node
                .profit_margin_percent
        );

        // try updating with an invalid value
        let profit_margin_percent = 101;
        let msg = ExecuteMsg::UpdateMixnodeConfig {
            profit_margin_percent,
        };
        let ret = execute(deps.as_mut(), mock_env(), info.clone(), msg);
        assert_eq!(
            ret,
            Err(ContractError::InvalidProfitMarginPercent(
                profit_margin_percent
            ))
        );

        let profit_margin_percent = fixture_profit_margin + 10;
        let msg = ExecuteMsg::UpdateMixnodeConfig {
            profit_margin_percent,
        };
        execute(deps.as_mut(), mock_env(), info, msg).unwrap();
        assert_eq!(
            profit_margin_percent,
            storage::mixnodes()
                .idx
                .owner
                .item(deps.as_ref().storage, Addr::unchecked("bob"))
                .unwrap()
                .unwrap()
                .1
                .mix_node
                .profit_margin_percent
        );
    }

    #[test]
    fn validating_mixnode_bond() {
        // you must send SOME funds
        let result = validate_mixnode_pledge(Vec::new(), INITIAL_MIXNODE_PLEDGE);
        assert_eq!(result, Err(ContractError::NoBondFound));

        // you must send at least 100 coins...
        let mut bond = tests::fixtures::good_mixnode_pledge();
        bond[0].amount = INITIAL_MIXNODE_PLEDGE.checked_sub(Uint128::new(1)).unwrap();
        let result = validate_mixnode_pledge(bond.clone(), INITIAL_MIXNODE_PLEDGE);
        assert_eq!(
            result,
            Err(ContractError::InsufficientMixNodeBond {
                received: Into::<u128>::into(INITIAL_MIXNODE_PLEDGE) - 1,
                minimum: INITIAL_MIXNODE_PLEDGE.into(),
            })
        );

        // more than that is still fine
        let mut bond = tests::fixtures::good_mixnode_pledge();
        bond[0].amount = INITIAL_MIXNODE_PLEDGE + Uint128::new(1);
        let result = validate_mixnode_pledge(bond.clone(), INITIAL_MIXNODE_PLEDGE);
        assert!(result.is_ok());

        // it must be sent in the defined denom!
        let mut bond = tests::fixtures::good_mixnode_pledge();
        bond[0].denom = "baddenom".to_string();
        let result = validate_mixnode_pledge(bond.clone(), INITIAL_MIXNODE_PLEDGE);
        assert_eq!(result, Err(ContractError::WrongDenom {}));

        let mut bond = tests::fixtures::good_mixnode_pledge();
        bond[0].denom = "foomp".to_string();
        let result = validate_mixnode_pledge(bond.clone(), INITIAL_MIXNODE_PLEDGE);
        assert_eq!(result, Err(ContractError::WrongDenom {}));
    }

    #[test]
    fn choose_layer_mix_node() {
        let mut deps = test_helpers::init_contract();
        let alice_identity = test_helpers::add_mixnode(
            "alice",
            tests::fixtures::good_mixnode_pledge(),
            deps.as_mut(),
        );
        let bob_identity =
            test_helpers::add_mixnode("bob", tests::fixtures::good_mixnode_pledge(), deps.as_mut());

        let bonded_mix_nodes = tests::queries::get_mix_nodes(&mut deps);
        let alice_node = bonded_mix_nodes
            .iter()
            .find(|m| m.owner == "alice")
            .cloned()
            .unwrap();
        let bob_node = bonded_mix_nodes
            .iter()
            .find(|m| m.owner == "bob")
            .cloned()
            .unwrap();

        assert_eq!(alice_node.mix_node.identity_key, alice_identity);
        assert_eq!(alice_node.layer, Layer::One);
        assert_eq!(bob_node.mix_node.identity_key, bob_identity);
        assert_eq!(bob_node.layer, mixnet_contract_common::Layer::Two);
    }
}<|MERGE_RESOLUTION|>--- conflicted
+++ resolved
@@ -115,12 +115,7 @@
         layer,
         env.block.height,
         mix_node,
-<<<<<<< HEAD
-        None,
         proxy.clone(),
-=======
-        proxy,
->>>>>>> e2e06df4
     );
 
     // technically we don't have to set the total_delegation bucket, but it makes things easier

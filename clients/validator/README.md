# Nym Validator Client (Typescript)

A TypeScript client for interacting with CosmWasm smart contracts in Nym validators.

<<<<<<< HEAD
Include the SDK in your project:
=======
Include the Nym Validator in your project:
>>>>>>> 75d9f397

```
yarn add @nymproject/nym-validator-client
```

Connect to validator and make queries

```
import Validator from '@nymproject/nym-validator-client'

const main = async () => {

 const client = await Validator.connectForQuery(rpcAddress, validatorAddress, prefix, mixnetContractAddress, vestingContractAddress, denom)

 client.getBalance(address)

}

```

Connect to validator for performing actions

```
import Validator from '@nymproject/nym-validator-client'

const main = async () => {

 const client = await Validator.connect(mnemonic, rpcAddress, validatorAddress, prefix, mixnetContractAddress, vestingContractAddress, denom)

 const res = await client.send(address, [{ amount: '10000000', denom: 'unym' }]);

}

```<|MERGE_RESOLUTION|>--- conflicted
+++ resolved
@@ -2,11 +2,7 @@
 
 A TypeScript client for interacting with CosmWasm smart contracts in Nym validators.
 
-<<<<<<< HEAD
-Include the SDK in your project:
-=======
 Include the Nym Validator in your project:
->>>>>>> 75d9f397
 
 ```
 yarn add @nymproject/nym-validator-client

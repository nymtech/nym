// Copyright 2021 - Nym Technologies SA <contact@nymtech.net>
// SPDX-License-Identifier: Apache-2.0

use crate::client::config::Config;
use crate::error::Socks5ClientError;
use crate::socks;
use crate::socks::{
    authentication::{AuthenticationMethods, Authenticator, User},
    server::SphinxSocksServer,
};
<<<<<<< HEAD
use client_core::client::base_client::{
    non_wasm_helpers, BaseClientBuilder, ClientInput, ClientOutput,
};
=======
use client_core::client::base_client::{BaseClientBuilder, ClientInput, ClientOutput};
>>>>>>> c720481a
use client_core::client::key_manager::KeyManager;
use client_core::config::persistence::key_pathfinder::ClientKeyPathfinder;
use futures::channel::mpsc;
use futures::StreamExt;
use gateway_client::bandwidth::BandwidthController;
use log::*;
use nymsphinx::addressing::clients::Recipient;
use std::error::Error;
use task::{wait_for_signal_and_error, ShutdownListener, ShutdownNotifier};

pub mod config;

// Channels used to control the main task from outside
pub type Socks5ControlMessageSender = mpsc::UnboundedSender<Socks5ControlMessage>;
pub type Socks5ControlMessageReceiver = mpsc::UnboundedReceiver<Socks5ControlMessage>;

#[derive(Debug)]
pub enum Socks5ControlMessage {
    /// Tell the main task to stop
    Stop,
}

pub struct NymClient {
    /// Client configuration options, including, among other things, packet sending rates,
    /// key filepaths, etc.
    config: Config,

    /// KeyManager object containing smart pointers to all relevant keys used by the client.
    key_manager: KeyManager,
}

impl NymClient {
    pub fn new(config: Config) -> Self {
        let pathfinder = ClientKeyPathfinder::new_from_config(config.get_base());
        let key_manager = KeyManager::load_keys(&pathfinder).expect("failed to load stored keys");

        NymClient {
            config,
            key_manager,
        }
    }

    async fn create_bandwidth_controller(config: &Config) -> BandwidthController {
        #[cfg(feature = "coconut")]
        let bandwidth_controller = {
            let details = network_defaults::NymNetworkDetails::new_from_env();
            let mut client_config =
                validator_client::Config::try_from_nym_network_details(&details)
                    .expect("failed to construct validator client config");
            let nymd_url = config
                .get_base()
                .get_validator_endpoints()
                .pop()
                .expect("No nymd validator endpoint provided");
            let api_url = config
                .get_base()
                .get_validator_api_endpoints()
                .pop()
                .expect("No validator api endpoint provided");
            // overwrite env configuration with config URLs
            client_config = client_config.with_urls(nymd_url, api_url);
            let client = validator_client::Client::new_query(client_config)
                .expect("Could not construct query client");
            let coconut_api_clients =
                validator_client::CoconutApiClient::all_coconut_api_clients(&client)
                    .await
                    .expect("Could not query api clients");
            BandwidthController::new(
                credential_storage::initialise_storage(config.get_base().get_database_path()).await,
                coconut_api_clients,
            )
        };
        #[cfg(not(feature = "coconut"))]
        let bandwidth_controller = BandwidthController::new(
            credential_storage::initialise_storage(config.get_base().get_database_path()).await,
        )
        .expect("Could not create bandwidth controller");
        bandwidth_controller
    }

    fn start_socks5_listener(
        config: &Config,
        client_input: ClientInput,
        client_output: ClientOutput,
        self_address: Recipient,
        shutdown: ShutdownListener,
    ) {
        info!("Starting socks5 listener...");
        let auth_methods = vec![AuthenticationMethods::NoAuth as u8];
        let allowed_users: Vec<User> = Vec::new();

        let ClientInput {
            shared_lane_queue_lengths,
            connection_command_sender,
            input_sender,
        } = client_input;

        let received_buffer_request_sender = client_output.received_buffer_request_sender;

        let authenticator = Authenticator::new(auth_methods, allowed_users);
        let mut sphinx_socks = SphinxSocksServer::new(
            config.get_listening_port(),
            authenticator,
            config.get_provider_mix_address(),
            self_address,
            shared_lane_queue_lengths,
<<<<<<< HEAD
            socks::client::Config::new(
                config.get_send_anonymously(),
                config.get_connection_start_surbs(),
                config.get_per_request_surbs(),
            ),
=======
>>>>>>> c720481a
            shutdown.clone(),
        );
        task::spawn_with_report_error(
            async move {
                sphinx_socks
                    .serve(
                        input_sender,
                        received_buffer_request_sender,
                        connection_command_sender,
                    )
                    .await
            },
            shutdown,
        );
    }

    /// blocking version of `start` method. Will run forever (or until SIGINT is sent)
    pub async fn run_forever(self) -> Result<(), Box<dyn Error + Send + Sync>> {
        let mut shutdown = self.start().await?;

        let res = wait_for_signal_and_error(&mut shutdown).await;

        log::info!("Sending shutdown");
        shutdown.signal_shutdown().ok();

        log::info!("Waiting for tasks to finish... (Press ctrl-c to force)");
        shutdown.wait_for_shutdown().await;

        log::info!("Stopping nym-socks5-client");
        res
    }

    // Variant of `run_forever` that listends for remote control messages
    pub async fn run_and_listen(
        self,
        mut receiver: Socks5ControlMessageReceiver,
<<<<<<< HEAD
=======
        sender: task::StatusSender,
>>>>>>> c720481a
    ) -> Result<(), Box<dyn Error + Send + Sync>> {
        // Start the main task
        let mut shutdown = self.start().await?;

<<<<<<< HEAD
=======
        // Listen to status messages from task, that we forward back to the caller
        shutdown.start_status_listener(sender);

        // Listen for conditions to stop
>>>>>>> c720481a
        let res = tokio::select! {
            biased;
            message = receiver.next() => {
                log::debug!("Received message: {:?}", message);
                match message {
                    Some(Socks5ControlMessage::Stop) => {
                        log::info!("Received stop message");
                    }
                    None => {
                        log::info!("Channel closed, stopping");
                    }
                }
                Ok(())
            }
            Some(msg) = shutdown.wait_for_error() => {
                log::info!("Task error: {:?}", msg);
                Err(msg)
            }
            _ = tokio::signal::ctrl_c() => {
                log::info!("Received SIGINT");
                Ok(())
            },
        };

        log::info!("Sending shutdown");
        shutdown.signal_shutdown().ok();

        log::info!("Waiting for tasks to finish... (Press ctrl-c to force)");
        shutdown.wait_for_shutdown().await;

        log::info!("Stopping nym-socks5-client");
        res
    }

    pub async fn start(self) -> Result<ShutdownNotifier, Socks5ClientError> {
        let base_builder = BaseClientBuilder::new_from_base_config(
            self.config.get_base(),
            self.key_manager,
            Some(Self::create_bandwidth_controller(&self.config).await),
<<<<<<< HEAD
            non_wasm_helpers::setup_fs_reply_surb_backend(
                self.config.get_base().get_reply_surb_database_path(),
                self.config.get_debug_settings(),
            )
            .await?,
=======
>>>>>>> c720481a
        );

        let self_address = base_builder.as_mix_recipient();
        let mut started_client = base_builder.start_base().await?;
        let client_input = started_client.client_input.register_producer();
        let client_output = started_client.client_output.register_consumer();

        Self::start_socks5_listener(
            &self.config,
            client_input,
            client_output,
            self_address,
            started_client.shutdown_notifier.subscribe(),
        );

        info!("Client startup finished!");
        info!("The address of this client is: {}", self_address);

        Ok(started_client.shutdown_notifier)
    }
}<|MERGE_RESOLUTION|>--- conflicted
+++ resolved
@@ -8,13 +8,9 @@
     authentication::{AuthenticationMethods, Authenticator, User},
     server::SphinxSocksServer,
 };
-<<<<<<< HEAD
 use client_core::client::base_client::{
     non_wasm_helpers, BaseClientBuilder, ClientInput, ClientOutput,
 };
-=======
-use client_core::client::base_client::{BaseClientBuilder, ClientInput, ClientOutput};
->>>>>>> c720481a
 use client_core::client::key_manager::KeyManager;
 use client_core::config::persistence::key_pathfinder::ClientKeyPathfinder;
 use futures::channel::mpsc;
@@ -121,14 +117,11 @@
             config.get_provider_mix_address(),
             self_address,
             shared_lane_queue_lengths,
-<<<<<<< HEAD
             socks::client::Config::new(
                 config.get_send_anonymously(),
                 config.get_connection_start_surbs(),
                 config.get_per_request_surbs(),
             ),
-=======
->>>>>>> c720481a
             shutdown.clone(),
         );
         task::spawn_with_report_error(
@@ -165,21 +158,14 @@
     pub async fn run_and_listen(
         self,
         mut receiver: Socks5ControlMessageReceiver,
-<<<<<<< HEAD
-=======
         sender: task::StatusSender,
->>>>>>> c720481a
     ) -> Result<(), Box<dyn Error + Send + Sync>> {
         // Start the main task
         let mut shutdown = self.start().await?;
 
-<<<<<<< HEAD
-=======
         // Listen to status messages from task, that we forward back to the caller
         shutdown.start_status_listener(sender);
 
-        // Listen for conditions to stop
->>>>>>> c720481a
         let res = tokio::select! {
             biased;
             message = receiver.next() => {
@@ -219,14 +205,11 @@
             self.config.get_base(),
             self.key_manager,
             Some(Self::create_bandwidth_controller(&self.config).await),
-<<<<<<< HEAD
             non_wasm_helpers::setup_fs_reply_surb_backend(
                 self.config.get_base().get_reply_surb_database_path(),
                 self.config.get_debug_settings(),
             )
             .await?,
-=======
->>>>>>> c720481a
         );
 
         let self_address = base_builder.as_mix_recipient();

<<<<<<< HEAD
use client_core::client::replies::reply_storage::fs_backend::StorageError;
use client_core::error::ClientCoreError;
use crypto::asymmetric::identity::Ed25519RecoveryError;
use gateway_client::error::GatewayClientError;
use validator_client::ValidatorClientError;
=======
use client_core::error::ClientCoreError;

use crate::socks::types::SocksProxyError;
>>>>>>> a16c5667

#[derive(thiserror::Error, Debug)]
pub enum Socks5ClientError {
    #[error("I/O error: {0}")]
    IoError(#[from] std::io::Error),
    #[error("client-core error: {0}")]
    ClientCoreError(#[from] ClientCoreError),
<<<<<<< HEAD
=======

    #[error("SOCKS proxy error")]
    SocksProxyError(SocksProxyError),

>>>>>>> a16c5667
    #[error("Failed to load config for: {0}")]
    FailedToLoadConfig(String),
    #[error("Failed local version check, client and config mismatch")]
    FailedLocalVersionCheck,
<<<<<<< HEAD
    #[error("experienced a failure with our reply surb persistent storage: {source}")]
    SurbStorageError {
        #[source]
        #[from]
        source: StorageError,
    },
=======
    #[error("Fail to bind address")]
    FailToBindAddress,
>>>>>>> a16c5667
}<|MERGE_RESOLUTION|>--- conflicted
+++ resolved
@@ -1,41 +1,24 @@
-<<<<<<< HEAD
-use client_core::client::replies::reply_storage::fs_backend::StorageError;
+use crate::socks::types::SocksProxyError;
+use client_core::client::replies::reply_storage::fs_backend;
 use client_core::error::ClientCoreError;
-use crypto::asymmetric::identity::Ed25519RecoveryError;
-use gateway_client::error::GatewayClientError;
-use validator_client::ValidatorClientError;
-=======
-use client_core::error::ClientCoreError;
-
-use crate::socks::types::SocksProxyError;
->>>>>>> a16c5667
 
 #[derive(thiserror::Error, Debug)]
 pub enum Socks5ClientError {
     #[error("I/O error: {0}")]
     IoError(#[from] std::io::Error),
+
     #[error("client-core error: {0}")]
-    ClientCoreError(#[from] ClientCoreError),
-<<<<<<< HEAD
-=======
+    ClientCoreError(#[from] ClientCoreError<fs_backend::Backend>),
 
     #[error("SOCKS proxy error")]
     SocksProxyError(SocksProxyError),
 
->>>>>>> a16c5667
     #[error("Failed to load config for: {0}")]
     FailedToLoadConfig(String),
+
     #[error("Failed local version check, client and config mismatch")]
     FailedLocalVersionCheck,
-<<<<<<< HEAD
-    #[error("experienced a failure with our reply surb persistent storage: {source}")]
-    SurbStorageError {
-        #[source]
-        #[from]
-        source: StorageError,
-    },
-=======
+
     #[error("Fail to bind address")]
     FailToBindAddress,
->>>>>>> a16c5667
 }
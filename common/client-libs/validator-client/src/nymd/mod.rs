--- conflicted
+++ resolved
@@ -1,31 +1,16 @@
 // Copyright 2021 - Nym Technologies SA <contact@nymtech.net>
 // SPDX-License-Identifier: Apache-2.0
 
-<<<<<<< HEAD
 use crate::nymd::cosmwasm_client::signing_client;
-=======
-use crate::nymd::cosmwasm_client::client::CosmWasmClient;
-use crate::nymd::cosmwasm_client::signing_client;
-use crate::nymd::cosmwasm_client::signing_client::SigningCosmWasmClient;
->>>>>>> 86943969
 use crate::nymd::cosmwasm_client::types::{
     ChangeAdminResult, ContractCodeId, ExecuteResult, InstantiateOptions, InstantiateResult,
     MigrateResult, UploadMeta, UploadResult,
 };
-<<<<<<< HEAD
 use crate::nymd::error::NymdError;
 use crate::nymd::fee_helpers::Operation;
 use crate::nymd::wallet::DirectSecp256k1HdWallet;
 use cosmos_sdk::rpc::endpoint::broadcast;
 use cosmos_sdk::rpc::{Error as TendermintRpcError, HttpClientUrl};
-=======
-use crate::nymd::fee_helpers::Operation;
-pub use crate::nymd::gas_price::GasPrice;
-use crate::nymd::wallet::DirectSecp256k1HdWallet;
-use crate::ValidatorClientError;
-use cosmos_sdk::rpc::endpoint::broadcast;
-use cosmos_sdk::rpc::{Error as TendermintRpcError, HttpClient, HttpClientUrl};
->>>>>>> 86943969
 use cosmos_sdk::tx::{Fee, Gas};
 use cosmos_sdk::Coin as CosmosCoin;
 use cosmos_sdk::{AccountId, Denom};
@@ -46,10 +31,7 @@
 pub use signing_client::Client as SigningNymdClient;
 
 pub mod cosmwasm_client;
-<<<<<<< HEAD
 pub mod error;
-=======
->>>>>>> 86943969
 pub(crate) mod fee_helpers;
 pub mod gas_price;
 pub mod wallet;
@@ -71,13 +53,8 @@
         U: TryInto<HttpClientUrl, Error = TendermintRpcError>,
     {
         Ok(NymdClient {
-<<<<<<< HEAD
             client: QueryNymdClient::new(endpoint)?,
-            contract_address,
-=======
-            client: HttpClient::new(endpoint)?,
             contract_address: Some(contract_address),
->>>>>>> 86943969
             client_address: None,
             gas_price: Default::default(),
             custom_gas_limits: Default::default(),
@@ -144,25 +121,17 @@
         self.custom_gas_limits.insert(operation, limit);
     }
 
-<<<<<<< HEAD
-    // now the question is as follows: will denom always be in the format of `u{prefix}`?
-    pub fn denom(&self) -> Denom {
-        format!("u{}", self.contract_address.prefix())
-            .parse()
-            .unwrap()
-=======
-    pub fn contract_address(&self) -> Result<&AccountId, ValidatorClientError> {
+    pub fn contract_address(&self) -> Result<&AccountId, NymdError> {
         self.contract_address
             .as_ref()
-            .ok_or(ValidatorClientError::NoContractAddressAvailable)
+            .ok_or(NymdError::NoContractAddressAvailable)
     }
 
     // now the question is as follows: will denom always be in the format of `u{prefix}`?
-    pub fn denom(&self) -> Result<Denom, ValidatorClientError> {
+    pub fn denom(&self) -> Result<Denom, NymdError> {
         Ok(format!("u{}", self.contract_address()?.prefix())
             .parse()
             .unwrap())
->>>>>>> 86943969
     }
 
     pub fn address(&self) -> &AccountId
@@ -178,65 +147,35 @@
         operation.determine_fee(&self.gas_price, gas_limit)
     }
 
-<<<<<<< HEAD
     pub async fn get_balance(&self, address: &AccountId) -> Result<Option<CosmosCoin>, NymdError>
     where
         C: CosmWasmClient + Sync,
     {
-        self.client.get_balance(address, self.denom()).await
+        self.client.get_balance(address, self.denom()?).await
     }
 
     pub async fn get_state_params(&self) -> Result<StateParams, NymdError>
-=======
-    pub async fn get_balance(
-        &self,
-        address: &AccountId,
-    ) -> Result<Option<CosmosCoin>, ValidatorClientError>
-    where
-        C: CosmWasmClient + Sync,
-    {
-        self.client.get_balance(address, self.denom()?).await
-    }
-
-    pub async fn get_state_params(&self) -> Result<StateParams, ValidatorClientError>
->>>>>>> 86943969
     where
         C: CosmWasmClient + Sync,
     {
         let request = QueryMsg::StateParams {};
         self.client
-<<<<<<< HEAD
-            .query_contract_smart(&self.contract_address, &request)
+            .query_contract_smart(self.contract_address()?, &request)
             .await
     }
 
     pub async fn get_layer_distribution(&self) -> Result<LayerDistribution, NymdError>
-=======
-            .query_contract_smart(self.contract_address()?, &request)
-            .await
-    }
-
-    pub async fn get_layer_distribution(&self) -> Result<LayerDistribution, ValidatorClientError>
->>>>>>> 86943969
     where
         C: CosmWasmClient + Sync,
     {
         let request = QueryMsg::LayerDistribution {};
         self.client
-<<<<<<< HEAD
-            .query_contract_smart(&self.contract_address, &request)
-=======
-            .query_contract_smart(self.contract_address()?, &request)
->>>>>>> 86943969
+            .query_contract_smart(self.contract_address()?, &request)
             .await
     }
 
     /// Checks whether there is a bonded mixnode associated with the provided client's address
-<<<<<<< HEAD
     pub async fn owns_mixnode(&self, address: &AccountId) -> Result<bool, NymdError>
-=======
-    pub async fn owns_mixnode(&self, address: &AccountId) -> Result<bool, ValidatorClientError>
->>>>>>> 86943969
     where
         C: CosmWasmClient + Sync,
     {
@@ -245,21 +184,13 @@
         };
         let response: MixOwnershipResponse = self
             .client
-<<<<<<< HEAD
-            .query_contract_smart(&self.contract_address, &request)
-=======
-            .query_contract_smart(self.contract_address()?, &request)
->>>>>>> 86943969
+            .query_contract_smart(self.contract_address()?, &request)
             .await?;
         Ok(response.has_node)
     }
 
     /// Checks whether there is a bonded gateway associated with the provided client's address
-<<<<<<< HEAD
     pub async fn owns_gateway(&self, address: &AccountId) -> Result<bool, NymdError>
-=======
-    pub async fn owns_gateway(&self, address: &AccountId) -> Result<bool, ValidatorClientError>
->>>>>>> 86943969
     where
         C: CosmWasmClient + Sync,
     {
@@ -268,11 +199,7 @@
         };
         let response: GatewayOwnershipResponse = self
             .client
-<<<<<<< HEAD
-            .query_contract_smart(&self.contract_address, &request)
-=======
-            .query_contract_smart(self.contract_address()?, &request)
->>>>>>> 86943969
+            .query_contract_smart(self.contract_address()?, &request)
             .await?;
         Ok(response.has_gateway)
     }
@@ -280,58 +207,34 @@
     pub async fn get_mixnodes_paged(
         &self,
         start_after: Option<IdentityKey>,
-<<<<<<< HEAD
         page_limit: Option<u32>,
     ) -> Result<PagedMixnodeResponse, NymdError>
-=======
-    ) -> Result<PagedMixnodeResponse, ValidatorClientError>
->>>>>>> 86943969
     where
         C: CosmWasmClient + Sync,
     {
         let request = QueryMsg::GetMixNodes {
-<<<<<<< HEAD
             start_after,
             limit: page_limit,
         };
         self.client
-            .query_contract_smart(&self.contract_address, &request)
-=======
-            limit: None,
-            start_after,
-        };
-        self.client
-            .query_contract_smart(self.contract_address()?, &request)
->>>>>>> 86943969
+            .query_contract_smart(self.contract_address()?, &request)
             .await
     }
 
     pub async fn get_gateways_paged(
         &self,
         start_after: Option<IdentityKey>,
-<<<<<<< HEAD
         page_limit: Option<u32>,
     ) -> Result<PagedGatewayResponse, NymdError>
-=======
-    ) -> Result<PagedGatewayResponse, ValidatorClientError>
->>>>>>> 86943969
     where
         C: CosmWasmClient + Sync,
     {
         let request = QueryMsg::GetGateways {
-<<<<<<< HEAD
             start_after,
             limit: page_limit,
         };
         self.client
-            .query_contract_smart(&self.contract_address, &request)
-=======
-            limit: None,
-            start_after,
-        };
-        self.client
-            .query_contract_smart(self.contract_address()?, &request)
->>>>>>> 86943969
+            .query_contract_smart(self.contract_address()?, &request)
             .await
     }
 
@@ -339,26 +242,20 @@
     pub async fn get_mix_delegations_paged(
         &self,
         mix_identity: IdentityKey,
-<<<<<<< HEAD
-        // nasty combination of cosmwasm and cosmos-sdk : (
+        // I really hate mixing cosmwasm and cosmos-sdk types here...
         start_after: Option<Addr>,
         page_limit: Option<u32>,
     ) -> Result<PagedMixDelegationsResponse, NymdError>
-=======
-        start_after: Option<AccountId>,
-    ) -> Result<PagedMixDelegationsResponse, ValidatorClientError>
->>>>>>> 86943969
     where
         C: CosmWasmClient + Sync,
     {
         let request = QueryMsg::GetMixDelegations {
             mix_identity: mix_identity.to_owned(),
-<<<<<<< HEAD
             start_after,
             limit: page_limit,
         };
         self.client
-            .query_contract_smart(&self.contract_address, &request)
+            .query_contract_smart(self.contract_address()?, &request)
             .await
     }
 
@@ -376,7 +273,7 @@
             address: Addr::unchecked(delegator.as_ref()),
         };
         self.client
-            .query_contract_smart(&self.contract_address, &request)
+            .query_contract_smart(self.contract_address()?, &request)
             .await
     }
 
@@ -384,7 +281,6 @@
     pub async fn get_gateway_delegations(
         &self,
         gateway_identity: IdentityKey,
-        // nasty combination of cosmwasm and cosmos-sdk : (
         start_after: Option<Addr>,
         page_limit: Option<u32>,
     ) -> Result<PagedGatewayDelegationsResponse, NymdError>
@@ -397,7 +293,7 @@
             limit: page_limit,
         };
         self.client
-            .query_contract_smart(&self.contract_address, &request)
+            .query_contract_smart(self.contract_address()?, &request)
             .await
     }
 
@@ -415,7 +311,7 @@
             address: Addr::unchecked(delegator.as_ref()),
         };
         self.client
-            .query_contract_smart(&self.contract_address, &request)
+            .query_contract_smart(self.contract_address()?, &request)
             .await
     }
 
@@ -531,183 +427,6 @@
             .await
     }
 
-=======
-            start_after: start_after.map(|addr| Addr::unchecked(addr.as_ref())),
-            limit: None,
-        };
-        self.client
-            .query_contract_smart(self.contract_address()?, &request)
-            .await
-    }
-
-    /// Checks value of delegation of given client towards particular mixnode.
-    pub async fn get_mix_delegation(
-        &self,
-        mix_identity: IdentityKey,
-        delegator: &AccountId,
-    ) -> Result<Delegation, ValidatorClientError>
-    where
-        C: CosmWasmClient + Sync,
-    {
-        let request = QueryMsg::GetMixDelegation {
-            mix_identity,
-            address: Addr::unchecked(delegator.as_ref()),
-        };
-        self.client
-            .query_contract_smart(self.contract_address()?, &request)
-            .await
-    }
-
-    /// Gets list of all delegations towards particular mixnode on particular page.
-    pub async fn get_gateway_delegations(
-        &self,
-        gateway_identity: IdentityKey,
-        start_after: Option<AccountId>,
-    ) -> Result<PagedGatewayDelegationsResponse, ValidatorClientError>
-    where
-        C: CosmWasmClient + Sync,
-    {
-        let request = QueryMsg::GetGatewayDelegations {
-            gateway_identity,
-            start_after: start_after.map(|addr| Addr::unchecked(addr.as_ref())),
-            limit: None,
-        };
-        self.client
-            .query_contract_smart(self.contract_address()?, &request)
-            .await
-    }
-
-    /// Checks value of delegation of given client towards particular gateway.
-    pub async fn get_gateway_delegation(
-        &self,
-        gateway_identity: IdentityKey,
-        delegator: &AccountId,
-    ) -> Result<Delegation, ValidatorClientError>
-    where
-        C: CosmWasmClient + Sync,
-    {
-        let request = QueryMsg::GetGatewayDelegation {
-            gateway_identity,
-            address: Addr::unchecked(delegator.as_ref()),
-        };
-        self.client
-            .query_contract_smart(self.contract_address()?, &request)
-            .await
-    }
-
-    /// Send funds from one address to another
-    pub async fn send(
-        &self,
-        recipient: &AccountId,
-        amount: Vec<CosmosCoin>,
-        memo: impl Into<String> + Send + 'static,
-    ) -> Result<broadcast::tx_commit::Response, ValidatorClientError>
-    where
-        C: SigningCosmWasmClient + Sync,
-    {
-        let fee = self.get_fee(Operation::Send);
-        self.client
-            .send_tokens(self.address(), recipient, amount, fee, memo)
-            .await
-    }
-
-    pub async fn execute<M>(
-        &self,
-        contract_address: &AccountId,
-        msg: &M,
-        fee: Fee,
-        memo: impl Into<String> + Send + 'static,
-        funds: Vec<CosmosCoin>,
-    ) -> Result<ExecuteResult, ValidatorClientError>
-    where
-        C: SigningCosmWasmClient + Sync,
-        M: ?Sized + Serialize + Sync,
-    {
-        self.client
-            .execute(self.address(), contract_address, msg, fee, memo, funds)
-            .await
-    }
-
-    pub async fn upload(
-        &self,
-        wasm_code: Vec<u8>,
-        memo: impl Into<String> + Send + 'static,
-        meta: Option<UploadMeta>,
-    ) -> Result<UploadResult, ValidatorClientError>
-    where
-        C: SigningCosmWasmClient + Sync,
-    {
-        let fee = self.get_fee(Operation::Upload);
-        self.client
-            .upload(self.address(), wasm_code, fee, memo, meta)
-            .await
-    }
-
-    pub async fn instantiate<M>(
-        &self,
-        code_id: ContractCodeId,
-        msg: &M,
-        label: String,
-        memo: impl Into<String> + Send + 'static,
-        options: Option<InstantiateOptions>,
-    ) -> Result<InstantiateResult, ValidatorClientError>
-    where
-        C: SigningCosmWasmClient + Sync,
-        M: ?Sized + Serialize + Sync,
-    {
-        let fee = self.get_fee(Operation::Init);
-        self.client
-            .instantiate(self.address(), code_id, msg, label, fee, memo, options)
-            .await
-    }
-
-    pub async fn update_admin(
-        &self,
-        contract_address: &AccountId,
-        new_admin: &AccountId,
-        memo: impl Into<String> + Send + 'static,
-    ) -> Result<ChangeAdminResult, ValidatorClientError>
-    where
-        C: SigningCosmWasmClient + Sync,
-    {
-        let fee = self.get_fee(Operation::ChangeAdmin);
-        self.client
-            .update_admin(self.address(), contract_address, new_admin, fee, memo)
-            .await
-    }
-
-    pub async fn clear_admin(
-        &self,
-        contract_address: &AccountId,
-        memo: impl Into<String> + Send + 'static,
-    ) -> Result<ChangeAdminResult, ValidatorClientError>
-    where
-        C: SigningCosmWasmClient + Sync,
-    {
-        let fee = self.get_fee(Operation::ChangeAdmin);
-        self.client
-            .clear_admin(self.address(), contract_address, fee, memo)
-            .await
-    }
-
-    pub async fn migrate<M>(
-        &self,
-        contract_address: &AccountId,
-        code_id: ContractCodeId,
-        msg: &M,
-        memo: impl Into<String> + Send + 'static,
-    ) -> Result<MigrateResult, ValidatorClientError>
-    where
-        C: SigningCosmWasmClient + Sync,
-        M: ?Sized + Serialize + Sync,
-    {
-        let fee = self.get_fee(Operation::Migrate);
-        self.client
-            .migrate(self.address(), contract_address, code_id, fee, msg, memo)
-            .await
-    }
-
->>>>>>> 86943969
     /// Announce a mixnode, paying a fee.
     pub async fn bond_mixnode(
         &self,
@@ -733,11 +452,7 @@
     }
 
     /// Unbond a mixnode, removing it from the network and reclaiming staked coins
-<<<<<<< HEAD
     pub async fn unbond_mixnode(&self) -> Result<ExecuteResult, NymdError>
-=======
-    pub async fn unbond_mixnode(&self) -> Result<ExecuteResult, ValidatorClientError>
->>>>>>> 86943969
     where
         C: SigningCosmWasmClient + Sync,
     {
@@ -747,11 +462,7 @@
         self.client
             .execute(
                 self.address(),
-<<<<<<< HEAD
-                &self.contract_address,
-=======
-                self.contract_address()?,
->>>>>>> 86943969
+                self.contract_address()?,
                 &req,
                 fee,
                 "Unbonding mixnode from rust!",
@@ -765,11 +476,7 @@
         &self,
         mix_identity: IdentityKey,
         amount: Coin,
-<<<<<<< HEAD
-    ) -> Result<ExecuteResult, NymdError>
-=======
-    ) -> Result<ExecuteResult, ValidatorClientError>
->>>>>>> 86943969
+    ) -> Result<ExecuteResult, NymdError>
     where
         C: SigningCosmWasmClient + Sync,
     {
@@ -779,11 +486,7 @@
         self.client
             .execute(
                 self.address(),
-<<<<<<< HEAD
-                &self.contract_address,
-=======
-                self.contract_address()?,
->>>>>>> 86943969
+                self.contract_address()?,
                 &req,
                 fee,
                 "Delegating to mixnode from rust!",
@@ -796,11 +499,7 @@
     pub async fn remove_mixnode_delegation(
         &self,
         mix_identity: IdentityKey,
-<<<<<<< HEAD
-    ) -> Result<ExecuteResult, NymdError>
-=======
-    ) -> Result<ExecuteResult, ValidatorClientError>
->>>>>>> 86943969
+    ) -> Result<ExecuteResult, NymdError>
     where
         C: SigningCosmWasmClient + Sync,
     {
@@ -810,11 +509,7 @@
         self.client
             .execute(
                 self.address(),
-<<<<<<< HEAD
-                &self.contract_address,
-=======
-                self.contract_address()?,
->>>>>>> 86943969
+                self.contract_address()?,
                 &req,
                 fee,
                 "Removing mixnode delegation from rust!",
@@ -828,22 +523,17 @@
         &self,
         gateway: Gateway,
         bond: Coin,
-<<<<<<< HEAD
-    ) -> Result<ExecuteResult, NymdError>
-=======
-    ) -> Result<ExecuteResult, ValidatorClientError>
->>>>>>> 86943969
+    ) -> Result<ExecuteResult, NymdError>
     where
         C: SigningCosmWasmClient + Sync,
     {
         let fee = self.get_fee(Operation::BondGateway);
-<<<<<<< HEAD
 
         let req = ExecuteMsg::BondGateway { gateway };
         self.client
             .execute(
                 self.address(),
-                &self.contract_address,
+                self.contract_address()?,
                 &req,
                 fee,
                 "Bonding gateway from rust!",
@@ -863,7 +553,7 @@
         self.client
             .execute(
                 self.address(),
-                &self.contract_address,
+                self.contract_address()?,
                 &req,
                 fee,
                 "Unbonding gateway from rust!",
@@ -872,52 +562,12 @@
             .await
     }
 
-=======
-
-        let req = ExecuteMsg::BondGateway { gateway };
-        self.client
-            .execute(
-                self.address(),
-                self.contract_address()?,
-                &req,
-                fee,
-                "Bonding gateway from rust!",
-                vec![cosmwasm_coin_to_cosmos_coin(bond)],
-            )
-            .await
-    }
-
-    /// Unbond a gateway, removing it from the network and reclaiming staked coins
-    pub async fn unbond_gateway(&self) -> Result<ExecuteResult, ValidatorClientError>
-    where
-        C: SigningCosmWasmClient + Sync,
-    {
-        let fee = self.get_fee(Operation::UnbondGateway);
-
-        let req = ExecuteMsg::UnbondGateway {};
-        self.client
-            .execute(
-                self.address(),
-                self.contract_address()?,
-                &req,
-                fee,
-                "Unbonding gateway from rust!",
-                Vec::new(),
-            )
-            .await
-    }
-
->>>>>>> 86943969
     /// Delegates specified amount of stake to particular gateway.
     pub async fn delegate_to_gateway(
         &self,
         gateway_identity: IdentityKey,
         amount: Coin,
-<<<<<<< HEAD
-    ) -> Result<ExecuteResult, NymdError>
-=======
-    ) -> Result<ExecuteResult, ValidatorClientError>
->>>>>>> 86943969
+    ) -> Result<ExecuteResult, NymdError>
     where
         C: SigningCosmWasmClient + Sync,
     {
@@ -927,11 +577,7 @@
         self.client
             .execute(
                 self.address(),
-<<<<<<< HEAD
-                &self.contract_address,
-=======
-                self.contract_address()?,
->>>>>>> 86943969
+                self.contract_address()?,
                 &req,
                 fee,
                 "Delegating to gateway from rust!",
@@ -944,11 +590,7 @@
     pub async fn remove_gateway_delegation(
         &self,
         gateway_identity: IdentityKey,
-<<<<<<< HEAD
-    ) -> Result<ExecuteResult, NymdError>
-=======
-    ) -> Result<ExecuteResult, ValidatorClientError>
->>>>>>> 86943969
+    ) -> Result<ExecuteResult, NymdError>
     where
         C: SigningCosmWasmClient + Sync,
     {
@@ -958,11 +600,7 @@
         self.client
             .execute(
                 self.address(),
-<<<<<<< HEAD
-                &self.contract_address,
-=======
-                self.contract_address()?,
->>>>>>> 86943969
+                self.contract_address()?,
                 &req,
                 fee,
                 "Removing gateway delegation from rust!",
@@ -974,11 +612,7 @@
     pub async fn update_state_params(
         &self,
         new_params: StateParams,
-<<<<<<< HEAD
-    ) -> Result<ExecuteResult, NymdError>
-=======
-    ) -> Result<ExecuteResult, ValidatorClientError>
->>>>>>> 86943969
+    ) -> Result<ExecuteResult, NymdError>
     where
         C: SigningCosmWasmClient + Sync,
     {
@@ -988,11 +622,7 @@
         self.client
             .execute(
                 self.address(),
-<<<<<<< HEAD
-                &self.contract_address,
-=======
-                self.contract_address()?,
->>>>>>> 86943969
+                self.contract_address()?,
                 &req,
                 fee,
                 "Updating contract state from rust!",
@@ -1008,70 +638,4 @@
         // this might be a bit iffy, cosmwasm coin stores value as u128, while cosmos does it as u64
         amount: (coin.amount.u128() as u64).into(),
     }
-<<<<<<< HEAD
-}
-
-#[cfg(test)]
-mod tests {
-    use super::*;
-    use cosmos_sdk::rpc::query::{EventType, Query};
-    use cosmwasm_std::coin;
-    use std::time::Duration;
-
-    #[tokio::test]
-    async fn test_bond() {
-        let validator = "http://127.0.0.1:26657";
-        let contract = "punk1uft3mmgha04vr23lx08fydpjym2003xuy9cnga"
-            .parse::<AccountId>()
-            .unwrap();
-        // (this is just mnemonic for validator running on my local machine, so feel free to 'steal' it)
-        let mnemonic = "claim border flee add vehicle crack romance assault fold wide flag year cousin false junk analyst parent eagle act visual tongue weasel basket impulse";
-
-        let client =
-            NymdClient::connect_with_mnemonic(validator, contract, mnemonic.parse().unwrap())
-                .unwrap();
-
-        let mix = MixNode {
-            host: "1.1.1.1".to_string(),
-            mix_port: 1789,
-            verloc_port: 1790,
-            http_api_port: 8080,
-            sphinx_key: "sphinxkey".to_string(),
-            identity_key: "identitykey".to_string(),
-            version: "0.11.0".to_string(),
-        };
-
-        // let result = client
-        //     .bond_mixnode(mix, coin(100_000000, client.denom().as_ref()))
-        //     .await
-        //     .unwrap();
-
-        let result = client.unbond_mixnode().await.unwrap();
-
-        println!("hash: {}", result.transaction_hash.to_string());
-        tokio::time::sleep(Duration::from_secs(5)).await;
-
-        let query =
-            Query::from(EventType::Tx).and_eq("tx.hash", result.transaction_hash.to_string());
-        let res = client.client.search_tx(query).await.unwrap();
-        println!(
-            "Gas wanted: {:?}, gas used: {:?}",
-            res[0].tx_result.gas_wanted, res[0].tx_result.gas_used
-        );
-    }
-
-    // #[tokio::test]
-    // async fn test_params() {
-    //     let validator = "https://testnet-milhon-validator1.nymtech.net";
-    //     let contract = "punk10pyejy66429refv3g35g2t7am0was7yalwrzen"
-    //         .parse::<AccountId>()
-    //         .unwrap();
-    //
-    //     let client = NymdClient::connect(validator, contract).unwrap();
-    //     let params = client.get_state_params().await.unwrap();
-    //
-    //     println!("params: {}", params);
-    // }
-=======
->>>>>>> 86943969
 }
--- conflicted
+++ resolved
@@ -144,7 +144,6 @@
     /// packets before declaring nodes unreachable.
     #[serde(with = "humantime_serde")]
     packet_delivery_timeout: Duration,
-<<<<<<< HEAD
 
     /// Path to directory containing public/private keys used for bandwidth token purchase.
     /// Those are saved in case of emergency, to be able to reclaim bandwidth tokens.
@@ -159,23 +158,10 @@
     /// Addess to an Ethereum full node.
     #[cfg(not(feature = "coconut"))]
     eth_endpoint: String,
-}
-=======
->>>>>>> 8bcc931d
 
     /// Desired number of test routes to be constructed (and working) during a monitor test run.
     test_routes: usize,
 
-<<<<<<< HEAD
-    fn default_good_v6_topology_file() -> PathBuf {
-        Config::default_data_directory(None).join("v6-topology.json")
-    }
-
-    #[cfg(not(feature = "coconut"))]
-    fn default_backup_bandwidth_token_keys_dir() -> PathBuf {
-        Config::default_data_directory(None).join("backup_bandwidth_token_keys_dir")
-    }
-=======
     /// The minimum number of test routes that need to be constructed (and working) in order for
     /// a monitor test run to be valid.
     minimum_test_routes: usize,
@@ -186,7 +172,13 @@
 
     /// Number of test packets sent to each node during regular monitor test run.
     per_node_test_packets: usize,
->>>>>>> 8bcc931d
+}
+
+impl NetworkMonitor {
+    #[cfg(not(feature = "coconut"))]
+    fn default_backup_bandwidth_token_keys_dir() -> PathBuf {
+        Config::default_data_directory(None).join("backup_bandwidth_token_keys_dir")
+    }
 }
 
 impl Default for NetworkMonitor {
@@ -201,19 +193,16 @@
             gateway_response_timeout: DEFAULT_GATEWAY_RESPONSE_TIMEOUT,
             gateway_connection_timeout: DEFAULT_GATEWAY_CONNECTION_TIMEOUT,
             packet_delivery_timeout: DEFAULT_PACKET_DELIVERY_TIMEOUT,
-<<<<<<< HEAD
             #[cfg(not(feature = "coconut"))]
             backup_bandwidth_token_keys_dir: Self::default_backup_bandwidth_token_keys_dir(),
             #[cfg(not(feature = "coconut"))]
             eth_private_key: "".to_string(),
             #[cfg(not(feature = "coconut"))]
             eth_endpoint: "".to_string(),
-=======
             test_routes: DEFAULT_TEST_ROUTES,
             minimum_test_routes: DEFAULT_MINIMUM_TEST_ROUTES,
             route_test_packets: DEFAULT_ROUTE_TEST_PACKETS,
             per_node_test_packets: DEFAULT_PER_NODE_TEST_PACKETS,
->>>>>>> 8bcc931d
         }
     }
 }

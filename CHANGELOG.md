--- conflicted
+++ resolved
@@ -2,15 +2,21 @@
 
 Post 1.0.0 release, the changelog format is based on [Keep a Changelog](https://keepachangelog.com/en/1.0.0/), and this project adheres to [Semantic Versioning](https://semver.org/spec/v2.0.0.html).
 
-<<<<<<< HEAD
-## Unreleased (multi-surb branch breaking)
-
-### Added
-
--clients: ability to use multi-reply SURBs to send arbitrarily long messages fully anonymously whilst requesting additional reply blocks whenever they're about to run out ([#1796], [#1801], [#1804], [#1835], [#1858], [#1883]))
+## [Unreleased]
 
 ### Changed
 
+- validator-api: can recover from shutdown during DKG process ([#1872])
+- clients: deduplicate gateway inititialization, part of work towards a rust-sdk
+- clients: keep all transmission lanes going at all times by making priority probabilistic
+- clients: ability to use multi-reply SURBs to send arbitrarily long messages fully anonymously whilst requesting additional reply blocks whenever they're about to run out ([#1796], [#1801], [#1804], [#1835], [#1858], [#1883]))
+
+### Fixed
+
+- network-requester: fix bug where websocket connection disconnect resulted in success error code
+- clients: fix a few panics handling the gateway-client
+- mixnode, gateway, validator-api: Use mainnet values as defaults for URLs and mixnet contract  ([#1884])
+- socks5: fixed bug where connections sometimes where closed too early
 - clients: improve message logging when received message fails to get reconstructed ([#1803])
 
 [#1796]: https://github.com/nymtech/nym/pull/1796
@@ -19,31 +25,9 @@
 [#1804]: https://github.com/nymtech/nym/pull/1804
 [#1835]: https://github.com/nymtech/nym/pull/1835
 [#1858]: https://github.com/nymtech/nym/pull/1858
+[#1872]: https://github.com/nymtech/nym/pull/1872
 [#1883]: https://github.com/nymtech/nym/pull/1883
-
-=======
->>>>>>> c720481a
-## [Unreleased]
-
-### Changed
-
-- validator-api: can recover from shutdown during DKG process ([#1872])
-- clients: deduplicate gateway inititialization, part of work towards a rust-sdk
-- clients: keep all transmission lanes going at all times by making priority probabilistic
-
-### Fixed
-
-- network-requester: fix bug where websocket connection disconnect resulted in success error code
-- clients: fix a few panics handling the gateway-client
-- mixnode, gateway, validator-api: Use mainnet values as defaults for URLs and mixnet contract  ([#1884])
-<<<<<<< HEAD
-=======
-- socks5: fixed bug where connections sometimes where closed too early
->>>>>>> c720481a
-
-[#1872]: https://github.com/nymtech/nym/pull/1872
 [#1884]: https://github.com/nymtech/nym/pull/1884
-
 
 ## [v1.1.2]
 

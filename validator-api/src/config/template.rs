// Copyright 2021 - Nym Technologies SA <contact@nymtech.net>
// SPDX-License-Identifier: Apache-2.0

pub(crate) fn config_template() -> &'static str {
    r#"
# This is a TOML config file.
# For more information, see https://github.com/toml-lang/toml

##### main base validator-api config options #####

[base]

# Validator server to which the API will be getting information about the network.
local_validator = '{{ base.local_validator }}'

# Address of the validator contract managing the network.
mixnet_contract_address = '{{ base.mixnet_contract_address }}'

# Mnemonic (currently of the network monitor) used for rewarding
mnemonic = '{{ base.mnemonic }}'

##### network monitor config options #####

[network_monitor]

# Specifies whether network monitoring service is enabled in this process.
enabled = {{ network_monitor.enabled }}

# Specifies list of all validators on the network issuing coconut credentials.
# A special care must be taken to ensure they are in correct order.
# The list must also contain THIS validator that is running the test
all_validator_apis = [
    {{#each network_monitor.all_validator_apis }}
        '{{this}}',
    {{/each}}
]

# Specifies the interval at which the network monitor sends the test packets.
run_interval = '{{ network_monitor.run_interval }}'

# Specifies interval at which we should be sending ping packets to all active gateways
# in order to keep the websocket connections alive.
gateway_ping_interval = '{{ network_monitor.gateway_ping_interval }}'

# Specifies maximum rate (in packets per second) of test packets being sent to gateway
gateway_sending_rate = {{ network_monitor.gateway_sending_rate }}

# Maximum number of gateway clients the network monitor will try to talk to concurrently.
max_concurrent_gateway_clients = {{ network_monitor.max_concurrent_gateway_clients }}

# Maximum allowed time for receiving gateway response.
gateway_response_timeout = '{{ network_monitor.gateway_response_timeout }}'

# Maximum allowed time for the gateway connection to get established.
gateway_connection_timeout = '{{ network_monitor.gateway_connection_timeout }}'

# Specifies the duration the monitor is going to wait after sending all measurement
# packets before declaring nodes unreachable.
packet_delivery_timeout = '{{ network_monitor.packet_delivery_timeout }}'

<<<<<<< HEAD
# Path to directory containing public/private keys used for bandwidth token purchase.
# Those are saved in case of emergency, to be able to reclaim bandwidth tokens.
# The public key is the name of the file, while the private key is the content.
backup_bandwidth_token_keys_dir = '{{ client.backup_bandwidth_token_keys_dir }}'

# Ethereum private key.
eth_private_key = '{{ network_monitor.eth_private_key }}'

# Addess to an Ethereum full node.
eth_endpoint = '{{ network_monitor.eth_endpoint }}'
=======
# Desired number of test routes to be constructed (and working) during a monitor test run.
test_routes = {{ network_monitor.test_routes }}

# The minimum number of test routes that need to be constructed (and working) in order for
# a monitor test run to be valid.
minimum_test_routes = {{ network_monitor.minimum_test_routes }}

# Number of test packets sent via each pseudorandom route to verify whether they work correctly,
# before using them for testing the rest of the network.
route_test_packets = {{ network_monitor.route_test_packets }}

# Number of test packets sent to each node during regular monitor test run.
per_node_test_packets = {{ network_monitor.per_node_test_packets }}
>>>>>>> 8bcc931d
    
[node_status_api]

# Path to the database file containing uptime statuses for all mixnodes and gateways.
database_path = '{{ node_status_api.database_path }}'

##### rewarding config options #####

[rewarding]

# Specifies whether rewarding service is enabled in this process.
enabled = {{ rewarding.enabled }}

# Mnemonic (currently of the network monitor) used for rewarding
mnemonic = '{{ rewarding.mnemonic }}'

# Datetime of the first rewarding epoch of the current length used for referencing
# starting time of any subsequent epoch.
first_rewarding_epoch = '{{ rewarding.first_rewarding_epoch }}'

# Current length of the epoch. If modified `first_rewarding_epoch` should also get changed.
epoch_length = '{{ rewarding.epoch_length }}'

# Specifies the minimum percentage of monitor test run data present in order to
# distribute rewards for given epoch.
# Note, only values in range 0-100 are valid
minimum_epoch_monitor_threshold = {{ rewarding.minimum_epoch_monitor_threshold }}

"#
}<|MERGE_RESOLUTION|>--- conflicted
+++ resolved
@@ -58,7 +58,6 @@
 # packets before declaring nodes unreachable.
 packet_delivery_timeout = '{{ network_monitor.packet_delivery_timeout }}'
 
-<<<<<<< HEAD
 # Path to directory containing public/private keys used for bandwidth token purchase.
 # Those are saved in case of emergency, to be able to reclaim bandwidth tokens.
 # The public key is the name of the file, while the private key is the content.
@@ -69,7 +68,7 @@
 
 # Addess to an Ethereum full node.
 eth_endpoint = '{{ network_monitor.eth_endpoint }}'
-=======
+
 # Desired number of test routes to be constructed (and working) during a monitor test run.
 test_routes = {{ network_monitor.test_routes }}
 
@@ -83,7 +82,6 @@
 
 # Number of test packets sent to each node during regular monitor test run.
 per_node_test_packets = {{ network_monitor.per_node_test_packets }}
->>>>>>> 8bcc931d
     
 [node_status_api]
 

#![forbid(unsafe_code)]

use super::authentication::{AuthenticationMethods, Authenticator, User};
use super::request::{SocksCommand, SocksRequest};
use super::types::{ResponseCode, SocksProxyError};
use super::{RESERVED, SOCKS_VERSION};
use client_core::client::inbound_messages::InputMessage;
use client_core::client::inbound_messages::InputMessageSender;
use futures::channel::mpsc;
use futures::task::{Context, Poll};
use log::*;
use nymsphinx::addressing::clients::Recipient;
use pin_project::pin_project;
use proxy_helpers::connection_controller::{
    ConnectionReceiver, ControllerCommand, ControllerSender,
};
use proxy_helpers::proxy_runner::ProxyRunner;
use rand::RngCore;
use socks5_requests::{ConnectionId, RemoteAddress, Request};
use std::net::{Shutdown, SocketAddr};
use std::pin::Pin;
use tokio::prelude::*;
use tokio::{self, net::TcpStream};

#[pin_project(project = StateProject)]
enum StreamState {
    Available(TcpStream),
    RunningProxy,
}

impl StreamState {
    fn finish_proxy(&mut self, stream: TcpStream) {
        match self {
            StreamState::RunningProxy => *self = StreamState::Available(stream),
            StreamState::Available(_) => panic!("invalid state!"),
        }
    }

    fn run_proxy(&mut self) -> TcpStream {
        // It's not the nicest way to do it, but it works
        #[allow(unused_assignments)]
        let mut stream = None;
        *self = match std::mem::replace(self, StreamState::RunningProxy) {
            StreamState::Available(inner_stream) => {
                stream = Some(inner_stream);
                StreamState::RunningProxy
            }
            StreamState::RunningProxy => panic!("invalid state"),
        };
        stream.unwrap()
    }

    /// Returns the remote address that this stream is connected to.
    fn peer_addr(&self) -> io::Result<SocketAddr> {
        match self {
            StreamState::RunningProxy => Err(io::Error::new(
                io::ErrorKind::NotFound,
                "stream is being used to run the proxy",
            )),
            StreamState::Available(ref stream) => stream.peer_addr(),
        }
    }

    fn shutdown(&self, how: Shutdown) -> io::Result<()> {
        // shutdown should only be called if proxy is not being run. If it is, there's some bug
        // somewhere
        match self {
            StreamState::RunningProxy => panic!("Tried to shutdown stream while proxy is running"),
            StreamState::Available(ref stream) => TcpStream::shutdown(stream, how),
        }
    }
}

// convenience implementations
impl AsyncRead for StreamState {
    fn poll_read(
        self: Pin<&mut Self>,
        cx: &mut Context<'_>,
        buf: &mut [u8],
    ) -> Poll<io::Result<usize>> {
        match self.project() {
            StateProject::RunningProxy => Poll::Ready(Err(io::Error::new(
                io::ErrorKind::NotFound,
                "stream is being used to run the proxy",
            ))),
            StateProject::Available(ref mut stream) => Pin::new(stream).poll_read(cx, buf),
        }
    }
}

impl AsyncWrite for StreamState {
    fn poll_write(
        self: Pin<&mut Self>,
        cx: &mut Context<'_>,
        buf: &[u8],
    ) -> Poll<io::Result<usize>> {
        match self.project() {
            StateProject::RunningProxy => Poll::Ready(Err(io::Error::new(
                io::ErrorKind::NotFound,
                "stream is being used to run the proxy",
            ))),
            StateProject::Available(ref mut stream) => Pin::new(stream).poll_write(cx, buf),
        }
    }

    fn poll_flush(self: Pin<&mut Self>, cx: &mut Context<'_>) -> Poll<io::Result<()>> {
        match self.project() {
            StateProject::RunningProxy => Poll::Ready(Err(io::Error::new(
                io::ErrorKind::NotFound,
                "stream is being used to run the proxy",
            ))),
            StateProject::Available(ref mut stream) => Pin::new(stream).poll_flush(cx),
        }
    }

    fn poll_shutdown(self: Pin<&mut Self>, cx: &mut Context<'_>) -> Poll<io::Result<()>> {
        match self.project() {
            StateProject::RunningProxy => Poll::Ready(Err(io::Error::new(
                io::ErrorKind::NotFound,
                "stream is being used to run the proxy",
            ))),
            StateProject::Available(ref mut stream) => Pin::new(stream).poll_shutdown(cx),
        }
    }
}

/// A client connecting to the Socks proxy server, because
/// it wants to make a Nym-protected outbound request. Typically, this is
/// something like e.g. a wallet app running on your laptop connecting to
/// SphinxSocksServer.
pub(crate) struct SocksClient {
    controller_sender: ControllerSender,
    stream: StreamState,
    auth_nmethods: u8,
    authenticator: Authenticator,
    socks_version: u8,
    input_sender: InputMessageSender,
    connection_id: ConnectionId,
    service_provider: Recipient,
    self_address: Recipient,
}

impl Drop for SocksClient {
    fn drop(&mut self) {
        // TODO: decrease to debug/trace
        debug!("Connection {} is getting closed", self.connection_id);
        self.controller_sender
            .unbounded_send(ControllerCommand::Remove(self.connection_id))
            .unwrap();
    }
}

impl SocksClient {
    /// Create a new SOCKClient
    pub fn new(
        stream: TcpStream,
        authenticator: Authenticator,
        input_sender: InputMessageSender,
        service_provider: Recipient,
        controller_sender: ControllerSender,
        self_address: Recipient,
    ) -> Self {
        let connection_id = Self::generate_random();
        SocksClient {
            controller_sender,
            connection_id,
            stream: StreamState::Available(stream),
            auth_nmethods: 0,
            socks_version: 0,
            authenticator,
            input_sender,
            service_provider,
            self_address,
        }
    }

    fn generate_random() -> ConnectionId {
        let mut rng = rand::rngs::OsRng;
        rng.next_u64()
    }

    // Send an error back to the client
    pub async fn error(&mut self, r: ResponseCode) -> Result<(), SocksProxyError> {
        self.stream.write_all(&[5, r as u8]).await?;
        Ok(())
    }

    /// Shutdown the TcpStream to the client and end the session
    pub fn shutdown(&mut self) -> Result<(), SocksProxyError> {
        info!("client is shutting down its TCP stream");
        self.stream.shutdown(Shutdown::Both)?;
        Ok(())
    }

    /// Initializes the new client, checking that the correct Socks version (5)
    /// is in use and that the client is authenticated, then runs the request.
    pub async fn run(&mut self) -> Result<(), SocksProxyError> {
        debug!("New connection from: {}", self.stream.peer_addr()?.ip());
        let mut header = [0u8; 2];
        // Read a byte from the stream and determine the version being requested
        self.stream.read_exact(&mut header).await?;

        self.socks_version = header[0];
        self.auth_nmethods = header[1];

        // Handle SOCKS4 requests
        if header[0] != SOCKS_VERSION {
            warn!("Init: Unsupported version: SOCKS{}", self.socks_version);
            self.shutdown()?;
        }
        // Valid SOCKS5
        else {
            // Authenticate w/ client
            self.authenticate().await?;
            // Handle requests
            self.handle_request().await?;
        }

        Ok(())
    }

    async fn send_connect_to_mixnet(&mut self, remote_address: RemoteAddress) {
        let req = Request::new_connect(
            self.connection_id,
            remote_address.clone(),
            self.self_address.clone(),
        );

        let input_message =
            InputMessage::new_fresh(self.service_provider.clone(), req.into_bytes(), false);
        self.input_sender.unbounded_send(input_message).unwrap();
    }

    async fn run_proxy(&mut self, conn_receiver: ConnectionReceiver, remote_proxy_target: String) {
        self.send_connect_to_mixnet(remote_proxy_target.clone())
            .await;

        let stream = self.stream.run_proxy();
        let local_stream_remote = stream
            .peer_addr()
            .expect("failed to extract peer address")
            .to_string();
        let connection_id = self.connection_id;
        let input_sender = self.input_sender.clone();

        let recipient = self.service_provider;
        let (stream, _) = ProxyRunner::new(
            stream,
            local_stream_remote,
            remote_proxy_target,
            conn_receiver,
            input_sender,
            connection_id,
        )
        .run(move |conn_id, read_data, socket_closed| {
            let provider_request = Request::new_send(conn_id, read_data, socket_closed);
            InputMessage::new_fresh(recipient, provider_request.into_bytes(), false)
        })
        .await
        .into_inner();
        // recover stream from the proxy
        self.stream.finish_proxy(stream)
    }

    /// Handles a client request.
    async fn handle_request(&mut self) -> Result<(), SocksProxyError> {
        debug!("Handling CONNECT Command");

        let request = SocksRequest::from_stream(&mut self.stream).await?;
        let remote_address = request.to_string();

        // setup for receiving from the mixnet
        let (mix_sender, mix_receiver) = mpsc::unbounded();

        self.controller_sender
            .unbounded_send(ControllerCommand::Insert(self.connection_id, mix_sender))
            .unwrap();

        match request.command {
            // Use the Proxy to connect to the specified addr/port
            SocksCommand::Connect => {
                trace!("Connecting to: {:?}", remote_address.clone());
                self.acknowledge_socks5().await;

                info!(
                    "Starting proxy for {} (id: {})",
                    remote_address.clone(),
<<<<<<< HEAD
                    ordered_message,
                    self.self_address,
=======
                    self.connection_id
                );
                self.run_proxy(mix_receiver, remote_address.clone()).await;
                info!(
                    "Proxy for {} is finished (id: {})",
                    remote_address, self.connection_id
>>>>>>> be49c384
                );
            }

            SocksCommand::Bind => unimplemented!(), // not handled
            SocksCommand::UdpAssociate => unimplemented!(), // not handled
        };

        Ok(())
    }

<<<<<<< HEAD
    /// Send serialized Socks5 request bytes to the mixnet. The request stream
    /// will be chunked up into a series of one or more Sphinx packets and
    /// reassembled at the destination service provider at the other end, then
    /// sent onwards anonymously.
    async fn send_to_mixnet(&self, request_bytes: Vec<u8>) {
        let input_message = InputMessage::new_fresh(self.service_provider, request_bytes, false);
        self.input_sender.unbounded_send(input_message).unwrap();
    }

=======
>>>>>>> be49c384
    /// Writes a Socks5 header back to the requesting client's TCP stream,
    /// basically saying "I acknowledge your request and am dealing with it".
    async fn acknowledge_socks5(&mut self) {
        self.stream
            .write_all(&[
                SOCKS_VERSION,
                ResponseCode::Success as u8,
                RESERVED,
                1,
                127,
                0,
                0,
                1,
                0,
                0,
            ])
            .await
            .unwrap();
    }

    /// Authenticate the incoming request. Each request is checked for its
    /// authentication method. A user/password request will extract the
    /// username and password from the stream, then check with the Authenticator
    /// to see if the resulting user is allowed.
    ///
    /// A lot of this could probably be put into the the `SocksRequest::from_stream()`
    /// constructor, and/or cleaned up with tokio::codec. It's mostly just
    /// read-a-byte-or-two. The bytes being extracted look like this:
    ///
    /// +----+------+----------+------+------------+
    /// |ver | ulen |  uname   | plen |  password  |
    /// +----+------+----------+------+------------+
    /// | 1  |  1   | 1 to 255 |  1   | 1 to 255   |
    /// +----+------+----------+------+------------+
    ///
    /// Pulling out the stream code into its own home, and moving the if/else logic
    /// into the Authenticator (where it'll be more easily testable)
    /// would be a good next step.
    async fn authenticate(&mut self) -> Result<(), SocksProxyError> {
        debug!("Authenticating w/ {}", self.stream.peer_addr()?.ip());
        // Get valid auth methods
        let methods = self.get_available_methods().await?;
        trace!("methods: {:?}", methods);

        let mut response = [0u8; 2];

        // Set the version in the response
        response[0] = SOCKS_VERSION;
        if methods.contains(&(AuthenticationMethods::UserPass as u8)) {
            // Set the default auth method (NO AUTH)
            response[1] = AuthenticationMethods::UserPass as u8;

            debug!("Sending USER/PASS packet");
            self.stream.write_all(&response).await?;

            let mut header = [0u8; 2];

            // Read a byte from the stream and determine the version being requested
            self.stream.read_exact(&mut header).await?;

            // debug!("Auth Header: [{}, {}]", header[0], header[1]);

            // Username parsing
            let ulen = header[1];
            let mut username = vec![0; ulen as usize];
            self.stream.read_exact(&mut username).await?;

            // Password Parsing
            let plen = self.stream.read_u8().await?;
            let mut password = vec![0; plen as usize];
            self.stream.read_exact(&mut password).await?;

            let username_str = String::from_utf8(username)?;
            let password_str = String::from_utf8(password)?;

            let user = User {
                username: username_str,
                password: password_str,
            };

            // Authenticate passwords
            if self.authenticator.is_allowed(&user) {
                debug!("Access Granted. User: {}", user.username);
                let response = [1, ResponseCode::Success as u8];
                self.stream.write_all(&response).await?;
            } else {
                debug!("Access Denied. User: {}", user.username);
                let response = [1, ResponseCode::Failure as u8];
                self.stream.write_all(&response).await?;

                // Shutdown
                self.shutdown()?;
            }

            Ok(())
        } else if methods.contains(&(AuthenticationMethods::NoAuth as u8)) {
            // set the default auth method (no auth)
            response[1] = AuthenticationMethods::NoAuth as u8;
            debug!("Sending NOAUTH packet");
            self.stream.write_all(&response).await?;
            Ok(())
        } else {
            warn!("Client has no suitable authentication methods!");
            response[1] = AuthenticationMethods::NoMethods as u8;
            self.stream.write_all(&response).await?;
            self.shutdown()?;
            Err(ResponseCode::Failure.into())
        }
    }

    /// Return the available methods based on `self.auth_nmethods`
    async fn get_available_methods(&mut self) -> Result<Vec<u8>, SocksProxyError> {
        let mut methods: Vec<u8> = Vec::with_capacity(self.auth_nmethods as usize);
        for _ in 0..self.auth_nmethods {
            let mut method = [0u8; 1];
            self.stream.read_exact(&mut method).await?;
            if self.authenticator.auth_methods.contains(&method[0]) {
                methods.append(&mut method.to_vec());
            }
        }
        Ok(methods)
    }
}<|MERGE_RESOLUTION|>--- conflicted
+++ resolved
@@ -285,17 +285,12 @@
                 info!(
                     "Starting proxy for {} (id: {})",
                     remote_address.clone(),
-<<<<<<< HEAD
-                    ordered_message,
-                    self.self_address,
-=======
                     self.connection_id
                 );
                 self.run_proxy(mix_receiver, remote_address.clone()).await;
                 info!(
                     "Proxy for {} is finished (id: {})",
                     remote_address, self.connection_id
->>>>>>> be49c384
                 );
             }
 
@@ -306,18 +301,6 @@
         Ok(())
     }
 
-<<<<<<< HEAD
-    /// Send serialized Socks5 request bytes to the mixnet. The request stream
-    /// will be chunked up into a series of one or more Sphinx packets and
-    /// reassembled at the destination service provider at the other end, then
-    /// sent onwards anonymously.
-    async fn send_to_mixnet(&self, request_bytes: Vec<u8>) {
-        let input_message = InputMessage::new_fresh(self.service_provider, request_bytes, false);
-        self.input_sender.unbounded_send(input_message).unwrap();
-    }
-
-=======
->>>>>>> be49c384
     /// Writes a Socks5 header back to the requesting client's TCP stream,
     /// basically saying "I acknowledge your request and am dealing with it".
     async fn acknowledge_socks5(&mut self) {

// Copyright 2021 - Nym Technologies SA <contact@nymtech.net>
// SPDX-License-Identifier: Apache-2.0

use super::storage;
use crate::error::ContractError;
use crate::mixnet_contract_settings::storage as mixnet_params_storage;
use crate::support::helpers::ensure_no_existing_bond;
use config::defaults::DENOM;
<<<<<<< HEAD
use cosmwasm_std::{BankMsg, Coin, DepsMut, Env, MessageInfo, Response, Uint128};
use mixnet_contract::{Gateway, GatewayBond, Layer};
=======
use cosmwasm_std::{BankMsg, Coin, DepsMut, Env, MessageInfo, Response, StdError, Uint128};
use mixnet_contract::{Gateway, GatewayBond, IdentityKey, Layer};
>>>>>>> eb93b428

pub(crate) fn try_add_gateway(
    deps: DepsMut,
    env: Env,
    info: MessageInfo,
    gateway: Gateway,
) -> Result<Response, ContractError> {
    // if the client has an active bonded mixnode or gateway, don't allow bonding
<<<<<<< HEAD
    ensure_no_existing_bond(deps.storage, info.sender.clone())?;
=======
    ensure_no_existing_bond(deps.storage, &info.sender)?;
>>>>>>> eb93b428

    // check if somebody else has already bonded a gateway with this identity
    if let Some(existing_bond) =
        storage::gateways().may_load(deps.storage, &gateway.identity_key)?
    {
        if existing_bond.owner != info.sender {
            return Err(ContractError::DuplicateGateway {
                owner: existing_bond.owner,
            });
        }
    }

<<<<<<< HEAD
    let minimum_bond = mixnet_params_storage::CONTRACT_STATE
=======
    let minimum_bond = mixnet_params_storage::CONTRACT_SETTINGS
>>>>>>> eb93b428
        .load(deps.storage)?
        .params
        .minimum_gateway_bond;
    validate_gateway_bond(&info.funds, minimum_bond)?;

    let bond = GatewayBond::new(
        info.funds[0].clone(),
        info.sender.clone(),
        env.block.height,
        gateway,
    );

    storage::gateways().save(deps.storage, bond.identity(), &bond)?;
    mixnet_params_storage::increment_layer_count(deps.storage, Layer::Gateway)?;

    Ok(Response::new())
}

pub(crate) fn try_remove_gateway(
    deps: DepsMut,
    info: MessageInfo,
) -> Result<Response, ContractError> {
    // try to find the node of the sender
<<<<<<< HEAD
    let gateway_bond = match storage::gateways()
=======
    let (raw_identity, gateway_bond) = match storage::gateways()
>>>>>>> eb93b428
        .idx
        .owner
        .item(deps.storage, info.sender.clone())?
    {
<<<<<<< HEAD
        Some(record) => record.1,
=======
        Some(record) => (record.0, record.1),
>>>>>>> eb93b428
        None => return Err(ContractError::NoAssociatedGatewayBond { owner: info.sender }),
    };

    // send bonded funds back to the bond owner
    let return_tokens = BankMsg::Send {
        to_address: info.sender.as_str().to_owned(),
        amount: vec![gateway_bond.bond_amount()],
    };

<<<<<<< HEAD
    // remove the bond
    storage::gateways().remove(deps.storage, gateway_bond.identity())?;
=======
    // Given that this Vec<u8> came directly from the storage and originated from a valid String before
    // if this error is ever thrown it implies the entire storage got corrupted.
    let gateway_identity = IdentityKey::from_utf8(raw_identity)
        .map_err(|_| StdError::parse_err("IdentityKey", "Storage got corrupted"))?;

    // remove the bond
    storage::gateways().remove(deps.storage, &gateway_identity)?;
>>>>>>> eb93b428

    // decrement layer count
    mixnet_params_storage::decrement_layer_count(deps.storage, Layer::Gateway)?;

    Ok(Response::new()
        .add_message(return_tokens)
        .add_attribute("action", "unbond")
        .add_attribute("address", info.sender)
        .add_attribute("gateway_bond", gateway_bond.to_string()))
}

fn validate_gateway_bond(bond: &[Coin], minimum_bond: Uint128) -> Result<(), ContractError> {
    // check if anything was put as bond
    if bond.is_empty() {
        return Err(ContractError::NoBondFound);
    }

    if bond.len() > 1 {
        return Err(ContractError::MultipleDenoms);
    }

    // check that the denomination is correct
    if bond[0].denom != DENOM {
        return Err(ContractError::WrongDenom {});
    }

    // check that we have at least 100 coins in our bond
    if bond[0].amount < minimum_bond {
        return Err(ContractError::InsufficientGatewayBond {
            received: bond[0].amount.into(),
            minimum: minimum_bond.into(),
        });
    }

    Ok(())
}

#[cfg(test)]
pub mod tests {
    use super::*;
    use crate::contract::{execute, query, INITIAL_GATEWAY_BOND};
    use crate::error::ContractError;
    use crate::gateways::transactions::try_add_gateway;
    use crate::gateways::transactions::validate_gateway_bond;
    use crate::support::tests::test_helpers;
    use config::defaults::DENOM;
    use cosmwasm_std::attr;
    use cosmwasm_std::testing::{mock_env, mock_info};
    use cosmwasm_std::{coins, BankMsg, Response};
    use cosmwasm_std::{from_binary, Addr, Uint128};
    use mixnet_contract::Gateway;
    use mixnet_contract::MixNode;
    use mixnet_contract::{ExecuteMsg, PagedGatewayResponse, QueryMsg};

    #[test]
    fn gateway_add() {
        let mut deps = test_helpers::init_contract();

        // if we fail validation (by say not sending enough funds
        let insufficient_bond = Into::<u128>::into(INITIAL_GATEWAY_BOND) - 1;
        let info = mock_info("anyone", &coins(insufficient_bond, DENOM));
        let msg = ExecuteMsg::BondGateway {
            gateway: test_helpers::gateway_fixture(),
        };

        // we are informed that we didn't send enough funds
        let result = execute(deps.as_mut(), mock_env(), info, msg);
        assert_eq!(
            result,
            Err(ContractError::InsufficientGatewayBond {
                received: insufficient_bond,
                minimum: INITIAL_GATEWAY_BOND.into(),
            })
        );

        // make sure no gateway was inserted into the topology
        let res = query(
            deps.as_ref(),
            mock_env(),
            QueryMsg::GetGateways {
                start_after: None,
                limit: Option::from(2),
            },
        )
        .unwrap();
        let page: PagedGatewayResponse = from_binary(&res).unwrap();
        assert_eq!(0, page.nodes.len());

        // if we send enough funds
        let info = mock_info("anyone", &test_helpers::good_gateway_bond());
        let msg = ExecuteMsg::BondGateway {
            gateway: Gateway {
                identity_key: "anyonesgateway".into(),
                ..test_helpers::gateway_fixture()
            },
        };

        // we get back a message telling us everything was OK
        let execute_response = execute(deps.as_mut(), mock_env(), info, msg);
        assert!(execute_response.is_ok());

        // we can query topology and the new node is there
        let query_response = query(
            deps.as_ref(),
            mock_env(),
            QueryMsg::GetGateways {
                start_after: None,
                limit: Option::from(2),
            },
        )
        .unwrap();
        let page: PagedGatewayResponse = from_binary(&query_response).unwrap();
        assert_eq!(1, page.nodes.len());
        assert_eq!(
            &Gateway {
                identity_key: "anyonesgateway".into(),
                ..test_helpers::gateway_fixture()
            },
            page.nodes[0].gateway()
        );

        // if there was already a gateway bonded by particular user
        let info = mock_info("foomper", &test_helpers::good_gateway_bond());
        let msg = ExecuteMsg::BondGateway {
            gateway: Gateway {
                identity_key: "foompersgateway".into(),
                ..test_helpers::gateway_fixture()
            },
        };

        execute(deps.as_mut(), mock_env(), info, msg).unwrap();

        let info = mock_info("foomper", &test_helpers::good_gateway_bond());
        let msg = ExecuteMsg::BondGateway {
            gateway: Gateway {
                identity_key: "foompersgateway".into(),
                ..test_helpers::gateway_fixture()
            },
        };

        // it fails
        let execute_response = execute(deps.as_mut(), mock_env(), info, msg);
        assert_eq!(Err(ContractError::AlreadyOwnsGateway), execute_response);

        // bonding fails if the user already owns a mixnode
        let info = mock_info("mixnode-owner", &test_helpers::good_mixnode_bond());
        let msg = ExecuteMsg::BondMixnode {
            mix_node: MixNode {
                identity_key: "ownersmix".into(),
                ..test_helpers::mix_node_fixture()
            },
        };
        execute(deps.as_mut(), mock_env(), info, msg).unwrap();

        let info = mock_info("mixnode-owner", &test_helpers::good_gateway_bond());
        let msg = ExecuteMsg::BondGateway {
            gateway: test_helpers::gateway_fixture(),
        };
        let execute_response = execute(deps.as_mut(), mock_env(), info, msg);
        assert_eq!(execute_response, Err(ContractError::AlreadyOwnsMixnode));

        // but after he unbonds it, it's all fine again
        let info = mock_info("mixnode-owner", &[]);
        let msg = ExecuteMsg::UnbondMixnode {};
        execute(deps.as_mut(), mock_env(), info, msg).unwrap();

        let info = mock_info("mixnode-owner", &test_helpers::good_gateway_bond());
        let msg = ExecuteMsg::BondGateway {
            gateway: test_helpers::gateway_fixture(),
        };
        let execute_response = execute(deps.as_mut(), mock_env(), info, msg);
        assert!(execute_response.is_ok());

        // adding another node from another account, but with the same IP, should fail (or we would have a weird state).
        // Is that right? Think about this, not sure yet.
    }

    #[test]
    fn adding_gateway_without_existing_owner() {
        let mut deps = test_helpers::init_contract();

        let info = mock_info("gateway-owner", &test_helpers::good_gateway_bond());
        let msg = ExecuteMsg::BondGateway {
            gateway: Gateway {
                identity_key: "myAwesomeGateway".to_string(),
                ..test_helpers::gateway_fixture()
            },
        };

        // before the execution the node had no associated owner
        assert!(storage::gateways()
            .may_load(deps.as_ref().storage, "gateway-owner")
            .unwrap()
            .is_none());

        // it's all fine, owner is saved
        let execute_response = execute(deps.as_mut(), mock_env(), info, msg);
        assert!(execute_response.is_ok());

        assert_eq!(
            "myAwesomeGateway",
            storage::gateways()
                .idx
                .owner
                .item(deps.as_ref().storage, Addr::unchecked("gateway-owner"))
<<<<<<< HEAD
                .unwrap()
                .unwrap()
=======
                .unwrap()
                .unwrap()
>>>>>>> eb93b428
                .1
                .identity()
        );
    }

    #[test]
    fn adding_gateway_with_existing_owner() {
        let mut deps = test_helpers::init_contract();

        let info = mock_info("gateway-owner", &test_helpers::good_gateway_bond());
        let msg = ExecuteMsg::BondGateway {
            gateway: Gateway {
                identity_key: "myAwesomeGateway".to_string(),
                ..test_helpers::gateway_fixture()
            },
        };

        execute(deps.as_mut(), mock_env(), info, msg).unwrap();

        // request fails giving the existing owner address in the message
        let info = mock_info(
            "gateway-owner-pretender",
            &test_helpers::good_gateway_bond(),
        );
        let msg = ExecuteMsg::BondGateway {
            gateway: Gateway {
                identity_key: "myAwesomeGateway".to_string(),
                ..test_helpers::gateway_fixture()
            },
        };

        let execute_response = execute(deps.as_mut(), mock_env(), info, msg);
        assert_eq!(
            Err(ContractError::DuplicateGateway {
                owner: Addr::unchecked("gateway-owner")
            }),
            execute_response
        );
    }

    #[test]
    fn adding_gateway_with_existing_unchanged_owner() {
        let mut deps = test_helpers::init_contract();

        let info = mock_info("gateway-owner", &test_helpers::good_gateway_bond());
        let msg = ExecuteMsg::BondGateway {
            gateway: Gateway {
                identity_key: "myAwesomeGateway".to_string(),
                host: "1.1.1.1".into(),
                ..test_helpers::gateway_fixture()
            },
        };

        execute(deps.as_mut(), mock_env(), info, msg).unwrap();

        let info = mock_info("gateway-owner", &test_helpers::good_gateway_bond());
        let msg = ExecuteMsg::BondGateway {
            gateway: Gateway {
                identity_key: "myAwesomeGateway".to_string(),
                host: "2.2.2.2".into(),
                ..test_helpers::gateway_fixture()
            },
        };

        let res = execute(deps.as_mut(), mock_env(), info, msg);
        assert_eq!(Err(ContractError::AlreadyOwnsGateway), res);
    }

    #[test]
    fn gateway_remove() {
        let mut deps = test_helpers::init_contract();

        // try unbond when no nodes exist yet
        let info = mock_info("anyone", &[]);
        let msg = ExecuteMsg::UnbondGateway {};
        let result = execute(deps.as_mut(), mock_env(), info, msg);

        // we're told that there is no node for our address
        assert_eq!(
            result,
            Err(ContractError::NoAssociatedGatewayBond {
                owner: Addr::unchecked("anyone")
            })
        );

        // let's add a node owned by bob
        test_helpers::add_gateway("bob", test_helpers::good_gateway_bond(), deps.as_mut());

        // attempt to unbond fred's node, which doesn't exist
        let info = mock_info("fred", &[]);
        let msg = ExecuteMsg::UnbondGateway {};
        let result = execute(deps.as_mut(), mock_env(), info, msg);
        assert_eq!(
            result,
            Err(ContractError::NoAssociatedGatewayBond {
                owner: Addr::unchecked("fred")
            })
        );

        // bob's node is still there
        let nodes = test_helpers::get_gateways(&mut deps);
        assert_eq!(1, nodes.len());

        let first_node = &nodes[0];
        assert_eq!(&Addr::unchecked("bob"), first_node.owner());

        // add a node owned by fred
        let info = mock_info("fred", &test_helpers::good_gateway_bond());
        try_add_gateway(
            deps.as_mut(),
            mock_env(),
            info,
            Gateway {
                identity_key: "fredsgateway".into(),
                ..test_helpers::gateway_fixture()
            },
        )
        .unwrap();

        // let's make sure we now have 2 nodes:
        assert_eq!(2, test_helpers::get_gateways(&mut deps).len());

        // unbond fred's node
        let info = mock_info("fred", &[]);
        let msg = ExecuteMsg::UnbondGateway {};
        let remove_fred = execute(deps.as_mut(), mock_env(), info.clone(), msg).unwrap();

        // we should see log messages come back showing an unbond message
        let expected_attributes = vec![
            attr("action", "unbond"),
            attr("address", "fred"),
            attr(
                "gateway_bond",
                format!(
                    "amount: {} {}, owner: fred, identity: fredsgateway",
                    INITIAL_GATEWAY_BOND, DENOM
                ),
            ),
        ];

        // we should see a funds transfer from the contract back to fred
        let expected_message = BankMsg::Send {
            to_address: String::from(info.sender),
            amount: test_helpers::good_gateway_bond(),
        };

        // run the executor and check that we got back the correct results
        let expected = Response::new()
            .add_attributes(expected_attributes)
            .add_message(expected_message);

        assert_eq!(remove_fred, expected);

        // only 1 node now exists, owned by bob:
        let gateway_bonds = test_helpers::get_gateways(&mut deps);
        assert_eq!(1, gateway_bonds.len());
        assert_eq!(&Addr::unchecked("bob"), gateway_bonds[0].owner());
    }

    #[test]
    fn removing_gateway_clears_ownership() {
        let mut deps = test_helpers::init_contract();

        let info = mock_info("gateway-owner", &test_helpers::good_mixnode_bond());
        let msg = ExecuteMsg::BondGateway {
            gateway: Gateway {
                identity_key: "myAwesomeGateway".to_string(),
                ..test_helpers::gateway_fixture()
            },
        };

        execute(deps.as_mut(), mock_env(), info, msg).unwrap();
        assert_eq!(
            "myAwesomeGateway",
            storage::gateways()
                .idx
                .owner
                .item(deps.as_ref().storage, Addr::unchecked("gateway-owner"))
                .unwrap()
                .unwrap()
                .1
                .identity()
        );

        let info = mock_info("gateway-owner", &[]);
        let msg = ExecuteMsg::UnbondGateway {};

        assert!(execute(deps.as_mut(), mock_env(), info, msg).is_ok());

        assert!(storage::gateways()
            .idx
            .owner
            .item(deps.as_ref().storage, Addr::unchecked("gateway-owner"))
            .unwrap()
            .is_none());

        // and since it's removed, it can be reclaimed
        let info = mock_info("gateway-owner", &test_helpers::good_mixnode_bond());
        let msg = ExecuteMsg::BondGateway {
            gateway: Gateway {
                identity_key: "myAwesomeGateway".to_string(),
                ..test_helpers::gateway_fixture()
            },
        };

        assert!(execute(deps.as_mut(), mock_env(), info, msg).is_ok());
        assert_eq!(
            "myAwesomeGateway",
            storage::gateways()
                .idx
                .owner
                .item(deps.as_ref().storage, Addr::unchecked("gateway-owner"))
                .unwrap()
                .unwrap()
                .1
                .identity()
        );
    }

    #[test]
    fn validating_gateway_bond() {
        // you must send SOME funds
        let result = validate_gateway_bond(&[], INITIAL_GATEWAY_BOND);
        assert_eq!(result, Err(ContractError::NoBondFound));

        // you must send at least 100 coins...
        let mut bond = test_helpers::good_gateway_bond();
        bond[0].amount = INITIAL_GATEWAY_BOND.checked_sub(Uint128::new(1)).unwrap();
        let result = validate_gateway_bond(&bond, INITIAL_GATEWAY_BOND);
        assert_eq!(
            result,
            Err(ContractError::InsufficientGatewayBond {
                received: Into::<u128>::into(INITIAL_GATEWAY_BOND) - 1,
                minimum: INITIAL_GATEWAY_BOND.into(),
            })
        );

        // more than that is still fine
        let mut bond = test_helpers::good_gateway_bond();
        bond[0].amount = INITIAL_GATEWAY_BOND + Uint128::new(1);
        let result = validate_gateway_bond(&bond, INITIAL_GATEWAY_BOND);
        assert!(result.is_ok());

        // it must be sent in the defined denom!
        let mut bond = test_helpers::good_gateway_bond();
        bond[0].denom = "baddenom".to_string();
        let result = validate_gateway_bond(&bond, INITIAL_GATEWAY_BOND);
        assert_eq!(result, Err(ContractError::WrongDenom {}));

        let mut bond = test_helpers::good_gateway_bond();
        bond[0].denom = "foomp".to_string();
        let result = validate_gateway_bond(&bond, INITIAL_GATEWAY_BOND);
        assert_eq!(result, Err(ContractError::WrongDenom {}));
    }
}<|MERGE_RESOLUTION|>--- conflicted
+++ resolved
@@ -6,13 +6,8 @@
 use crate::mixnet_contract_settings::storage as mixnet_params_storage;
 use crate::support::helpers::ensure_no_existing_bond;
 use config::defaults::DENOM;
-<<<<<<< HEAD
 use cosmwasm_std::{BankMsg, Coin, DepsMut, Env, MessageInfo, Response, Uint128};
 use mixnet_contract::{Gateway, GatewayBond, Layer};
-=======
-use cosmwasm_std::{BankMsg, Coin, DepsMut, Env, MessageInfo, Response, StdError, Uint128};
-use mixnet_contract::{Gateway, GatewayBond, IdentityKey, Layer};
->>>>>>> eb93b428
 
 pub(crate) fn try_add_gateway(
     deps: DepsMut,
@@ -21,11 +16,7 @@
     gateway: Gateway,
 ) -> Result<Response, ContractError> {
     // if the client has an active bonded mixnode or gateway, don't allow bonding
-<<<<<<< HEAD
-    ensure_no_existing_bond(deps.storage, info.sender.clone())?;
-=======
     ensure_no_existing_bond(deps.storage, &info.sender)?;
->>>>>>> eb93b428
 
     // check if somebody else has already bonded a gateway with this identity
     if let Some(existing_bond) =
@@ -38,11 +29,7 @@
         }
     }
 
-<<<<<<< HEAD
     let minimum_bond = mixnet_params_storage::CONTRACT_STATE
-=======
-    let minimum_bond = mixnet_params_storage::CONTRACT_SETTINGS
->>>>>>> eb93b428
         .load(deps.storage)?
         .params
         .minimum_gateway_bond;
@@ -66,20 +53,12 @@
     info: MessageInfo,
 ) -> Result<Response, ContractError> {
     // try to find the node of the sender
-<<<<<<< HEAD
     let gateway_bond = match storage::gateways()
-=======
-    let (raw_identity, gateway_bond) = match storage::gateways()
->>>>>>> eb93b428
         .idx
         .owner
         .item(deps.storage, info.sender.clone())?
     {
-<<<<<<< HEAD
         Some(record) => record.1,
-=======
-        Some(record) => (record.0, record.1),
->>>>>>> eb93b428
         None => return Err(ContractError::NoAssociatedGatewayBond { owner: info.sender }),
     };
 
@@ -89,18 +68,8 @@
         amount: vec![gateway_bond.bond_amount()],
     };
 
-<<<<<<< HEAD
     // remove the bond
     storage::gateways().remove(deps.storage, gateway_bond.identity())?;
-=======
-    // Given that this Vec<u8> came directly from the storage and originated from a valid String before
-    // if this error is ever thrown it implies the entire storage got corrupted.
-    let gateway_identity = IdentityKey::from_utf8(raw_identity)
-        .map_err(|_| StdError::parse_err("IdentityKey", "Storage got corrupted"))?;
-
-    // remove the bond
-    storage::gateways().remove(deps.storage, &gateway_identity)?;
->>>>>>> eb93b428
 
     // decrement layer count
     mixnet_params_storage::decrement_layer_count(deps.storage, Layer::Gateway)?;
@@ -306,13 +275,8 @@
                 .idx
                 .owner
                 .item(deps.as_ref().storage, Addr::unchecked("gateway-owner"))
-<<<<<<< HEAD
                 .unwrap()
                 .unwrap()
-=======
-                .unwrap()
-                .unwrap()
->>>>>>> eb93b428
                 .1
                 .identity()
         );

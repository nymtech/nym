// Copyright 2021-2023 - Nym Technologies SA <contact@nymtech.net>
// SPDX-License-Identifier: Apache-2.0

use crate::coconut::error::CoconutError;
use crate::epoch_operations::MixnodeWithPerformance;
use crate::support::config::Config;
use anyhow::Result;
use async_trait::async_trait;
use cw3::ProposalResponse;
use cw4::MemberResponse;
use nym_coconut_bandwidth_contract_common::spend_credential::SpendCredentialResponse;
use nym_coconut_dkg_common::msg::QueryMsg as DkgQueryMsg;
use nym_coconut_dkg_common::types::InitialReplacementData;
use nym_coconut_dkg_common::{
    dealer::{ContractDealing, DealerDetails, DealerDetailsResponse},
    types::{EncodedBTEPublicKeyWithProof, Epoch, EpochId},
    verification_key::{ContractVKShare, VerificationKeyShare},
};
use nym_config::defaults::ChainDetails;
use nym_contracts_common::dealings::ContractSafeBytes;
<<<<<<< HEAD
use nym_ephemera_common::msg::QueryMsg as EphemeraQueryMsg;
use nym_ephemera_common::types::JsonPeerInfo;
use nym_mixnet_contract_common::families::{Family, FamilyHead};
=======
use nym_mixnet_contract_common::families::FamilyHead;
>>>>>>> 3d245f74
use nym_mixnet_contract_common::mixnode::MixNodeDetails;
use nym_mixnet_contract_common::reward_params::RewardingParams;
use nym_mixnet_contract_common::{
    CurrentIntervalResponse, EpochStatus, ExecuteMsg, GatewayBond, IdentityKey, LayerAssignment,
    MixId, RewardedSetNodeStatus,
};
use nym_name_service_common::msg::QueryMsg as NameServiceQueryMsg;
use nym_service_provider_directory_common::msg::QueryMsg as SpQueryMsg;
use nym_validator_client::nyxd::contract_traits::{NameServiceQueryClient, PagedDkgQueryClient};
use nym_validator_client::nyxd::error::NyxdError;
<<<<<<< HEAD
use nym_validator_client::nyxd::traits::{
    EphemeraQueryClient, EphemeraSigningClient, MixnetQueryClient, MixnetSigningClient,
    SpDirectoryQueryClient,
};
=======
>>>>>>> 3d245f74
use nym_validator_client::nyxd::{
    contract_traits::{
        CoconutBandwidthQueryClient, DkgQueryClient, DkgSigningClient, GroupQueryClient,
        MixnetQueryClient, MixnetSigningClient, MultisigQueryClient, MultisigSigningClient,
        NymContractsProvider, PagedMixnetQueryClient, PagedMultisigQueryClient,
        PagedVestingQueryClient, SpDirectoryQueryClient,
    },
    cosmwasm_client::types::ExecuteResult,
    CosmWasmClient, Fee,
};
use nym_validator_client::nyxd::{
    hash::{Hash, SHA256_HASH_SIZE},
    AccountId, Coin, TendermintTime,
};
use nym_validator_client::{nyxd, DirectSigningHttpRpcNyxdClient};
use nym_vesting_contract_common::AccountVestingCoins;
use serde::Deserialize;
use std::sync::Arc;
use tokio::sync::{RwLock, RwLockReadGuard};

pub(crate) struct Client(pub(crate) Arc<RwLock<DirectSigningHttpRpcNyxdClient>>);

impl Clone for Client {
    fn clone(&self) -> Self {
        Client(Arc::clone(&self.0))
    }
}

impl Client {
    pub(crate) fn new(config: &Config) -> Self {
        let details = config.get_network_details();
        let nyxd_url = config.get_nyxd_url();

        let client_config = nyxd::Config::try_from_nym_network_details(&details)
            .expect("failed to construct valid validator client config with the provided network");

        let mnemonic = config.get_mnemonic();

        let inner = DirectSigningHttpRpcNyxdClient::connect_with_mnemonic(
            client_config,
            nyxd_url.as_str(),
            mnemonic,
        )
        .expect("Failed to connect to nyxd!");

        Client(Arc::new(RwLock::new(inner)))
    }

    pub(crate) async fn read(&self) -> RwLockReadGuard<'_, DirectSigningHttpRpcNyxdClient> {
        self.0.read().await
    }

    pub(crate) async fn client_address(&self) -> AccountId {
        self.0.read().await.address()
    }

    pub(crate) async fn chain_details(&self) -> ChainDetails {
        self.0.read().await.current_chain_details().clone()
    }

    pub(crate) async fn get_rewarding_validator_address(&self) -> Result<AccountId, NyxdError> {
        let cosmwasm_addr = self
            .0
            .read()
            .await
            .get_mixnet_contract_state()
            .await?
            .rewarding_validator_address
            .into_string();

        // this should never fail otherwise it implies either
        // 1) our mixnet contract state is invalid
        // 2) cosmwasm accepts invalid addresses
        // 3) cosmrs fails to parse valid addresses
        // all of those options are BAD
        cosmwasm_addr
            .clone()
            .parse()
            .map_err(|_| NyxdError::MalformedAccountAddress(cosmwasm_addr))
    }

    // a helper function for the future to obtain the current block timestamp
    #[allow(dead_code)]
    pub(crate) async fn current_block_timestamp(&self) -> Result<TendermintTime, NyxdError> {
        let time = self.0.read().await.get_current_block_timestamp().await?;

        Ok(time)
    }

    /// Obtains the hash of a block specified by the provided height.
    /// If the resulting digest is empty, a `None` is returned instead.
    ///
    /// # Arguments
    ///
    /// * `height`: height of the block for which we want to obtain the hash.
    #[allow(dead_code)]
    pub(crate) async fn get_block_hash(
        &self,
        height: u32,
    ) -> Result<Option<[u8; SHA256_HASH_SIZE]>, NyxdError> {
        let hash = match self.0.read().await.get_block_hash(height).await? {
            Hash::Sha256(hash) => Some(hash),
            Hash::None => None,
        };

        Ok(hash)
    }

    pub(crate) async fn get_mixnodes(&self) -> Result<Vec<MixNodeDetails>, NyxdError> {
        self.0.read().await.get_all_mixnodes_detailed().await
    }

    pub(crate) async fn get_gateways(&self) -> Result<Vec<GatewayBond>, NyxdError> {
        self.0.read().await.get_all_gateways().await
    }

    pub(crate) async fn get_current_interval(&self) -> Result<CurrentIntervalResponse, NyxdError> {
        self.0.read().await.get_current_interval_details().await
    }

    pub(crate) async fn get_current_epoch_status(&self) -> Result<EpochStatus, NyxdError> {
        self.0.read().await.get_current_epoch_status().await
    }

    pub(crate) async fn get_current_rewarding_parameters(
        &self,
    ) -> Result<RewardingParams, NyxdError> {
        self.0.read().await.get_rewarding_parameters().await
    }

    pub(crate) async fn get_rewarded_set_mixnodes(
        &self,
    ) -> Result<Vec<(MixId, RewardedSetNodeStatus)>, NyxdError> {
        self.0.read().await.get_all_rewarded_set_mixnodes().await
    }

    pub(crate) async fn get_current_vesting_account_storage_key(&self) -> Result<u32, NyxdError> {
        let guard = self.0.read().await;

        // the expect is fine as we always construct the client with the vesting contract explicitly set
        let vesting_contract = guard
            .vesting_contract_address()
            .expect("vesting contract address is not available");
        // TODO: I don't like the usage of the hardcoded value here
        let res = guard
            .query_contract_raw(vesting_contract, b"key".to_vec())
            .await?;
        if res.is_empty() {
            return Ok(0);
        }

        serde_json::from_slice(&res).map_err(NyxdError::from)
    }

    pub(crate) async fn get_all_vesting_coins(
        &self,
    ) -> Result<Vec<AccountVestingCoins>, NyxdError> {
        self.0.read().await.get_all_accounts_vesting_coins().await
    }

    pub(crate) async fn get_all_family_members(
        &self,
    ) -> Result<Vec<(IdentityKey, FamilyHead)>, NyxdError> {
        self.0.read().await.get_all_family_members().await
    }

    pub(crate) async fn get_pending_events_count(&self) -> Result<u32, NyxdError> {
        let pending = self.0.read().await.get_number_of_pending_events().await?;
        Ok(pending.epoch_events + pending.interval_events)
    }

    pub(crate) async fn begin_epoch_transition(&self) -> Result<(), NyxdError> {
        self.0.write().await.begin_epoch_transition(None).await?;
        Ok(())
    }

    pub(crate) async fn send_rewarding_messages(
        &self,
        nodes: &[MixnodeWithPerformance],
    ) -> Result<(), NyxdError> {
        // for some reason, compiler complains if this is explicitly inline in code ¯\_(ツ)_/¯
        #[inline]
        #[allow(unused_variables)]
        fn generate_reward_messages(
            eligible_mixnodes: &[MixnodeWithPerformance],
        ) -> Vec<(ExecuteMsg, Vec<Coin>)> {
            cfg_if::cfg_if! {
                if #[cfg(feature = "no-reward")] {
                    vec![]
                } else {
                    eligible_mixnodes
                        .iter()
                    .map(|node| (*node).into())
                        .zip(std::iter::repeat(Vec::new()))
                        .collect()
                }
            }
        }

        // "technically" we don't need a write access to the client,
        // but we REALLY don't want to accidentally send any transactions while we're sending rewarding messages
        // as that would have messed up sequence numbers
        let guard = self.0.write().await;

        // the expect is fine as we always construct the client with the mixnet contract explicitly set
        let mixnet_contract = guard
            .mixnet_contract_address()
            .expect("mixnet contract address is not available");

        let msgs = generate_reward_messages(nodes);

        guard
            .execute_multiple(
                mixnet_contract,
                msgs,
                Default::default(),
                format!("rewarding {} mixnodes", nodes.len()),
            )
            .await?;
        Ok(())
    }

    pub(crate) async fn advance_current_epoch(
        &self,
        new_rewarded_set: Vec<LayerAssignment>,
        expected_active_set_size: u32,
    ) -> Result<(), NyxdError> {
        self.0
            .write()
            .await
            .advance_current_epoch(new_rewarded_set, expected_active_set_size, None)
            .await?;
        Ok(())
    }

    pub(crate) async fn reconcile_epoch_events(&self, limit: Option<u32>) -> Result<(), NyxdError> {
        self.0
            .write()
            .await
            .reconcile_epoch_events(limit, None)
            .await?;
        Ok(())
    }
}

#[async_trait]
impl crate::coconut::client::Client for Client {
    async fn address(&self) -> AccountId {
        self.client_address().await
    }

    async fn get_tx(&self, tx_hash: &str) -> crate::coconut::error::Result<nyxd::TxResponse> {
        let tx_hash: Hash = tx_hash
            .parse()
            .map_err(|_| CoconutError::TxHashParseError)?;
        Ok(self.0.read().await.get_tx(tx_hash).await?)
    }

    async fn get_proposal(
        &self,
        proposal_id: u64,
    ) -> crate::coconut::error::Result<ProposalResponse> {
        Ok(self.0.read().await.query_proposal(proposal_id).await?)
    }

    async fn list_proposals(&self) -> crate::coconut::error::Result<Vec<ProposalResponse>> {
        Ok(self.0.read().await.get_all_proposals().await?)
    }

    async fn get_spent_credential(
        &self,
        blinded_serial_number: String,
    ) -> crate::coconut::error::Result<SpendCredentialResponse> {
        Ok(self
            .0
            .read()
            .await
            .get_spent_credential(blinded_serial_number)
            .await?)
    }

    async fn get_current_epoch(&self) -> crate::coconut::error::Result<Epoch> {
        Ok(self.0.read().await.get_current_epoch().await?)
    }

    async fn group_member(&self, addr: String) -> crate::coconut::error::Result<MemberResponse> {
        Ok(self.0.read().await.member(addr, None).await?)
    }

    async fn get_current_epoch_threshold(
        &self,
    ) -> crate::coconut::error::Result<Option<nym_dkg::Threshold>> {
        Ok(self.0.read().await.get_current_epoch_threshold().await?)
    }

    async fn get_initial_dealers(
        &self,
    ) -> crate::coconut::error::Result<Option<InitialReplacementData>> {
        Ok(self.0.read().await.get_initial_dealers().await?)
    }

    async fn get_self_registered_dealer_details(
        &self,
    ) -> crate::coconut::error::Result<DealerDetailsResponse> {
        let self_address = &self.address().await;
        Ok(self.0.read().await.get_dealer_details(self_address).await?)
    }

    async fn get_current_dealers(&self) -> crate::coconut::error::Result<Vec<DealerDetails>> {
        Ok(self.0.read().await.get_all_current_dealers().await?)
    }

    async fn get_dealings(
        &self,
        idx: usize,
    ) -> crate::coconut::error::Result<Vec<ContractDealing>> {
        Ok(self
            .0
            .read()
            .await
            .get_all_epoch_dealings(idx as u64)
            .await?)
    }

    async fn get_verification_key_shares(
        &self,
        epoch_id: EpochId,
    ) -> crate::coconut::error::Result<Vec<ContractVKShare>> {
        Ok(self
            .0
            .read()
            .await
            .get_all_verification_key_shares(epoch_id)
            .await?)
    }

    async fn vote_proposal(
        &self,
        proposal_id: u64,
        vote_yes: bool,
        fee: Option<Fee>,
    ) -> Result<(), CoconutError> {
        self.0
            .read()
            .await
            .vote_proposal(proposal_id, vote_yes, fee)
            .await?;
        Ok(())
    }

    async fn execute_proposal(&self, proposal_id: u64) -> crate::coconut::error::Result<()> {
        self.0
            .read()
            .await
            .execute_proposal(proposal_id, None)
            .await?;
        Ok(())
    }

    async fn advance_epoch_state(&self) -> crate::coconut::error::Result<()> {
        self.0.write().await.advance_dkg_epoch_state(None).await?;
        Ok(())
    }

    async fn register_dealer(
        &self,
        bte_key: EncodedBTEPublicKeyWithProof,
        announce_address: String,
        resharing: bool,
    ) -> Result<ExecuteResult, CoconutError> {
        Ok(self
            .0
            .write()
            .await
            .register_dealer(bte_key, announce_address, resharing, None)
            .await?)
    }

    async fn submit_dealing(
        &self,
        dealing_bytes: ContractSafeBytes,
        resharing: bool,
    ) -> Result<ExecuteResult, CoconutError> {
        Ok(self
            .0
            .write()
            .await
            .submit_dealing_bytes(dealing_bytes, resharing, None)
            .await?)
    }

    async fn submit_verification_key_share(
        &self,
        share: VerificationKeyShare,
        resharing: bool,
    ) -> crate::coconut::error::Result<ExecuteResult> {
        Ok(self
            .0
            .write()
            .await
            .submit_verification_key_share(share, resharing, None)
            .await?)
    }
}

#[async_trait]
impl crate::ephemera::client::Client for Client {
    async fn get_ephemera_peers(&self) -> crate::ephemera::error::Result<Vec<JsonPeerInfo>> {
        Ok(self.0.read().await.get_all_ephemera_peers().await?)
    }

    async fn register_ephemera_peer(
        &self,
        peer_info: JsonPeerInfo,
    ) -> crate::ephemera::error::Result<ExecuteResult> {
        Ok(self
            .0
            .write()
            .await
            .nyxd
            .register_as_peer(peer_info, None)
            .await?)
    }
}

#[async_trait]
impl DkgQueryClient for Client {
    async fn query_dkg_contract<T>(&self, query: DkgQueryMsg) -> std::result::Result<T, NyxdError>
    where
        for<'a> T: Deserialize<'a>,
    {
        self.0.read().await.query_dkg_contract(query).await
    }
}

#[async_trait]
impl EphemeraQueryClient for Client {
    async fn query_ephemera_contract<T>(
        &self,
        query: EphemeraQueryMsg,
    ) -> std::result::Result<T, NyxdError>
    where
        for<'a> T: Deserialize<'a>,
    {
        self.0
            .read()
            .await
            .nyxd
            .query_ephemera_contract(query)
            .await
    }
}

#[async_trait]
impl SpDirectoryQueryClient for Client {
    async fn query_service_provider_contract<T>(
        &self,
        query: SpQueryMsg,
    ) -> std::result::Result<T, NyxdError>
    where
        for<'a> T: Deserialize<'a>,
    {
        self.0
            .read()
            .await
            .query_service_provider_contract(query)
            .await
    }
}

#[async_trait]
impl NameServiceQueryClient for Client {
    async fn query_name_service_contract<T>(
        &self,
        query: NameServiceQueryMsg,
    ) -> std::result::Result<T, NyxdError>
    where
        for<'a> T: Deserialize<'a>,
    {
        self.0.read().await.query_name_service_contract(query).await
    }
}<|MERGE_RESOLUTION|>--- conflicted
+++ resolved
@@ -18,13 +18,9 @@
 };
 use nym_config::defaults::ChainDetails;
 use nym_contracts_common::dealings::ContractSafeBytes;
-<<<<<<< HEAD
 use nym_ephemera_common::msg::QueryMsg as EphemeraQueryMsg;
 use nym_ephemera_common::types::JsonPeerInfo;
-use nym_mixnet_contract_common::families::{Family, FamilyHead};
-=======
 use nym_mixnet_contract_common::families::FamilyHead;
->>>>>>> 3d245f74
 use nym_mixnet_contract_common::mixnode::MixNodeDetails;
 use nym_mixnet_contract_common::reward_params::RewardingParams;
 use nym_mixnet_contract_common::{
@@ -35,19 +31,13 @@
 use nym_service_provider_directory_common::msg::QueryMsg as SpQueryMsg;
 use nym_validator_client::nyxd::contract_traits::{NameServiceQueryClient, PagedDkgQueryClient};
 use nym_validator_client::nyxd::error::NyxdError;
-<<<<<<< HEAD
-use nym_validator_client::nyxd::traits::{
-    EphemeraQueryClient, EphemeraSigningClient, MixnetQueryClient, MixnetSigningClient,
-    SpDirectoryQueryClient,
-};
-=======
->>>>>>> 3d245f74
 use nym_validator_client::nyxd::{
     contract_traits::{
-        CoconutBandwidthQueryClient, DkgQueryClient, DkgSigningClient, GroupQueryClient,
-        MixnetQueryClient, MixnetSigningClient, MultisigQueryClient, MultisigSigningClient,
-        NymContractsProvider, PagedMixnetQueryClient, PagedMultisigQueryClient,
-        PagedVestingQueryClient, SpDirectoryQueryClient,
+        CoconutBandwidthQueryClient, DkgQueryClient, DkgSigningClient, EphemeraQueryClient,
+        EphemeraSigningClient, GroupQueryClient, MixnetQueryClient, MixnetSigningClient,
+        MultisigQueryClient, MultisigSigningClient, NymContractsProvider, PagedEphemeraQueryClient,
+        PagedMixnetQueryClient, PagedMultisigQueryClient, PagedVestingQueryClient,
+        SpDirectoryQueryClient,
     },
     cosmwasm_client::types::ExecuteResult,
     CosmWasmClient, Fee,
@@ -461,7 +451,6 @@
             .0
             .write()
             .await
-            .nyxd
             .register_as_peer(peer_info, None)
             .await?)
     }
@@ -486,12 +475,7 @@
     where
         for<'a> T: Deserialize<'a>,
     {
-        self.0
-            .read()
-            .await
-            .nyxd
-            .query_ephemera_contract(query)
-            .await
+        self.0.read().await.query_ephemera_contract(query).await
     }
 }
 

--- conflicted
+++ resolved
@@ -17,33 +17,11 @@
     owner_signature: String,
     state: tauri::State<'_, Arc<RwLock<State>>>,
 ) -> Result<FeeDetails, BackendError> {
-<<<<<<< HEAD
-  let guard = state.read().await;
-  let network_denom = guard.current_network().denom();
-  let pledge = pledge.into_cosmwasm_coin(&network_denom)?;
-
-  let client = guard.current_client()?;
-  let vesting_contract = client.nymd.vesting_contract_address();
-  let gas_price = client.nymd.gas_price().clone();
-
-  let msg = client.nymd.wrap_contract_execute_message(
-    vesting_contract,
-    &ExecuteMsg::BondGateway {
-      gateway,
-      owner_signature,
-      amount: pledge,
-    },
-    vec![],
-  )?;
-
-  let result = client.nymd.simulate(vec![msg]).await?;
-  Ok(SimulateResult::new(result.gas_info, gas_price).detailed_fee())
-=======
     let guard = state.read().await;
     let pledge = pledge.into_backend_coin(guard.current_network().denom())?;
 
     let client = guard.current_client()?;
-    let vesting_contract = client.nymd.vesting_contract_address()?;
+    let vesting_contract = client.nymd.vesting_contract_address();
     let gas_price = client.nymd.gas_price().clone();
 
     let msg = client.nymd.wrap_contract_execute_message(
@@ -58,7 +36,6 @@
 
     let result = client.nymd.simulate(vec![msg]).await?;
     Ok(SimulateResult::new(result.gas_info, gas_price).detailed_fee())
->>>>>>> a5759ab2
 }
 
 #[tauri::command]
@@ -67,15 +44,9 @@
 ) -> Result<FeeDetails, BackendError> {
     let guard = state.read().await;
 
-<<<<<<< HEAD
-  let client = guard.current_client()?;
-  let vesting_contract = client.nymd.vesting_contract_address();
-  let gas_price = client.nymd.gas_price().clone();
-=======
     let client = guard.current_client()?;
-    let vesting_contract = client.nymd.vesting_contract_address()?;
+    let vesting_contract = client.nymd.vesting_contract_address();
     let gas_price = client.nymd.gas_price().clone();
->>>>>>> a5759ab2
 
     let msg = client.nymd.wrap_contract_execute_message(
         vesting_contract,
@@ -94,33 +65,11 @@
     pledge: Coin,
     state: tauri::State<'_, Arc<RwLock<State>>>,
 ) -> Result<FeeDetails, BackendError> {
-<<<<<<< HEAD
-  let guard = state.read().await;
-  let network_denom = guard.current_network().denom();
-  let pledge = pledge.into_cosmwasm_coin(&network_denom)?;
-
-  let client = guard.current_client()?;
-  let vesting_contract = client.nymd.vesting_contract_address();
-  let gas_price = client.nymd.gas_price().clone();
-
-  let msg = client.nymd.wrap_contract_execute_message(
-    vesting_contract,
-    &ExecuteMsg::BondMixnode {
-      mix_node: mixnode,
-      owner_signature,
-      amount: pledge,
-    },
-    vec![],
-  )?;
-
-  let result = client.nymd.simulate(vec![msg]).await?;
-  Ok(SimulateResult::new(result.gas_info, gas_price).detailed_fee())
-=======
     let guard = state.read().await;
     let pledge = pledge.into_backend_coin(guard.current_network().denom())?;
 
     let client = guard.current_client()?;
-    let vesting_contract = client.nymd.vesting_contract_address()?;
+    let vesting_contract = client.nymd.vesting_contract_address();
     let gas_price = client.nymd.gas_price().clone();
 
     let msg = client.nymd.wrap_contract_execute_message(
@@ -135,7 +84,6 @@
 
     let result = client.nymd.simulate(vec![msg]).await?;
     Ok(SimulateResult::new(result.gas_info, gas_price).detailed_fee())
->>>>>>> a5759ab2
 }
 
 #[tauri::command]
@@ -144,15 +92,9 @@
 ) -> Result<FeeDetails, BackendError> {
     let guard = state.read().await;
 
-<<<<<<< HEAD
-  let client = guard.current_client()?;
-  let vesting_contract = client.nymd.vesting_contract_address();
-  let gas_price = client.nymd.gas_price().clone();
-=======
     let client = guard.current_client()?;
-    let vesting_contract = client.nymd.vesting_contract_address()?;
+    let vesting_contract = client.nymd.vesting_contract_address();
     let gas_price = client.nymd.gas_price().clone();
->>>>>>> a5759ab2
 
     let msg = client.nymd.wrap_contract_execute_message(
         vesting_contract,
@@ -169,28 +111,10 @@
     profit_margin_percent: u8,
     state: tauri::State<'_, Arc<RwLock<State>>>,
 ) -> Result<FeeDetails, BackendError> {
-<<<<<<< HEAD
-  let guard = state.read().await;
-
-  let client = guard.current_client()?;
-  let vesting_contract = client.nymd.vesting_contract_address();
-  let gas_price = client.nymd.gas_price().clone();
-
-  let msg = client.nymd.wrap_contract_execute_message(
-    vesting_contract,
-    &ExecuteMsg::UpdateMixnodeConfig {
-      profit_margin_percent,
-    },
-    vec![],
-  )?;
-
-  let result = client.nymd.simulate(vec![msg]).await?;
-  Ok(SimulateResult::new(result.gas_info, gas_price).detailed_fee())
-=======
     let guard = state.read().await;
 
     let client = guard.current_client()?;
-    let vesting_contract = client.nymd.vesting_contract_address()?;
+    let vesting_contract = client.nymd.vesting_contract_address();
     let gas_price = client.nymd.gas_price().clone();
 
     let msg = client.nymd.wrap_contract_execute_message(
@@ -203,7 +127,6 @@
 
     let result = client.nymd.simulate(vec![msg]).await?;
     Ok(SimulateResult::new(result.gas_info, gas_price).detailed_fee())
->>>>>>> a5759ab2
 }
 
 #[tauri::command]
@@ -211,29 +134,11 @@
     amount: Coin,
     state: tauri::State<'_, Arc<RwLock<State>>>,
 ) -> Result<FeeDetails, BackendError> {
-<<<<<<< HEAD
-  let guard = state.read().await;
-  let network_denom = guard.current_network().denom();
-  let amount = amount.into_cosmwasm_coin(&network_denom)?;
-
-  let client = guard.current_client()?;
-  let vesting_contract = client.nymd.vesting_contract_address();
-  let gas_price = client.nymd.gas_price().clone();
-
-  let msg = client.nymd.wrap_contract_execute_message(
-    vesting_contract,
-    &ExecuteMsg::WithdrawVestedCoins { amount },
-    vec![],
-  )?;
-
-  let result = client.nymd.simulate(vec![msg]).await?;
-  Ok(SimulateResult::new(result.gas_info, gas_price).detailed_fee())
-=======
     let guard = state.read().await;
     let amount = amount.into_backend_coin(guard.current_network().denom())?;
 
     let client = guard.current_client()?;
-    let vesting_contract = client.nymd.vesting_contract_address()?;
+    let vesting_contract = client.nymd.vesting_contract_address();
     let gas_price = client.nymd.gas_price().clone();
 
     let msg = client.nymd.wrap_contract_execute_message(
@@ -246,5 +151,4 @@
 
     let result = client.nymd.simulate(vec![msg]).await?;
     Ok(SimulateResult::new(result.gas_info, gas_price).detailed_fee())
->>>>>>> a5759ab2
 }
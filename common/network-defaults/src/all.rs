--- conflicted
+++ resolved
@@ -2,13 +2,8 @@
 // SPDX-License-Identifier: Apache-2.0
 
 use crate::{
-<<<<<<< HEAD
-    DefaultNetworkDetails, NymNetworkDetails, ValidatorDetails, MAINNET_DEFAULTS, QA_DEFAULTS,
-    SANDBOX_DEFAULTS,
-=======
-    DefaultNetworkDetails, DenomDetails, DenomDetailsOwned, ValidatorDetails, MAINNET_DEFAULTS,
-    QA_DEFAULTS, SANDBOX_DEFAULTS,
->>>>>>> 33a6cb1f
+    DefaultNetworkDetails, DenomDetailsOwned, NymNetworkDetails, ValidatorDetails,
+    MAINNET_DEFAULTS, QA_DEFAULTS, SANDBOX_DEFAULTS,
 };
 use serde::{Deserialize, Serialize};
 use std::{collections::HashMap, fmt, str::FromStr};
@@ -31,15 +26,11 @@
 }
 
 impl Network {
-<<<<<<< HEAD
     pub fn new_custom(details: NymNetworkDetails) -> Self {
         Network::CUSTOM { details }
     }
 
     pub fn details(&self) -> NymNetworkDetails {
-=======
-    fn details(&self) -> &DefaultNetworkDetails {
->>>>>>> 33a6cb1f
         match self {
             Self::QA => (&*QA_DEFAULTS).into(),
             Self::SANDBOX => (&*SANDBOX_DEFAULTS).into(),
@@ -53,21 +44,20 @@
         self.details().chain_details.bech32_account_prefix
     }
 
-<<<<<<< HEAD
-    pub fn mix_denom(&self) -> String {
+    pub fn mix_denom(&self) -> DenomDetailsOwned {
         self.details().chain_details.mix_denom
-=======
-    pub fn mix_denom(&self) -> &DenomDetails {
-        &self.details().mix_denom
-    }
-
-    pub fn stake_denom(&self) -> &DenomDetails {
-        &self.details().stake_denom
->>>>>>> 33a6cb1f
-    }
-
-    pub fn stake_denom(&self) -> String {
+    }
+
+    pub fn stake_denom(&self) -> DenomDetailsOwned {
         self.details().chain_details.stake_denom
+    }
+
+    pub fn base_mix_denom(&self) -> String {
+        self.details().chain_details.mix_denom.base
+    }
+
+    pub fn base_stake_denom(&self) -> String {
+        self.details().chain_details.stake_denom.base
     }
 
     pub fn mixnet_contract_address(&self) -> Option<String> {
@@ -90,7 +80,6 @@
         self.details().contracts.multisig_contract_address
     }
 
-<<<<<<< HEAD
     pub fn validators(&self) -> Vec<ValidatorDetails> {
         self.details().endpoints
     }
@@ -105,14 +94,16 @@
                 panic!("rewarding validator address is unavailable for a custom network")
             }
         }
-=======
+    }
+
+    // this should be handled differently, but I don't want to break compatibility
     pub fn statistics_service_url(&self) -> &str {
-        self.details().statistics_service_url
-    }
-
-    pub fn validators(&self) -> impl Iterator<Item = &ValidatorDetails> {
-        self.details().validators.iter()
->>>>>>> 33a6cb1f
+        match self {
+            Network::MAINNET => crate::mainnet::STATISTICS_SERVICE_DOMAIN_ADDRESS,
+            _ => {
+                panic!("statistics service url is only available for mainnet!")
+            }
+        }
     }
 }
 
@@ -169,13 +160,13 @@
     }
 }
 
-<<<<<<< HEAD
 // this also has to exist for compatibility reasons since I don't want to be touching the wallet now
 impl From<NymNetworkDetails> for NetworkDetails {
     fn from(details: NymNetworkDetails) -> Self {
         NetworkDetails {
             bech32_prefix: details.chain_details.bech32_account_prefix,
-            denom: details.chain_details.mix_denom,
+            mix_denom: details.chain_details.mix_denom,
+            stake_denom: details.chain_details.stake_denom,
             mixnet_contract_address: details
                 .contracts
                 .mixnet_contract_address
@@ -188,13 +179,15 @@
                 .contracts
                 .bandwidth_claim_contract_address
                 .unwrap_or_default(),
+            statistics_service_url: "".to_string(),
             validators: details.endpoints,
         }
-=======
+    }
+}
+
 impl NetworkDetails {
     pub fn base_mix_denom(&self) -> &str {
         &self.mix_denom.base
->>>>>>> 33a6cb1f
     }
 }
 

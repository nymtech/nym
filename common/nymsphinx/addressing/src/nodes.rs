--- conflicted
+++ resolved
@@ -1,16 +1,13 @@
 // Copyright 2021 - Nym Technologies SA <contact@nymtech.net>
 // SPDX-License-Identifier: Apache-2.0
 
-//! Encodoing and decoding node routing information.
+//! Encoding and decoding node routing information.
 //!
 //! This module is responsible for encoding and decoding node routing information, so that
 //! they could be later put into an appropriate field in a sphinx header.
 //! Currently, that routing information is an IP address, but in principle it can be anything
 //!  for as long as it's going to fit in the field.
-<<<<<<< HEAD
-
-=======
->>>>>>> ec502f46
+
 use nym_crypto::asymmetric::identity;
 use nym_sphinx_types::{NodeAddressBytes, NODE_ADDRESS_LENGTH};
 

--- conflicted
+++ resolved
@@ -1225,10 +1225,6 @@
         )
         .unwrap();
 
-<<<<<<< HEAD
-        let _info = mock_info(rewarding_validator_address.as_ref(), &[]);
-=======
->>>>>>> 47f7a5f7
         env.block.height += 2 * constants::MINIMUM_BLOCK_AGE_FOR_REWARDING;
 
         let mix_1 = mixnodes_storage::read_full_mixnode_bond(&deps.storage, &node_identity_1)

# Documentation

## Doc projects
Each directory contains a readme with more information about running and contributing to the projects. Each is built with [`mdbook`](https://rust-lang.github.io/mdBook/index.html) - use `mdbook serve` to build and serve them (defaults to `localhost:3000`).
* `docs` contains technical documentation hosted at [https://nymtech.net/docs](https://nymtech.net/docs)
* `dev-portal` contains developer documentation hosted at [https://nymtech.net/developers](https://nymtech.net/developers)
* `operators` contains node setup and maintenance guides hosted at [https://nymtech.net/operators](https://nymtech.net/operators)

> If you are looking for the Typescript SDK documentation located at [sdk.nymtech.net](https://sdk.nymtech.net) this can be found in `../sdk/typescript/docs/`

## Contribution 
* If you wish to add to the documentation please create a PR against this repo. 
* If you are **adding a plugin dependency** make sure to also **add that to the list of plugins in `install_mdbook_deps.sh` line 12**. 

## Scripts 
* `bump_versions.sh` allows you to update the ~~`platform_release_version` and~~ `wallet_release_version` variable~~s~~ in the `book.toml` of each mdbook project at once. You can also optionally update the `minimum_rust_version` as well. Helpful for lazy-updating when cutting a new version of the docs. 

<<<<<<< HEAD
* The following scripts are used by the `ci-dev.yml` and `cd-dev.yml` scripts (located in `../.github/workflows/`):
  * `build_all_to_dist.sh` is used for building all mdbook projects and moving the rendered html to `../dist/` to be rsynced with various servers. 
  * `install_mdbook_deps.sh` checks for an existing install of mdbook (and plugins), uninstalls them, and then installs them on a clean slate. This is to avoid weird dependency clashes if relying on an existing mdbook version. 
  * `post_process.sh` is used to post process CSS/image/href links for serving several mdbooks from a subdirectory. 
  * `removed_existing_config.sh` is used to check for existing nym client/node config files on the CI/CD server and remove it if it exists. This is to mitigate issues with `mdbook-cmdrun` where e.g. a node is already initialised, and the command fails.   

## CI/CD 
Deployment of the docs is partially automated and partially manual. 
* `ci-docs.yml` will run on pushes to all branches **apart from `master`**
* `cd-docs.yml` must be run manually. This pushes to a staging branch which then must be manually promoted to production. 

## Licensing and copyright information
This is a monorepo and components that make up Nym as a system are licensed individually, so for accurate information, please check individual files.
=======
## Licensing
>>>>>>> dafed3ad

As a general approach, licensing is as follows this pattern:

* <p xmlns:cc="http://creativecommons.org/ns#" xmlns:dct="http://purl.org/dc/terms/"><a property="dct:title" rel="cc:attributionURL" href="https://nymtech.net/docs">Nym Documentation</a> by <a rel="cc:attributionURL dct:creator" property="cc:attributionName" href="https://nymtech.net">Nym Technologies</a> is licensed under <a href="http://creativecommons.org/licenses/by-nc-sa/4.0/?ref=chooser-v1" target="_blank" rel="license noopener noreferrer" style="display:inline-block;">CC BY-NC-SA 4.0<img style="height:22px!important;margin-left:3px;vertical-align:text-bottom;" src="https://mirrors.creativecommons.org/presskit/icons/cc.svg?ref=chooser-v1"><img style="height:22px!important;margin-left:3px;vertical-align:text-bottom;" src="https://mirrors.creativecommons.org/presskit/icons/by.svg?ref=chooser-v1"><img style="height:22px!important;margin-left:3px;vertical-align:text-bottom;" src="https://mirrors.creativecommons.org/presskit/icons/nc.svg?ref=chooser-v1"><img style="height:22px!important;margin-left:3px;vertical-align:text-bottom;" src="https://mirrors.creativecommons.org/presskit/icons/sa.svg?ref=chooser-v1"></a></p>

* Nym applications and binaries are [GPL-3.0-only](https://www.gnu.org/licenses/)

* Used libraries and different components are [Apache 2.0](https://www.apache.org/licenses/LICENSE-2.0.html) or [MIT](https://mit-license.org/)

For accurate information, please check individual files.<|MERGE_RESOLUTION|>--- conflicted
+++ resolved
@@ -15,7 +15,6 @@
 ## Scripts 
 * `bump_versions.sh` allows you to update the ~~`platform_release_version` and~~ `wallet_release_version` variable~~s~~ in the `book.toml` of each mdbook project at once. You can also optionally update the `minimum_rust_version` as well. Helpful for lazy-updating when cutting a new version of the docs. 
 
-<<<<<<< HEAD
 * The following scripts are used by the `ci-dev.yml` and `cd-dev.yml` scripts (located in `../.github/workflows/`):
   * `build_all_to_dist.sh` is used for building all mdbook projects and moving the rendered html to `../dist/` to be rsynced with various servers. 
   * `install_mdbook_deps.sh` checks for an existing install of mdbook (and plugins), uninstalls them, and then installs them on a clean slate. This is to avoid weird dependency clashes if relying on an existing mdbook version. 
@@ -29,9 +28,6 @@
 
 ## Licensing and copyright information
 This is a monorepo and components that make up Nym as a system are licensed individually, so for accurate information, please check individual files.
-=======
-## Licensing
->>>>>>> dafed3ad
 
 As a general approach, licensing is as follows this pattern:
 
@@ -40,5 +36,3 @@
 * Nym applications and binaries are [GPL-3.0-only](https://www.gnu.org/licenses/)
 
 * Used libraries and different components are [Apache 2.0](https://www.apache.org/licenses/LICENSE-2.0.html) or [MIT](https://mit-license.org/)
-
-For accurate information, please check individual files.
{
  "package": {
    "productName": "tauri-wallet",
    "version": "0.1.0"
  },
  "build": {
    "distDir": "../dist",
    "devPath": "http://localhost:9000",
    "beforeDevCommand": "",
    "beforeBuildCommand": ""
  },
  "tauri": {
    "bundle": {
      "active": true,
      "targets": "all",
      "identifier": "com.tauri.dev",
      "icon": [
        "icons/32x32.png",
        "icons/128x128.png",
        "icons/128x128@2x.png",
        "icons/icon.icns",
        "icons/icon.ico"
      ],
      "resources": [],
      "externalBin": [],
      "copyright": "",
      "category": "DeveloperTool",
      "shortDescription": "",
      "longDescription": "",
      "deb": {
        "depends": [],
        "useBootstrapper": false
      },
      "macOS": {
        "frameworks": [],
        "minimumSystemVersion": "",
        "useBootstrapper": false,
        "exceptionDomain": "",
        "signingIdentity": null,
        "entitlements": null
      },
      "windows": {
        "certificateThumbprint": null,
        "digestAlgorithm": "sha256",
        "timestampUrl": ""
      }
    },
    "updater": {
      "active": false
    },
    "allowlist": {},
    "windows": [
      {
        "title": "nym-wallet",
<<<<<<< HEAD
        "width": 1920,
        "height": 1080,
=======
        "width": 1024,
        "height": 768,
>>>>>>> eff38c84
        "resizable": true,
        "fullscreen": false
      }
    ],
    "security": {
      "csp": "default-src blob: data: filesystem: ws: wss: http: https: tauri: 'unsafe-eval' 'unsafe-inline' 'self' img-src: 'self'"
    }
  }
}<|MERGE_RESOLUTION|>--- conflicted
+++ resolved
@@ -52,13 +52,8 @@
     "windows": [
       {
         "title": "nym-wallet",
-<<<<<<< HEAD
-        "width": 1920,
-        "height": 1080,
-=======
         "width": 1024,
         "height": 768,
->>>>>>> eff38c84
         "resizable": true,
         "fullscreen": false
       }

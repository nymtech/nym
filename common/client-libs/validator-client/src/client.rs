--- conflicted
+++ resolved
@@ -23,27 +23,8 @@
     mixnode::MixNodeDetails, GatewayBond, IdentityKey, IdentityKeyRef, MixId,
 };
 
-<<<<<<< HEAD
-use crate::nyxd::traits::{DkgQueryClient, EphemeraQueryClient, MixnetQueryClient};
-#[cfg(feature = "http-client")]
-use crate::nyxd::QueryNyxdClient;
-use crate::nyxd::{self, CosmWasmClient, NyxdClient};
-use nym_api_requests::models::MixNodeBondAnnotated;
-use nym_coconut_dkg_common::{types::EpochId, verification_key::ContractVKShare};
-use nym_coconut_interface::Base58;
-use nym_ephemera_common::types::JsonPeerInfo;
-use nym_mixnet_contract_common::{
-    families::{Family, FamilyHead},
-    mixnode::MixNodeBond,
-    pending_events::{PendingEpochEvent, PendingIntervalEvent},
-    Delegation, RewardedSetNodeStatus, UnbondedMixnode,
-};
-use nym_network_defaults::NymNetworkDetails;
-use std::str::FromStr;
-=======
 // re-export the type to not break existing imports
 pub use crate::coconut::CoconutApiClient;
->>>>>>> 3d245f74
 
 #[cfg(feature = "http-client")]
 use crate::{DirectSigningHttpRpcValidatorClient, HttpRpcClient, QueryHttpRpcValidatorClient};
@@ -185,26 +166,6 @@
             nyxd: NyxdClient::new_signing(config.nyxd_config, rpc_client, signer),
         }
     }
-
-    pub async fn get_all_ephemera_peers(&self) -> Result<Vec<JsonPeerInfo>, ValidatorClientError>
-    where
-        C: CosmWasmClient + Sync + Send,
-    {
-        let mut peers = Vec::new();
-        let mut start_after = None;
-        loop {
-            let mut paged_response = self.get_peers_paged(start_after.take(), None).await?;
-            peers.append(&mut paged_response.peers);
-
-            if let Some(start_after_res) = paged_response.start_next_after {
-                start_after = Some(start_after_res.to_string())
-            } else {
-                break;
-            }
-        }
-
-        Ok(peers)
-    }
 }
 
 // validator-api wrappers

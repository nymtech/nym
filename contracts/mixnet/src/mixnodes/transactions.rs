// Copyright 2021 - Nym Technologies SA <contact@nymtech.net>
// SPDX-License-Identifier: Apache-2.0

use super::storage;
use crate::error::ContractError;
use crate::mixnet_contract_settings::storage as mixnet_params_storage;
use crate::mixnodes::layer_queries::query_layer_distribution;
use crate::mixnodes::storage::StoredMixnodeBond;
use crate::support::helpers::{ensure_no_existing_bond, validate_node_identity_signature};
use config::defaults::DENOM;
use cosmwasm_std::{
    coins, wasm_execute, Addr, BankMsg, Coin, DepsMut, Env, MessageInfo, Response, Uint128,
};
use mixnet_contract::MixNode;
use vesting_contract::messages::ExecuteMsg as VestingContractExecuteMsg;

pub fn try_add_mixnode(
    deps: DepsMut,
    env: Env,
    info: MessageInfo,
    mix_node: MixNode,
    owner_signature: String,
) -> Result<Response, ContractError> {
<<<<<<< HEAD
    _try_add_mixnode(
        deps,
        env,
        mix_node,
        info.funds[0].clone(),
        info.sender.as_str(),
        owner_signature,
        None,
    )
=======
    // check if the bond contains any funds of the appropriate denomination
    let minimum_bond = mixnet_params_storage::CONTRACT_STATE
        .load(deps.storage)?
        .params
        .minimum_mixnode_bond;
    let bond = validate_mixnode_bond(info.funds, minimum_bond)?;

    _try_add_mixnode(deps, env, mix_node, bond, info.sender.as_str(), None)
>>>>>>> 54bc1988
}

pub fn try_add_mixnode_on_behalf(
    deps: DepsMut,
    env: Env,
    info: MessageInfo,
    mix_node: MixNode,
    owner: String,
    owner_signature: String,
) -> Result<Response, ContractError> {
<<<<<<< HEAD
    let proxy = info.sender.to_owned();
    _try_add_mixnode(
        deps,
        env,
        mix_node,
        info.funds[0].clone(),
        &owner,
        owner_signature,
        Some(proxy),
    )
=======
    // check if the bond contains any funds of the appropriate denomination
    let minimum_bond = mixnet_params_storage::CONTRACT_STATE
        .load(deps.storage)?
        .params
        .minimum_mixnode_bond;
    let bond = validate_mixnode_bond(info.funds, minimum_bond)?;

    let proxy = info.sender;
    _try_add_mixnode(deps, env, mix_node, bond, &owner, Some(proxy))
>>>>>>> 54bc1988
}

fn _try_add_mixnode(
    deps: DepsMut,
    env: Env,
    mix_node: MixNode,
    bond_amount: Coin,
    owner: &str,
    owner_signature: String,
    proxy: Option<Addr>,
) -> Result<Response, ContractError> {
    let owner = deps.api.addr_validate(owner)?;
    // if the client has an active bonded mixnode or gateway, don't allow bonding
    ensure_no_existing_bond(deps.storage, &owner)?;

    // check if somebody else has already bonded a mixnode with this identity
    if let Some(existing_bond) =
        storage::mixnodes().may_load(deps.storage, &mix_node.identity_key)?
    {
        if existing_bond.owner != owner {
            return Err(ContractError::DuplicateMixnode {
                owner: existing_bond.owner,
            });
        }
    }

<<<<<<< HEAD
    // check if this sender actually owns the mixnode by checking the signature
    validate_node_identity_signature(
        deps.as_ref(),
        &owner,
        owner_signature,
        &mix_node.identity_key,
    )?;

    let minimum_bond = mixnet_params_storage::CONTRACT_SETTINGS
        .load(deps.storage)?
        .params
        .minimum_mixnode_bond;
    let bond_amount = validate_mixnode_bond(&[bond_amount], minimum_bond)?;

=======
>>>>>>> 54bc1988
    let layer_distribution = query_layer_distribution(deps.as_ref())?;
    let layer = layer_distribution.choose_with_fewest();

    let stored_bond = StoredMixnodeBond::new(
        bond_amount,
        owner,
        layer,
        env.block.height,
        mix_node,
        None,
        proxy,
    );

    // technically we don't have to set the total_delegation bucket, but it makes things easier
    // in different places that we can guarantee that if node exists, so does the data behind the total delegation
    let identity = stored_bond.identity();
    storage::mixnodes().save(deps.storage, identity, &stored_bond)?;
    storage::TOTAL_DELEGATION.save(deps.storage, identity, &Uint128::zero())?;
    mixnet_params_storage::increment_layer_count(deps.storage, stored_bond.layer)?;

    Ok(Response::new())
}

pub fn try_remove_mixnode_on_behalf(
    deps: DepsMut,
    info: MessageInfo,
    owner: String,
) -> Result<Response, ContractError> {
    let proxy = info.sender;
    _try_remove_mixnode(deps, &owner, Some(proxy))
}

pub fn try_remove_mixnode(deps: DepsMut, info: MessageInfo) -> Result<Response, ContractError> {
    _try_remove_mixnode(deps, info.sender.as_ref(), None)
}

pub(crate) fn _try_remove_mixnode(
    deps: DepsMut,
    owner: &str,
    proxy: Option<Addr>,
) -> Result<Response, ContractError> {
    let owner = deps.api.addr_validate(owner)?;

    // try to find the node of the sender
    let mixnode_bond = match storage::mixnodes()
        .idx
        .owner
        .item(deps.storage, owner.clone())?
    {
        Some(record) => record.1,
        None => return Err(ContractError::NoAssociatedMixNodeBond { owner }),
    };

    if proxy != mixnode_bond.proxy {
        return Err(ContractError::ProxyMismatch {
            existing: mixnode_bond
                .proxy
                .map_or_else(|| "None".to_string(), |a| a.as_str().to_string()),
            incoming: proxy.map_or_else(|| "None".to_string(), |a| a.as_str().to_string()),
        });
    }
    // send bonded funds back to the bond owner
    let return_tokens = BankMsg::Send {
        to_address: proxy.as_ref().unwrap_or(&owner).to_string(),
        amount: vec![mixnode_bond.bond_amount()],
    };

    // remove the bond
    storage::mixnodes().remove(deps.storage, mixnode_bond.identity())?;

    // decrement layer count
    mixnet_params_storage::decrement_layer_count(deps.storage, mixnode_bond.layer)?;

    let mut response = Response::new()
        .add_message(return_tokens)
        .add_attribute("action", "unbond")
        .add_attribute("mixnode_bond", mixnode_bond.to_string());

    if let Some(proxy) = &proxy {
        let msg = VestingContractExecuteMsg::TrackUnbond {
            owner: owner.as_str().to_string(),
            amount: mixnode_bond.bond_amount,
        };

        let track_unbond_message = wasm_execute(proxy, &msg, coins(0, DENOM))?;
        response = response.add_message(track_unbond_message);
    }

    Ok(response)
}

fn validate_mixnode_bond(
    mut bond: Vec<Coin>,
    minimum_bond: Uint128,
) -> Result<Coin, ContractError> {
    // check if anything was put as bond
    if bond.is_empty() {
        return Err(ContractError::NoBondFound);
    }

    if bond.len() > 1 {
        return Err(ContractError::MultipleDenoms);
    }

    // check that the denomination is correct
    if bond[0].denom != DENOM {
        return Err(ContractError::WrongDenom {});
    }

    // check that we have at least MIXNODE_BOND coins in our bond
    if bond[0].amount < minimum_bond {
        return Err(ContractError::InsufficientMixNodeBond {
            received: bond[0].amount.into(),
            minimum: minimum_bond.into(),
        });
    }

    Ok(bond.pop().unwrap())
}

#[cfg(test)]
pub mod tests {
    use super::*;
    use crate::contract::{execute, query, INITIAL_MIXNODE_BOND};
    use crate::error::ContractError;
    use crate::mixnodes::transactions::validate_mixnode_bond;
    use crate::support::tests::test_helpers;
    use config::defaults::DENOM;
    use cosmwasm_std::attr;
    use cosmwasm_std::testing::{mock_env, mock_info};
    use cosmwasm_std::{coins, BankMsg, Response};
    use cosmwasm_std::{from_binary, Addr, Uint128};
    use mixnet_contract::Layer;
    use mixnet_contract::MixNode;
    use mixnet_contract::{ExecuteMsg, LayerDistribution, PagedMixnodeResponse, QueryMsg};

    #[test]
    fn mixnode_add() {
        let mut deps = test_helpers::init_contract();

        // if we don't send enough funds
        let insufficient_bond = Into::<u128>::into(INITIAL_MIXNODE_BOND) - 1;
        let info = mock_info("anyone", &coins(insufficient_bond, DENOM));
        let (msg, _) = test_helpers::valid_bond_mixnode_msg("anyone");

        // we are informed that we didn't send enough funds
        let result = execute(deps.as_mut(), mock_env(), info, msg);
        assert_eq!(
            result,
            Err(ContractError::InsufficientMixNodeBond {
                received: insufficient_bond,
                minimum: INITIAL_MIXNODE_BOND.into(),
            })
        );

        // no mixnode was inserted into the topology
        let res = query(
            deps.as_ref(),
            mock_env(),
            QueryMsg::GetMixNodes {
                start_after: None,
                limit: Option::from(2),
            },
        )
        .unwrap();
        let page: PagedMixnodeResponse = from_binary(&res).unwrap();
        assert_eq!(0, page.nodes.len());

        // if we send enough funds
        let info = mock_info("anyone", &test_helpers::good_mixnode_bond());
        let (msg, identity) = test_helpers::valid_bond_mixnode_msg("anyone");

        // we get back a message telling us everything was OK
        let execute_response = execute(deps.as_mut(), mock_env(), info, msg);
        assert!(execute_response.is_ok());

        // we can query topology and the new node is there
        let query_response = query(
            deps.as_ref(),
            mock_env(),
            QueryMsg::GetMixNodes {
                start_after: None,
                limit: Option::from(2),
            },
        )
        .unwrap();
        let page: PagedMixnodeResponse = from_binary(&query_response).unwrap();
        assert_eq!(1, page.nodes.len());
        assert_eq!(
            &MixNode {
                identity_key: identity,
                ..test_helpers::mix_node_fixture()
            },
            page.nodes[0].mix_node()
        );

        // if there was already a mixnode bonded by particular user
        let info = mock_info("foomper", &test_helpers::good_mixnode_bond());
        let (msg, _) = test_helpers::valid_bond_mixnode_msg("foomper");
        execute(deps.as_mut(), mock_env(), info, msg).unwrap();

        let info = mock_info("foomper", &test_helpers::good_mixnode_bond());
        let (msg, _) = test_helpers::valid_bond_mixnode_msg("foomper");

        // it fails
        let execute_response = execute(deps.as_mut(), mock_env(), info, msg);
        assert_eq!(Err(ContractError::AlreadyOwnsMixnode), execute_response);

        // bonding fails if the user already owns a gateway
        test_helpers::add_gateway(
            "gateway-owner",
            test_helpers::good_gateway_bond(),
            deps.as_mut(),
        );

        let info = mock_info("gateway-owner", &test_helpers::good_mixnode_bond());
        let (msg, _) = test_helpers::valid_bond_mixnode_msg("gateway-owner");

        let execute_response = execute(deps.as_mut(), mock_env(), info, msg);
        assert_eq!(execute_response, Err(ContractError::AlreadyOwnsGateway));

        // but after he unbonds it, it's all fine again
        let info = mock_info("gateway-owner", &[]);
        let msg = ExecuteMsg::UnbondGateway {};
        execute(deps.as_mut(), mock_env(), info, msg).unwrap();

        let info = mock_info("gateway-owner", &test_helpers::good_mixnode_bond());
        let (msg, _) = test_helpers::valid_bond_mixnode_msg("gateway-owner");

        let execute_response = execute(deps.as_mut(), mock_env(), info, msg);
        assert!(execute_response.is_ok());

        // adding another node from another account, but with the same IP, should fail (or we would have a weird state). Is that right? Think about this, not sure yet.
        // if we attempt to register a second node from the same address, should we get an error? It would probably be polite.
    }

    #[test]
    fn adding_mixnode_without_existing_owner() {
        let mut deps = test_helpers::init_contract();

        let info = mock_info("mix-owner", &test_helpers::good_mixnode_bond());

        // before the execution the node had no associated owner
        assert!(storage::mixnodes()
            .idx
            .owner
            .item(deps.as_ref().storage, Addr::unchecked("mix-owner"))
            .unwrap()
            .is_none());

        let (msg, identity) = test_helpers::valid_bond_mixnode_msg("mix-owner");

        // it's all fine, owner is saved
        let execute_response = execute(deps.as_mut(), mock_env(), info, msg);
        assert!(execute_response.is_ok());

        assert_eq!(
            &identity,
            storage::mixnodes()
                .idx
                .owner
                .item(deps.as_ref().storage, Addr::unchecked("mix-owner"))
                .unwrap()
                .unwrap()
                .1
                .identity()
        );
    }

    #[test]
    fn adding_mixnode_with_existing_owner() {
        let mut deps = test_helpers::init_contract();

        let identity = test_helpers::add_mixnode(
            "mix-owner",
            test_helpers::good_mixnode_bond(),
            deps.as_mut(),
        );

        // request fails giving the existing owner address in the message
        let info = mock_info("mix-owner-pretender", &test_helpers::good_mixnode_bond());
        let msg = ExecuteMsg::BondMixnode {
            mix_node: MixNode {
                identity_key: identity,
                ..test_helpers::mix_node_fixture()
            },
            owner_signature: "foomp".to_string(),
        };

        let execute_response = execute(deps.as_mut(), mock_env(), info, msg);
        assert_eq!(
            Err(ContractError::DuplicateMixnode {
                owner: Addr::unchecked("mix-owner")
            }),
            execute_response
        );
    }

    #[test]
    fn adding_mixnode_with_existing_unchanged_owner() {
        let mut deps = test_helpers::init_contract();

        test_helpers::add_mixnode(
            "mix-owner",
            test_helpers::good_mixnode_bond(),
            deps.as_mut(),
        );

        let info = mock_info("mix-owner", &test_helpers::good_mixnode_bond());
        let (msg, _) = test_helpers::valid_bond_mixnode_msg("mix-owner");

        let res = execute(deps.as_mut(), mock_env(), info, msg);
        assert_eq!(Err(ContractError::AlreadyOwnsMixnode), res);
    }

    #[test]
    fn adding_mixnode_updates_layer_distribution() {
        let mut deps = test_helpers::init_contract();

        assert_eq!(
            LayerDistribution::default(),
            mixnet_params_storage::LAYERS.load(&deps.storage).unwrap(),
        );

        test_helpers::add_mixnode("mix1", test_helpers::good_mixnode_bond(), deps.as_mut());

        assert_eq!(
            LayerDistribution {
                layer1: 1,
                ..Default::default()
            },
            mixnet_params_storage::LAYERS.load(&deps.storage).unwrap()
        );
    }

    #[test]
    fn mixnode_remove() {
        let mut deps = test_helpers::init_contract();

        // try un-registering when no nodes exist yet
        let info = mock_info("anyone", &[]);
        let msg = ExecuteMsg::UnbondMixnode {};
        let result = execute(deps.as_mut(), mock_env(), info, msg);

        // we're told that there is no node for our address
        assert_eq!(
            result,
            Err(ContractError::NoAssociatedMixNodeBond {
                owner: Addr::unchecked("anyone")
            })
        );

        // let's add a node owned by bob
        test_helpers::add_mixnode("bob", test_helpers::good_mixnode_bond(), deps.as_mut());

        // attempt to un-register fred's node, which doesn't exist
        let info = mock_info("fred", &[]);
        let msg = ExecuteMsg::UnbondMixnode {};
        let result = execute(deps.as_mut(), mock_env(), info, msg);
        assert_eq!(
            result,
            Err(ContractError::NoAssociatedMixNodeBond {
                owner: Addr::unchecked("fred")
            })
        );

        // bob's node is still there
        let nodes = test_helpers::get_mix_nodes(&mut deps);
        assert_eq!(1, nodes.len());
        assert_eq!("bob", nodes[0].owner().clone());

        // add a node owned by fred
        let fred_identity =
            test_helpers::add_mixnode("fred", test_helpers::good_mixnode_bond(), deps.as_mut());

        // let's make sure we now have 2 nodes:
        assert_eq!(2, test_helpers::get_mix_nodes(&mut deps).len());

        // un-register fred's node
        let info = mock_info("fred", &[]);
        let msg = ExecuteMsg::UnbondMixnode {};
        let remove_fred = execute(deps.as_mut(), mock_env(), info.clone(), msg).unwrap();

        // we should see log messages come back showing an unbond message
        let expected_attributes = vec![
            attr("action", "unbond"),
            attr(
                "mixnode_bond",
                format!(
                    "amount: {}{}, owner: fred, identity: {}",
                    INITIAL_MIXNODE_BOND, DENOM, fred_identity
                ),
            ),
        ];

        // we should see a funds transfer from the contract back to fred
        let expected_message = BankMsg::Send {
            to_address: String::from(info.sender),
            amount: test_helpers::good_mixnode_bond(),
        };

        // run the executor and check that we got back the correct results
        let expected = Response::new()
            .add_attributes(expected_attributes)
            .add_message(expected_message);

        assert_eq!(remove_fred, expected);

        // only 1 node now exists, owned by bob:
        let mix_node_bonds = test_helpers::get_mix_nodes(&mut deps);
        assert_eq!(1, mix_node_bonds.len());
        assert_eq!(&Addr::unchecked("bob"), mix_node_bonds[0].owner());
    }

    #[test]
    fn removing_mixnode_clears_ownership() {
        let mut deps = test_helpers::init_contract();

        let info = mock_info("mix-owner", &test_helpers::good_mixnode_bond());
        let (bond_msg, identity) = test_helpers::valid_bond_mixnode_msg("mix-owner");
        execute(deps.as_mut(), mock_env(), info, bond_msg.clone()).unwrap();

        assert_eq!(
            &identity,
            storage::mixnodes()
                .idx
                .owner
                .item(deps.as_ref().storage, Addr::unchecked("mix-owner"))
                .unwrap()
                .unwrap()
                .1
                .identity()
        );

        let info = mock_info("mix-owner", &[]);
        let msg = ExecuteMsg::UnbondMixnode {};

        assert!(execute(deps.as_mut(), mock_env(), info, msg).is_ok());

        assert!(storage::mixnodes()
            .idx
            .owner
            .item(deps.as_ref().storage, Addr::unchecked("mix-owner"))
            .unwrap()
            .is_none());

        // and since it's removed, it can be reclaimed
        let info = mock_info("mix-owner", &test_helpers::good_mixnode_bond());

        assert!(execute(deps.as_mut(), mock_env(), info, bond_msg).is_ok());
        assert_eq!(
            &identity,
            storage::mixnodes()
                .idx
                .owner
                .item(deps.as_ref().storage, Addr::unchecked("mix-owner"))
                .unwrap()
                .unwrap()
                .1
                .identity()
        );
    }

    #[test]
    fn validating_mixnode_bond() {
        // you must send SOME funds
        let result = validate_mixnode_bond(Vec::new(), INITIAL_MIXNODE_BOND);
        assert_eq!(result, Err(ContractError::NoBondFound));

        // you must send at least 100 coins...
        let mut bond = test_helpers::good_mixnode_bond();
        bond[0].amount = INITIAL_MIXNODE_BOND.checked_sub(Uint128::new(1)).unwrap();
        let result = validate_mixnode_bond(bond.clone(), INITIAL_MIXNODE_BOND);
        assert_eq!(
            result,
            Err(ContractError::InsufficientMixNodeBond {
                received: Into::<u128>::into(INITIAL_MIXNODE_BOND) - 1,
                minimum: INITIAL_MIXNODE_BOND.into(),
            })
        );

        // more than that is still fine
        let mut bond = test_helpers::good_mixnode_bond();
        bond[0].amount = INITIAL_MIXNODE_BOND + Uint128::new(1);
        let result = validate_mixnode_bond(bond.clone(), INITIAL_MIXNODE_BOND);
        assert!(result.is_ok());

        // it must be sent in the defined denom!
        let mut bond = test_helpers::good_mixnode_bond();
        bond[0].denom = "baddenom".to_string();
        let result = validate_mixnode_bond(bond.clone(), INITIAL_MIXNODE_BOND);
        assert_eq!(result, Err(ContractError::WrongDenom {}));

        let mut bond = test_helpers::good_mixnode_bond();
        bond[0].denom = "foomp".to_string();
        let result = validate_mixnode_bond(bond.clone(), INITIAL_MIXNODE_BOND);
        assert_eq!(result, Err(ContractError::WrongDenom {}));
    }

    #[test]
    fn choose_layer_mix_node() {
        let mut deps = test_helpers::init_contract();
        let alice_identity =
            test_helpers::add_mixnode("alice", test_helpers::good_mixnode_bond(), deps.as_mut());
        let bob_identity =
            test_helpers::add_mixnode("bob", test_helpers::good_mixnode_bond(), deps.as_mut());

        let bonded_mix_nodes = test_helpers::get_mix_nodes(&mut deps);
        let alice_node = bonded_mix_nodes
            .iter()
            .find(|m| m.owner == "alice")
            .cloned()
            .unwrap();
        let bob_node = bonded_mix_nodes
            .iter()
            .find(|m| m.owner == "bob")
            .cloned()
            .unwrap();

        assert_eq!(alice_node.mix_node.identity_key, alice_identity);
        assert_eq!(alice_node.layer, Layer::One);
        assert_eq!(bob_node.mix_node.identity_key, bob_identity);
        assert_eq!(bob_node.layer, mixnet_contract::Layer::Two);
    }
}<|MERGE_RESOLUTION|>--- conflicted
+++ resolved
@@ -21,17 +21,6 @@
     mix_node: MixNode,
     owner_signature: String,
 ) -> Result<Response, ContractError> {
-<<<<<<< HEAD
-    _try_add_mixnode(
-        deps,
-        env,
-        mix_node,
-        info.funds[0].clone(),
-        info.sender.as_str(),
-        owner_signature,
-        None,
-    )
-=======
     // check if the bond contains any funds of the appropriate denomination
     let minimum_bond = mixnet_params_storage::CONTRACT_STATE
         .load(deps.storage)?
@@ -39,8 +28,15 @@
         .minimum_mixnode_bond;
     let bond = validate_mixnode_bond(info.funds, minimum_bond)?;
 
-    _try_add_mixnode(deps, env, mix_node, bond, info.sender.as_str(), None)
->>>>>>> 54bc1988
+    _try_add_mixnode(
+        deps,
+        env,
+        mix_node,
+        bond,
+        info.sender.as_str(),
+        owner_signature,
+        None,
+    )
 }
 
 pub fn try_add_mixnode_on_behalf(
@@ -51,18 +47,6 @@
     owner: String,
     owner_signature: String,
 ) -> Result<Response, ContractError> {
-<<<<<<< HEAD
-    let proxy = info.sender.to_owned();
-    _try_add_mixnode(
-        deps,
-        env,
-        mix_node,
-        info.funds[0].clone(),
-        &owner,
-        owner_signature,
-        Some(proxy),
-    )
-=======
     // check if the bond contains any funds of the appropriate denomination
     let minimum_bond = mixnet_params_storage::CONTRACT_STATE
         .load(deps.storage)?
@@ -71,8 +55,15 @@
     let bond = validate_mixnode_bond(info.funds, minimum_bond)?;
 
     let proxy = info.sender;
-    _try_add_mixnode(deps, env, mix_node, bond, &owner, Some(proxy))
->>>>>>> 54bc1988
+    _try_add_mixnode(
+        deps,
+        env,
+        mix_node,
+        bond,
+        &owner,
+        owner_signature,
+        Some(proxy),
+    )
 }
 
 fn _try_add_mixnode(
@@ -99,7 +90,6 @@
         }
     }
 
-<<<<<<< HEAD
     // check if this sender actually owns the mixnode by checking the signature
     validate_node_identity_signature(
         deps.as_ref(),
@@ -108,14 +98,6 @@
         &mix_node.identity_key,
     )?;
 
-    let minimum_bond = mixnet_params_storage::CONTRACT_SETTINGS
-        .load(deps.storage)?
-        .params
-        .minimum_mixnode_bond;
-    let bond_amount = validate_mixnode_bond(&[bond_amount], minimum_bond)?;
-
-=======
->>>>>>> 54bc1988
     let layer_distribution = query_layer_distribution(deps.as_ref())?;
     let layer = layer_distribution.choose_with_fewest();
 

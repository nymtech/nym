--- conflicted
+++ resolved
@@ -16,10 +16,6 @@
   params: Promise<{ id: string; account?: string }>;
 }) {
   const id = Number((await params).id);
-<<<<<<< HEAD
-=======
-  console.log("id :>> ", id);
->>>>>>> 3f2b57d4
 
   const response = await fetch(NYM_NODES, {
     headers: {

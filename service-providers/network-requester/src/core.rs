--- conflicted
+++ resolved
@@ -82,12 +82,12 @@
             ReturnAddress::Known(recipient) => ClientRequest::Send {
                 recipient: *recipient,
                 message,
-                connection_id,
+                connection_id: Some(connection_id),
             },
             ReturnAddress::Anonymous(sender_tag) => ClientRequest::Reply {
                 message,
                 sender_tag,
-                connection_id,
+                connection_id: Some(connection_id),
             },
         }
     }
@@ -148,17 +148,8 @@
                         }
 
                         // make 'request' to native-websocket client
-<<<<<<< HEAD
                         let conn_id = msg.conn_id();
                         let response_message = return_address.send_back_to(msg.into_bytes(), conn_id);
-=======
-                        let response_message = ClientRequest::Send {
-                            recipient: return_address,
-                            message: msg.into_bytes(),
-                            with_reply_surb: false,
-                            connection_id: Some(conn_id),
-                        };
->>>>>>> 9c361385
 
                         let message = Message::Binary(response_message.serialize());
                         websocket_writer.send(message).await.unwrap();
@@ -267,7 +258,6 @@
                         err
                     );
 
-<<<<<<< HEAD
                     // inform the remote that the connection is closed before it even was established
                     mix_input_sender
                         .send((
@@ -276,16 +266,6 @@
                         ))
                         .await
                         .expect("InputMessageReceiver has stopped receiving!");
-=======
-                // inform the remote that the connection is closed before it even was established
-                mix_input_sender
-                    .send((
-                        Socks5Message::Response(Response::new(conn_id, Vec::new(), true)),
-                        return_address,
-                    ))
-                    .await
-                    .expect("InputMessageReceiver has stopped receiving!");
->>>>>>> 9c361385
 
                     return;
                 }

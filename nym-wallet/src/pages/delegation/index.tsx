import React, { FC, useContext, useEffect, useState } from 'react';
import { Box, Button, Paper, Stack, Typography } from '@mui/material';
<<<<<<< HEAD
import { useTheme } from '@mui/material/styles';
=======
import { useTheme, Theme } from '@mui/material/styles';
>>>>>>> 8a33d214
import { DelegationWithEverything, FeeDetails, MajorCurrencyAmount } from '@nymproject/types';
import { Link } from '@nymproject/react/link/Link';
import { AppContext, urls } from 'src/context/main';
import { DelegationList } from 'src/components/Delegation/DelegationList';
import { PendingEvents } from 'src/components/Delegation/PendingEvents';
import { TPoolOption } from 'src/components';
import { Console } from 'src/utils/console';
import { CompoundModal } from 'src/components/Rewards/CompoundModal';
import { OverSaturatedBlockerModal } from 'src/components/Delegation/DelegateBlocker';
import { getSpendableCoins, userBalance } from 'src/requests';
import { RewardsSummary } from '../../components/Rewards/RewardsSummary';
import { useDelegationContext, DelegationContextProvider } from '../../context/delegations';
import { RewardsContextProvider, useRewardsContext } from '../../context/rewards';
import { DelegateModal } from '../../components/Delegation/DelegateModal';
import { UndelegateModal } from '../../components/Delegation/UndelegateModal';
import { DelegationListItemActions } from '../../components/Delegation/DelegationActions';
import { RedeemModal } from '../../components/Rewards/RedeemModal';
import { DelegationModal, DelegationModalProps } from '../../components/Delegation/DelegationModal';
<<<<<<< HEAD
import { Headphones } from '@mui/icons-material';
=======
import { backDropStyles, modalStyles } from '../../../.storybook/storiesStyles';
>>>>>>> 8a33d214

export const Delegation: FC<{ isStorybook?: boolean }> = ({ isStorybook }) => {
  const [showNewDelegationModal, setShowNewDelegationModal] = useState<boolean>(false);
  const [showDelegateMoreModal, setShowDelegateMoreModal] = useState<boolean>(false);
  const [showUndelegateModal, setShowUndelegateModal] = useState<boolean>(false);
  const [showRedeemRewardsModal, setShowRedeemRewardsModal] = useState<boolean>(false);
  const [showCompoundRewardsModal, setShowCompoundRewardsModal] = useState<boolean>(false);
  const [confirmationModalProps, setConfirmationModalProps] = useState<DelegationModalProps | undefined>();
  const [currentDelegationListActionItem, setCurrentDelegationListActionItem] = useState<DelegationWithEverything>();
  const [saturationError, setSaturationError] = useState<{ action: 'compound' | 'delegate'; saturation: number }>();

  const theme = useTheme();

  const {
    clientDetails,
    network,
    userBalance: { balance, originalVesting, fetchBalance },
  } = useContext(AppContext);

  const {
    delegations,
    pendingDelegations,
    totalDelegations,
    totalRewards,
    isLoading,
    addDelegation,
    undelegate,
    refresh: refreshDelegations,
  } = useDelegationContext();

  const theme = useTheme();

  const { refresh: refreshRewards, claimRewards, compoundRewards } = useRewardsContext();

  const refresh = async () => Promise.all([refreshDelegations(), refreshRewards()]);

  const getAllBalances = async () => {
    const resBalance = (await userBalance()).printable_balance;
    let resVesting: MajorCurrencyAmount | undefined;
    try {
      resVesting = await getSpendableCoins();
    } catch (e) {
      // ignore errors
    }

    return {
      balance: resBalance,
      balanceVested: resVesting ? `${resVesting.amount} ${resVesting.denom}` : undefined,
    };
  };

  // Refresh the rewards and delegations periodically when page is mounted
  useEffect(() => {
    const timer = setInterval(refresh, 1 * 60 * 1000); // every 1 minute
    return () => clearInterval(timer);
  }, []);

  useEffect(() => {
    refresh();
  }, [network, clientDetails, confirmationModalProps]);

  const handleDelegationItemActionClick = (item: DelegationWithEverything, action: DelegationListItemActions) => {
    if ((action === 'delegate' || action === 'compound') && item.stake_saturation && item.stake_saturation > 1) {
      setSaturationError({ action, saturation: item.stake_saturation });
      return;
    }

    setCurrentDelegationListActionItem(item);
    // eslint-disable-next-line default-case
    switch (action) {
      case 'delegate':
        setShowDelegateMoreModal(true);
        break;
      case 'undelegate':
        setShowUndelegateModal(true);
        break;
      case 'redeem':
        setShowRedeemRewardsModal(true);
        break;
      case 'compound':
        setShowCompoundRewardsModal(true);
        break;
    }
  };

  const handleNewDelegation = async (
    identityKey: string,
    amount: MajorCurrencyAmount,
    tokenPool: TPoolOption,
    fee?: FeeDetails,
  ) => {
    setConfirmationModalProps({
      status: 'loading',
      action: 'delegate',
    });
    setShowNewDelegationModal(false);
    setCurrentDelegationListActionItem(undefined);
    try {
      const tx = await addDelegation(
        {
          identity: identityKey,
          amount,
        },
        tokenPool,
        fee,
      );

      const balances = await getAllBalances();

      setConfirmationModalProps({
        status: 'success',
        action: 'delegate',
        message: 'Delegations can take up to one hour to process',
        ...balances,
        transactions: [
          { url: `${urls(network).blockExplorer}/transaction/${tx.transaction_hash}`, hash: tx.transaction_hash },
        ],
      });
    } catch (e) {
      Console.error('Failed to addDelegation', e);
      setConfirmationModalProps({
        status: 'error',
        action: 'delegate',
        message: (e as Error).message,
      });
    }
  };

  const handleDelegateMore = async (
    identityKey: string,
    amount: MajorCurrencyAmount,
    tokenPool: TPoolOption,
    fee?: FeeDetails,
  ) => {
    if (currentDelegationListActionItem?.node_identity !== identityKey || !clientDetails) {
      setConfirmationModalProps({
        status: 'error',
        action: 'delegate',
      });
      return;
    }

    setConfirmationModalProps({
      status: 'loading',
      action: 'delegate',
    });
    setShowDelegateMoreModal(false);
    setCurrentDelegationListActionItem(undefined);

    try {
      const tx = await addDelegation(
        {
          identity: identityKey,
          amount,
        },
        tokenPool,
        fee,
      );
      const balances = await getAllBalances();

      setConfirmationModalProps({
        status: 'success',
        action: 'delegate',
        ...balances,
        transactions: [
          { url: `${urls(network).blockExplorer}/transaction/${tx.transaction_hash}`, hash: tx.transaction_hash },
        ],
      });
    } catch (e) {
      Console.error('Failed to addMoreDelegation', e);
      setConfirmationModalProps({
        status: 'error',
        action: 'delegate',
        message: (e as Error).message,
      });
    }
  };

  const handleUndelegate = async (identityKey: string, usesVestingContractTokens: boolean, fee?: FeeDetails) => {
    setConfirmationModalProps({
      status: 'loading',
      action: 'undelegate',
    });
    setShowUndelegateModal(false);
    setCurrentDelegationListActionItem(undefined);

    try {
      const txs = await undelegate(identityKey, usesVestingContractTokens, fee);
      const balances = await getAllBalances();

      setConfirmationModalProps({
        status: 'success',
        action: 'undelegate',
        ...balances,
        transactions: txs.map((tx) => ({
          url: `${urls(network).blockExplorer}/transaction/${tx.transaction_hash}`,
          hash: tx.transaction_hash,
        })),
      });
    } catch (e) {
      Console.error('Failed to undelegate', e);
      setConfirmationModalProps({
        status: 'error',
        action: 'undelegate',
        message: (e as Error).message,
      });
    }
  };

  const handleRedeem = async (identityKey: string, fee?: FeeDetails) => {
    setConfirmationModalProps({
      status: 'loading',
      action: 'redeem',
    });
    setShowRedeemRewardsModal(false);
    setCurrentDelegationListActionItem(undefined);

    try {
      const txs = await claimRewards(identityKey, fee);
      const bal = await userBalance();
      setConfirmationModalProps({
        status: 'success',
        action: 'redeem',
        balance: bal?.printable_balance || '-',
        transactions: txs.map((tx) => ({
          url: `${urls(network).blockExplorer}/transaction/${tx.transaction_hash}`,
          hash: tx.transaction_hash,
        })),
      });
    } catch (e) {
      Console.error('Failed to claimRewards', e);
      setConfirmationModalProps({
        status: 'error',
        action: 'redeem',
        message: (e as Error).message,
      });
    }
  };

  const handleCompound = async (identityKey: string, fee?: FeeDetails) => {
    setConfirmationModalProps({
      status: 'loading',
      action: 'compound',
    });
    setShowCompoundRewardsModal(false);
    setCurrentDelegationListActionItem(undefined);

    try {
      const txs = await compoundRewards(identityKey, fee);
      const bal = await userBalance();
      setConfirmationModalProps({
        status: 'success',
        action: 'compound',
        balance: bal?.printable_balance || '-',
        transactions: txs.map((tx) => ({
          url: `${urls(network).blockExplorer}/transaction/${tx.transaction_hash}`,
          hash: tx.transaction_hash,
        })),
      });
    } catch (e) {
      Console.error('Failed to compoundRewards', e);
      setConfirmationModalProps({
        status: 'error',
        action: 'redeem',
        message: (e as Error).message,
      });
    }
  };

  const storybookStyles = (theme: Theme) => ({
    BackdropProps: backDropStyles(theme),
    sx: modalStyles(theme),
  });
  return (
    <>
      <Paper elevation={0} sx={{ p: 4, mt: 4 }}>
        <Stack spacing={5}>
          <Box display="flex" justifyContent="space-between" alignItems="center">
            <Typography variant="h6">Delegations</Typography>
            <Link
              href={`${urls(network).networkExplorer}/network-components/mixnodes/`}
              target="_blank"
              rel="noreferrer"
              text="Network Explorer"
              fontSize={14}
              fontWeight={theme.palette.mode === 'light' ? 400 : 600}
              noIcon
            />
          </Box>
          <Box display="flex" justifyContent="space-between" alignItems="center">
            <RewardsSummary isLoading={isLoading} totalDelegation={totalDelegations} totalRewards={totalRewards} />
            <Button
              variant="contained"
              disableElevation
              onClick={() => setShowNewDelegationModal(true)}
              sx={{ py: 1.5, px: 5, color: 'primary.contrastText' }}
            >
              Delegate
            </Button>
          </Box>
          <DelegationList
            explorerUrl={urls(network).networkExplorer}
            isLoading={isLoading}
            items={delegations}
            onItemActionClick={handleDelegationItemActionClick}
          />
        </Stack>
      </Paper>

      {pendingDelegations && (
        <Paper elevation={0} sx={{ p: 4, mt: 2 }}>
          <Stack spacing={5}>
            <Typography variant="h6">Pending Delegation Events</Typography>
            <PendingEvents pendingEvents={pendingDelegations} explorerUrl={urls(network).networkExplorer} />
          </Stack>
        </Paper>
      )}

      {showNewDelegationModal && (
        <DelegateModal
          open={showNewDelegationModal}
          onClose={() => setShowNewDelegationModal(false)}
          onOk={handleNewDelegation}
          header="Delegate"
          buttonText="Delegate stake"
          currency={clientDetails!.denom}
          accountBalance={balance?.printable_balance}
          rewardInterval="weekly"
          hasVestingContract={Boolean(originalVesting)}
          {...storybookStyles(theme)}
        />
      )}

      {currentDelegationListActionItem && showDelegateMoreModal && (
        <DelegateModal
          open={showDelegateMoreModal}
          onClose={() => setShowDelegateMoreModal(false)}
          onOk={handleDelegateMore}
          header="Delegate more"
          buttonText="Delegate more"
          identityKey={currentDelegationListActionItem.node_identity}
          currency={clientDetails!.denom}
          accountBalance={balance?.printable_balance}
          nodeUptimePercentage={currentDelegationListActionItem.avg_uptime_percent}
          profitMarginPercentage={currentDelegationListActionItem.profit_margin_percent}
          rewardInterval="weekly"
          hasVestingContract={Boolean(originalVesting)}
          {...storybookStyles(theme)}
        />
      )}

      {currentDelegationListActionItem && showUndelegateModal && (
        <UndelegateModal
          open={showUndelegateModal}
          onClose={() => setShowUndelegateModal(false)}
          onOk={handleUndelegate}
          usesVestingContractTokens={currentDelegationListActionItem.uses_vesting_contract_tokens}
          currency={currentDelegationListActionItem.amount.denom}
          amount={+currentDelegationListActionItem.amount.amount}
          identityKey={currentDelegationListActionItem.node_identity}
          {...storybookStyles(theme)}
        />
      )}

      {currentDelegationListActionItem?.accumulated_rewards && showRedeemRewardsModal && (
        <RedeemModal
          open={showRedeemRewardsModal}
          onClose={() => setShowRedeemRewardsModal(false)}
          onOk={(identity, fee) => handleRedeem(identity, fee)}
          message="Redeem rewards"
          currency={clientDetails!.denom}
          identityKey={currentDelegationListActionItem?.node_identity}
          amount={+currentDelegationListActionItem.accumulated_rewards.amount}
          usesVestingTokens={currentDelegationListActionItem.uses_vesting_contract_tokens}
        />
      )}

      {currentDelegationListActionItem?.accumulated_rewards && showCompoundRewardsModal && (
        <CompoundModal
          open={showCompoundRewardsModal}
          onClose={() => setShowCompoundRewardsModal(false)}
          onOk={(identity, fee) => handleCompound(identity, fee)}
          message="Compound rewards"
          currency={clientDetails!.denom}
          identityKey={currentDelegationListActionItem?.node_identity}
          amount={+currentDelegationListActionItem.accumulated_rewards.amount}
          usesVestingTokens={currentDelegationListActionItem.uses_vesting_contract_tokens}
        />
      )}

      {confirmationModalProps && (
        <DelegationModal
          {...confirmationModalProps}
          open={Boolean(confirmationModalProps)}
          onClose={async () => {
            setConfirmationModalProps(undefined);
            await fetchBalance();
          }}
          {...storybookStyles(theme)}
        />
      )}

      {!!saturationError && (
        <OverSaturatedBlockerModal
          open={Boolean(saturationError)}
          onClose={() => setSaturationError(undefined)}
          header={`Node saturation: ${Math.round(saturationError.saturation * 100000) / 1000}%`}
          subHeader={'This node is over saturated. Choose a new mix node to delegate to and start compounding rewards.'}
        />
      )}
    </>
  );
};

export const DelegationPage: FC<{ isStorybook?: boolean }> = ({ isStorybook }) => {
  const { network } = useContext(AppContext);
  return (
    <DelegationContextProvider network={network}>
      <RewardsContextProvider network={network}>
        <Delegation isStorybook={isStorybook} />
      </RewardsContextProvider>
    </DelegationContextProvider>
  );
};<|MERGE_RESOLUTION|>--- conflicted
+++ resolved
@@ -1,10 +1,6 @@
 import React, { FC, useContext, useEffect, useState } from 'react';
 import { Box, Button, Paper, Stack, Typography } from '@mui/material';
-<<<<<<< HEAD
-import { useTheme } from '@mui/material/styles';
-=======
 import { useTheme, Theme } from '@mui/material/styles';
->>>>>>> 8a33d214
 import { DelegationWithEverything, FeeDetails, MajorCurrencyAmount } from '@nymproject/types';
 import { Link } from '@nymproject/react/link/Link';
 import { AppContext, urls } from 'src/context/main';
@@ -23,11 +19,7 @@
 import { DelegationListItemActions } from '../../components/Delegation/DelegationActions';
 import { RedeemModal } from '../../components/Rewards/RedeemModal';
 import { DelegationModal, DelegationModalProps } from '../../components/Delegation/DelegationModal';
-<<<<<<< HEAD
-import { Headphones } from '@mui/icons-material';
-=======
 import { backDropStyles, modalStyles } from '../../../.storybook/storiesStyles';
->>>>>>> 8a33d214
 
 export const Delegation: FC<{ isStorybook?: boolean }> = ({ isStorybook }) => {
   const [showNewDelegationModal, setShowNewDelegationModal] = useState<boolean>(false);
@@ -38,8 +30,6 @@
   const [confirmationModalProps, setConfirmationModalProps] = useState<DelegationModalProps | undefined>();
   const [currentDelegationListActionItem, setCurrentDelegationListActionItem] = useState<DelegationWithEverything>();
   const [saturationError, setSaturationError] = useState<{ action: 'compound' | 'delegate'; saturation: number }>();
-
-  const theme = useTheme();
 
   const {
     clientDetails,

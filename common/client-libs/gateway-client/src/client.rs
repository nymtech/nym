// Copyright 2021 - Nym Technologies SA <contact@nymtech.net>
// SPDX-License-Identifier: Apache-2.0

use crate::bandwidth::BandwidthController;
use crate::cleanup_socket_message;
use crate::error::GatewayClientError;
use crate::packet_router::PacketRouter;
pub use crate::packet_router::{
    AcknowledgementReceiver, AcknowledgementSender, MixnetMessageReceiver, MixnetMessageSender,
};
use crate::socket_state::{PartiallyDelegated, SocketState};
#[cfg(not(feature = "coconut"))]
use credentials::token::bandwidth::TokenCredential;
use crypto::asymmetric::identity;
use futures::{FutureExt, SinkExt, StreamExt};
use gateway_requests::authentication::encrypted_address::EncryptedAddressBytes;
use gateway_requests::iv::IV;
use gateway_requests::registration::handshake::{client_handshake, SharedKeys};
use gateway_requests::{BinaryRequest, ClientControlRequest, ServerResponse};
use log::*;
#[cfg(not(feature = "coconut"))]
use network_defaults::BANDWIDTH_VALUE;
use nymsphinx::forwarding::packet::MixPacket;
use rand::rngs::OsRng;
use std::convert::TryFrom;
use std::sync::Arc;
use std::time::Duration;
use tungstenite::protocol::Message;

#[cfg(not(target_arch = "wasm32"))]
use tokio_tungstenite::connect_async;

#[cfg(target_arch = "wasm32")]
use fluvio_wasm_timer as wasm_timer;
#[cfg(target_arch = "wasm32")]
use wasm_utils::websocket::JSWebsocket;

const DEFAULT_RECONNECTION_ATTEMPTS: usize = 10;
const DEFAULT_RECONNECTION_BACKOFF: Duration = Duration::from_secs(5);

pub struct GatewayClient {
    authenticated: bool,
    #[cfg(feature = "coconut")]
    bandwidth_remaining: i64,
    gateway_address: String,
    gateway_identity: identity::PublicKey,
    local_identity: Arc<identity::KeyPair>,
    shared_key: Option<Arc<SharedKeys>>,
    connection: SocketState,
    packet_router: PacketRouter,
    response_timeout_duration: Duration,
    bandwidth_controller: Option<BandwidthController>,

    // reconnection related variables
    /// Specifies whether client should try to reconnect to gateway on connection failure.
    should_reconnect_on_failure: bool,
    /// Specifies maximum number of attempts client will try to reconnect to gateway on failure
    /// before giving up.
    reconnection_attempts: usize,
    /// Delay between each subsequent reconnection attempt.
    reconnection_backoff: Duration,
}

impl GatewayClient {
    // TODO: put it all in a Config struct
    #[allow(clippy::too_many_arguments)]
    pub fn new(
        gateway_address: String,
        local_identity: Arc<identity::KeyPair>,
        gateway_identity: identity::PublicKey,
        shared_key: Option<Arc<SharedKeys>>,
        mixnet_message_sender: MixnetMessageSender,
        ack_sender: AcknowledgementSender,
        response_timeout_duration: Duration,
        bandwidth_controller: Option<BandwidthController>,
    ) -> Self {
        GatewayClient {
            authenticated: false,

            #[cfg(feature = "coconut")]
            bandwidth_remaining: 0,
            gateway_address,

            gateway_identity,
            local_identity,
            shared_key,
            connection: SocketState::NotConnected,
            packet_router: PacketRouter::new(ack_sender, mixnet_message_sender),
            response_timeout_duration,
            bandwidth_controller,
            should_reconnect_on_failure: true,
            reconnection_attempts: DEFAULT_RECONNECTION_ATTEMPTS,
            reconnection_backoff: DEFAULT_RECONNECTION_BACKOFF,
        }
    }

    // TODO: later convert into proper builder methods
    pub fn with_reconnection_on_failure(&mut self, should_reconnect_on_failure: bool) {
        self.should_reconnect_on_failure = should_reconnect_on_failure
    }

    pub fn with_reconnection_attempts(&mut self, reconnection_attempts: usize) {
        self.reconnection_attempts = reconnection_attempts
    }

    pub fn with_reconnection_backoff(&mut self, backoff: Duration) {
        self.reconnection_backoff = backoff
    }

    pub fn new_init(
        gateway_address: String,
        gateway_identity: identity::PublicKey,
        local_identity: Arc<identity::KeyPair>,
        response_timeout_duration: Duration,
    ) -> Self {
        use futures::channel::mpsc;

        // note: this packet_router is completely invalid in normal circumstances, but "works"
        // perfectly fine here, because it's not meant to be used
        let (ack_tx, _) = mpsc::unbounded();
        let (mix_tx, _) = mpsc::unbounded();
        let packet_router = PacketRouter::new(ack_tx, mix_tx);

        GatewayClient {
            authenticated: false,

            #[cfg(feature = "coconut")]
            bandwidth_remaining: 0,

            gateway_address,
            gateway_identity,
            local_identity,
            shared_key: None,
            connection: SocketState::NotConnected,
            packet_router,
            response_timeout_duration,
            bandwidth_controller: None,
            should_reconnect_on_failure: false,
            reconnection_attempts: DEFAULT_RECONNECTION_ATTEMPTS,
            reconnection_backoff: DEFAULT_RECONNECTION_BACKOFF,
        }
    }

    pub fn gateway_identity(&self) -> identity::PublicKey {
        self.gateway_identity
    }

    #[cfg(not(target_arch = "wasm32"))]
    async fn _close_connection(&mut self) -> Result<(), GatewayClientError> {
        match std::mem::replace(&mut self.connection, SocketState::NotConnected) {
            SocketState::Available(mut socket) => Ok((*socket).close(None).await?),
            SocketState::PartiallyDelegated(_) => {
                unreachable!("this branch should have never been reached!")
            }
            _ => Ok(()), // no need to do anything in those cases
        }
    }

    #[cfg(target_arch = "wasm32")]
    async fn _close_connection(&mut self) -> Result<(), GatewayClientError> {
        match std::mem::replace(&mut self.connection, SocketState::NotConnected) {
            SocketState::Available(mut socket) => {
                (*socket).close(None).await;
                Ok(())
            }
            SocketState::PartiallyDelegated(_) => {
                unreachable!("this branch should have never been reached!")
            }
            _ => Ok(()), // no need to do anything in those cases
        }
    }

    pub async fn close_connection(&mut self) -> Result<(), GatewayClientError> {
        if self.connection.is_partially_delegated() {
            self.recover_socket_connection().await?;
        }

        self._close_connection().await
    }

    #[cfg(not(target_arch = "wasm32"))]
    pub async fn establish_connection(&mut self) -> Result<(), GatewayClientError> {
        let ws_stream = match connect_async(&self.gateway_address).await {
            Ok((ws_stream, _)) => ws_stream,
            Err(e) => return Err(GatewayClientError::NetworkError(e)),
        };

        self.connection = SocketState::Available(Box::new(ws_stream));
        Ok(())
    }

    #[cfg(target_arch = "wasm32")]
    pub async fn establish_connection(&mut self) -> Result<(), GatewayClientError> {
        let ws_stream = match JSWebsocket::new(&self.gateway_address) {
            Ok(ws_stream) => ws_stream,
            Err(e) => return Err(GatewayClientError::NetworkErrorWasm(e)),
        };

        self.connection = SocketState::Available(Box::new(ws_stream));
        Ok(())
    }

    // ignore the current socket state (with which we can't do much anyway)
    // note: the caller MUST ensure that if the stream was delegated, the spawned
    // future is finished.
    async fn attempt_reconnection(&mut self) -> Result<(), GatewayClientError> {
        info!("Attempting gateway reconnection...");
        self.authenticated = false;

        for i in 1..self.reconnection_attempts {
            info!("attempt {}...", i);
            if self.authenticate_and_start().await.is_ok() {
                info!("managed to reconnect!");
                return Ok(());
            }

            #[cfg(not(target_arch = "wasm32"))]
            tokio::time::sleep(self.reconnection_backoff).await;

            #[cfg(target_arch = "wasm32")]
            if let Err(err) = wasm_timer::Delay::new(self.reconnection_backoff).await {
                error!(
                    "the timer has gone away while in reconnection backoff! - {}",
                    err
                );
            }
        }

        // final attempt (done separately to be able to return a proper error)
        info!("attempt {}", self.reconnection_attempts);
        match self.authenticate_and_start().await {
            Ok(_) => {
                info!("managed to reconnect!");
                Ok(())
            }
            Err(err) => {
                error!(
                    "failed to reconnect after {} attempts",
                    self.reconnection_attempts
                );
                Err(err)
            }
        }
    }

    async fn read_control_response(&mut self) -> Result<ServerResponse, GatewayClientError> {
        // we use the fact that all request responses are Message::Text and only pushed
        // sphinx packets are Message::Binary

        let conn = match self.connection {
            SocketState::Available(ref mut conn) => conn,
            _ => return Err(GatewayClientError::ConnectionInInvalidState),
        };

        #[cfg(not(target_arch = "wasm32"))]
        let timeout = tokio::time::sleep(self.response_timeout_duration);
        #[cfg(not(target_arch = "wasm32"))]
        tokio::pin!(timeout);

        // technically the `wasm_timer` also works outside wasm, but unless required,
        // I really prefer to just stick to tokio
        #[cfg(target_arch = "wasm32")]
        let timeout = wasm_timer::Delay::new(self.response_timeout_duration);

        let mut fused_timeout = timeout.fuse();
        let mut fused_stream = conn.fuse();

        loop {
            futures::select! {
                _ = &mut fused_timeout => {
                    break Err(GatewayClientError::Timeout);
                }
                msg = fused_stream.next() => {
                    let ws_msg = match cleanup_socket_message(msg) {
                        Err(err) => break Err(err),
                        Ok(msg) => msg
                    };
                    match ws_msg {
                        Message::Binary(bin_msg) => {
                            self.packet_router.route_received(vec![bin_msg]);
                        }
                        Message::Text(txt_msg) => {
                            break ServerResponse::try_from(txt_msg).map_err(|_| GatewayClientError::MalformedResponse);
                        }
                        _ => (),
                    }
               }
            }
        }
    }

    // If we want to send a message (with response), we need to have a full control over the socket,
    // as we need to be able to write the request and read the subsequent response
    async fn send_websocket_message(
        &mut self,
        msg: Message,
    ) -> Result<ServerResponse, GatewayClientError> {
        let should_restart_mixnet_listener = if self.connection.is_partially_delegated() {
            self.recover_socket_connection().await?;
            true
        } else {
            false
        };

        let conn = match self.connection {
            SocketState::Available(ref mut conn) => conn,
            SocketState::NotConnected => return Err(GatewayClientError::ConnectionNotEstablished),
            _ => return Err(GatewayClientError::ConnectionInInvalidState),
        };
        conn.send(msg).await?;
        let response = self.read_control_response().await;

        if should_restart_mixnet_listener {
            self.start_listening_for_mixnet_messages()?;
        }
        response
    }

    async fn batch_send_websocket_messages_without_response(
        &mut self,
        messages: Vec<Message>,
    ) -> Result<(), GatewayClientError> {
        match self.connection {
            SocketState::Available(ref mut conn) => {
                let stream_messages: Vec<_> = messages.into_iter().map(Ok).collect();
                let mut send_stream = futures::stream::iter(stream_messages);
                Ok(conn.send_all(&mut send_stream).await?)
            }
            SocketState::PartiallyDelegated(ref mut partially_delegated) => {
                if let Err(err) = partially_delegated
                    .batch_send_without_response(messages)
                    .await
                {
                    error!("failed to batch send messages - {}...", err);
                    // we must ensure we do not leave the task still active
                    if let Err(err) = self.recover_socket_connection().await {
                        error!(
                            "... and the delegated stream has also errored out - {}",
                            err
                        )
                    }
                    Err(err)
                } else {
                    Ok(())
                }
            }
            SocketState::NotConnected => Err(GatewayClientError::ConnectionNotEstablished),
            _ => Err(GatewayClientError::ConnectionInInvalidState),
        }
    }

    async fn send_websocket_message_without_response(
        &mut self,
        msg: Message,
    ) -> Result<(), GatewayClientError> {
        match self.connection {
            SocketState::Available(ref mut conn) => Ok(conn.send(msg).await?),
            SocketState::PartiallyDelegated(ref mut partially_delegated) => {
                if let Err(err) = partially_delegated.send_without_response(msg).await {
                    error!("failed to send message without response - {}...", err);
                    // we must ensure we do not leave the task still active
                    if let Err(err) = self.recover_socket_connection().await {
                        error!(
                            "... and the delegated stream has also errored out - {}",
                            err
                        )
                    }
                    Err(err)
                } else {
                    Ok(())
                }
            }
            SocketState::NotConnected => Err(GatewayClientError::ConnectionNotEstablished),
            _ => Err(GatewayClientError::ConnectionInInvalidState),
        }
    }

    async fn register(&mut self) -> Result<(), GatewayClientError> {
        if !self.connection.is_established() {
            return Err(GatewayClientError::ConnectionNotEstablished);
        }

        debug_assert!(self.connection.is_available());

        // it's fine to instantiate it here as it's only used once (during authentication or registration)
        // and putting it into the GatewayClient struct would be a hassle
        let mut rng = OsRng;

        let shared_key = match &mut self.connection {
            SocketState::Available(ws_stream) => client_handshake(
                &mut rng,
                ws_stream,
                self.local_identity.as_ref(),
                self.gateway_identity,
            )
            .await
            .map_err(GatewayClientError::RegistrationFailure),
            _ => unreachable!(),
        }?;
        self.authenticated = match self.read_control_response().await? {
            ServerResponse::Register { status } => Ok(status),
            ServerResponse::Error { message } => Err(GatewayClientError::GatewayError(message)),
            _ => Err(GatewayClientError::UnexpectedResponse),
        }?;
        if self.authenticated {
            self.shared_key = Some(Arc::new(shared_key));
        }
        Ok(())
    }

    async fn authenticate(
        &mut self,
        shared_key: Option<SharedKeys>,
    ) -> Result<(), GatewayClientError> {
        if shared_key.is_none() && self.shared_key.is_none() {
            return Err(GatewayClientError::NoSharedKeyAvailable);
        }
        if !self.connection.is_established() {
            return Err(GatewayClientError::ConnectionNotEstablished);
        }

        // it's fine to instantiate it here as it's only used once (during authentication or registration)
        // and putting it into the GatewayClient struct would be a hassle
        let mut rng = OsRng;

        // because of the previous check one of the unwraps MUST succeed
        let shared_key = shared_key
            .as_ref()
            .unwrap_or_else(|| self.shared_key.as_ref().unwrap());
        let iv = IV::new_random(&mut rng);
        let self_address = self
            .local_identity
            .as_ref()
            .public_key()
            .derive_destination_address();
        let encrypted_address = EncryptedAddressBytes::new(&self_address, shared_key, &iv);

        let msg =
            ClientControlRequest::new_authenticate(self_address, encrypted_address, iv).into();

        match self.send_websocket_message(msg).await? {
            ServerResponse::Authenticate { status } => {
                self.authenticated = status;
                Ok(())
            }
            ServerResponse::Error { message } => Err(GatewayClientError::GatewayError(message)),
            _ => Err(GatewayClientError::UnexpectedResponse),
        }
    }

    /// Helper method to either call register or authenticate based on self.shared_key value
    pub async fn perform_initial_authentication(
        &mut self,
    ) -> Result<Arc<SharedKeys>, GatewayClientError> {
        if self.shared_key.is_some() {
            self.authenticate(None).await?;
        } else {
            self.register().await?;
        }
        if self.authenticated {
            // if we are authenticated it means we MUST have an associated shared_key
            Ok(Arc::clone(self.shared_key.as_ref().unwrap()))
        } else {
            Err(GatewayClientError::AuthenticationFailure)
        }
    }

    #[cfg(feature = "coconut")]
    async fn claim_coconut_bandwidth(&mut self) -> Result<(), GatewayClientError> {
        let coconut_credential = self
            .bandwidth_controller
            .as_ref()
            .unwrap()
            .prepare_coconut_credential()
            .await;

        let mut rng = OsRng;
        let iv = IV::new_random(&mut rng);

        let msg = ClientControlRequest::new_enc_coconut_bandwidth_credential(
            &coconut_credential,
            self.shared_key.as_ref().unwrap(),
            iv,
        )
        .ok_or(GatewayClientError::SerializeCredential)?
        .into();
        self.bandwidth_remaining = match self.send_websocket_message(msg).await? {
            ServerResponse::Bandwidth { available_total } => Ok(available_total),
            ServerResponse::Error { message } => Err(GatewayClientError::GatewayError(message)),
            _ => Err(GatewayClientError::UnexpectedResponse),
        }?;
        Ok(())
    }

<<<<<<< HEAD
    #[cfg(not(feature = "coconut"))]
    async fn claim_token_bandwidth(&mut self) -> Result<(), GatewayClientError> {
        let mut rng = OsRng;

        let kp = identity::KeyPair::new(&mut rng);
        let iv = IV::new_random(&mut rng);

        let verification_key = *kp.public_key();
        let signed_verification_key = kp.private_key().sign(&verification_key.to_bytes());
        self.bandwidth_controller
            .as_ref()
            .unwrap()
            .buy_token_credential(verification_key, signed_verification_key)
            .await?;

        let mut message = verification_key.to_bytes().to_vec();

        message.append(&mut self.gateway_identity.to_bytes().to_vec());
        let signature = kp.private_key().sign(&message);
        let credential = TokenCredential::new(
            verification_key,
            self.gateway_identity,
            BANDWIDTH_VALUE,
            signature,
        );

        let msg = ClientControlRequest::new_enc_token_bandwidth_credential(
            &credential,
            self.shared_key.as_ref().unwrap(),
            iv,
        )
        .into();
        self.bandwidth_remaining = match self.send_websocket_message(msg).await? {
            ServerResponse::Bandwidth { available_total } => Ok(available_total),
            ServerResponse::Error { message } => Err(GatewayClientError::GatewayError(message)),
            _ => Err(GatewayClientError::UnexpectedResponse),
        }?;

        Ok(())
    }

    pub async fn claim_bandwidth(&mut self) -> Result<(), GatewayClientError> {
        if !self.authenticated {
            return Err(GatewayClientError::NotAuthenticated);
        }
        if self.shared_key.is_none() {
            return Err(GatewayClientError::NoSharedKeyAvailable);
        }
        if self.bandwidth_controller.is_none() {
            return Err(GatewayClientError::NoBandwidthControllerAvailable);
        }

        #[cfg(feature = "coconut")]
        return self.claim_coconut_bandwidth().await;
        #[cfg(not(feature = "coconut"))]
        return self.claim_token_bandwidth().await;
    }

=======
    #[cfg(feature = "coconut")]
>>>>>>> a009e765
    fn estimate_required_bandwidth(&self, packets: &[MixPacket]) -> i64 {
        packets
            .iter()
            .map(|packet| packet.sphinx_packet().len())
            .sum::<usize>() as i64
    }

    pub async fn batch_send_mix_packets(
        &mut self,
        packets: Vec<MixPacket>,
    ) -> Result<(), GatewayClientError> {
        if !self.authenticated {
            return Err(GatewayClientError::NotAuthenticated);
        }
        #[cfg(feature = "coconut")]
        if self.estimate_required_bandwidth(&packets) < self.bandwidth_remaining {
            // Try to claim more bandwidth first, and return an error only if that is still not
            // enough (the current granularity for bandwidth
            self.claim_bandwidth().await?;
            if self.estimate_required_bandwidth(&packets) < self.bandwidth_remaining {
                return Err(GatewayClientError::NotEnoughBandwidth);
            }
        }
        if !self.connection.is_established() {
            return Err(GatewayClientError::ConnectionNotEstablished);
        }

        let messages: Vec<_> = packets
            .into_iter()
            .map(|mix_packet| {
                BinaryRequest::new_forward_request(mix_packet).into_ws_message(
                    self.shared_key
                        .as_ref()
                        .expect("no shared key present even though we're authenticated!"),
                )
            })
            .collect();

        if let Err(err) = self
            .batch_send_websocket_messages_without_response(messages)
            .await
        {
            if err.is_closed_connection() && self.should_reconnect_on_failure {
                self.attempt_reconnection().await
            } else {
                Err(err)
            }
        } else {
            Ok(())
        }
    }

    async fn send_with_reconnection_on_failure(
        &mut self,
        msg: Message,
    ) -> Result<(), GatewayClientError> {
        if let Err(err) = self.send_websocket_message_without_response(msg).await {
            if err.is_closed_connection() && self.should_reconnect_on_failure {
                info!("Going to attempt a reconnection");
                self.attempt_reconnection().await
            } else {
                Err(err)
            }
        } else {
            Ok(())
        }
    }

    pub async fn send_ping_message(&mut self) -> Result<(), GatewayClientError> {
        if !self.connection.is_established() {
            return Err(GatewayClientError::ConnectionNotEstablished);
        }

        // as per RFC6455 section 5.5.2, `Ping frame MAY include "Application data".`
        // so we don't need to include any here.
        let msg = Message::Ping(Vec::new());
        self.send_with_reconnection_on_failure(msg).await
    }

    // TODO: possibly make responses optional
    pub async fn send_mix_packet(
        &mut self,
        mix_packet: MixPacket,
    ) -> Result<(), GatewayClientError> {
        if !self.authenticated {
            return Err(GatewayClientError::NotAuthenticated);
        }
        #[cfg(feature = "coconut")]
        if (mix_packet.sphinx_packet().len() as i64) > self.bandwidth_remaining {
            // Try to claim more bandwidth first, and return an error only if that is still not
            // enough (the current granularity for bandwidth
            self.claim_bandwidth().await?;
            if (mix_packet.sphinx_packet().len() as i64) > self.bandwidth_remaining {
                return Err(GatewayClientError::NotEnoughBandwidth);
            }
        }
        if !self.connection.is_established() {
            return Err(GatewayClientError::ConnectionNotEstablished);
        }
        // note: into_ws_message encrypts the requests and adds a MAC on it. Perhaps it should
        // be more explicit in the naming?
        let msg = BinaryRequest::new_forward_request(mix_packet).into_ws_message(
            self.shared_key
                .as_ref()
                .expect("no shared key present even though we're authenticated!"),
        );
        self.send_with_reconnection_on_failure(msg).await
    }

    async fn recover_socket_connection(&mut self) -> Result<(), GatewayClientError> {
        if self.connection.is_available() {
            return Ok(());
        }
        if !self.connection.is_partially_delegated() {
            return Err(GatewayClientError::ConnectionInInvalidState);
        }

        let conn = match std::mem::replace(&mut self.connection, SocketState::Invalid) {
            SocketState::PartiallyDelegated(delegated_conn) => delegated_conn.merge().await?,
            _ => unreachable!(),
        };

        self.connection = SocketState::Available(Box::new(conn));
        Ok(())
    }

    // Note: this requires prior authentication
    pub fn start_listening_for_mixnet_messages(&mut self) -> Result<(), GatewayClientError> {
        if !self.authenticated {
            return Err(GatewayClientError::NotAuthenticated);
        }
<<<<<<< HEAD
=======
        #[cfg(feature = "coconut")]
        if self.bandwidth_remaining <= 0 {
            return Err(GatewayClientError::NotEnoughBandwidth);
        }
>>>>>>> a009e765
        if self.connection.is_partially_delegated() {
            return Ok(());
        }
        if !self.connection.is_available() {
            return Err(GatewayClientError::ConnectionInInvalidState);
        }

        let partially_delegated =
            match std::mem::replace(&mut self.connection, SocketState::Invalid) {
                SocketState::Available(conn) => {
                    PartiallyDelegated::split_and_listen_for_mixnet_messages(
                        *conn,
                        self.packet_router.clone(),
                        Arc::clone(
                            self.shared_key
                                .as_ref()
                                .expect("no shared key present even though we're authenticated!"),
                        ),
                    )
                }
                _ => unreachable!(),
            };

        self.connection = SocketState::PartiallyDelegated(partially_delegated);
        Ok(())
    }

    pub async fn authenticate_and_start(&mut self) -> Result<Arc<SharedKeys>, GatewayClientError> {
        if !self.connection.is_established() {
            self.establish_connection().await?;
        }
        let shared_key = self.perform_initial_authentication().await?;

        // this call is NON-blocking
        self.start_listening_for_mixnet_messages()?;

        Ok(shared_key)
    }
}<|MERGE_RESOLUTION|>--- conflicted
+++ resolved
@@ -40,7 +40,6 @@
 
 pub struct GatewayClient {
     authenticated: bool,
-    #[cfg(feature = "coconut")]
     bandwidth_remaining: i64,
     gateway_address: String,
     gateway_identity: identity::PublicKey,
@@ -76,11 +75,8 @@
     ) -> Self {
         GatewayClient {
             authenticated: false,
-
-            #[cfg(feature = "coconut")]
             bandwidth_remaining: 0,
             gateway_address,
-
             gateway_identity,
             local_identity,
             shared_key,
@@ -123,10 +119,7 @@
 
         GatewayClient {
             authenticated: false,
-
-            #[cfg(feature = "coconut")]
             bandwidth_remaining: 0,
-
             gateway_address,
             gateway_identity,
             local_identity,
@@ -492,7 +485,6 @@
         Ok(())
     }
 
-<<<<<<< HEAD
     #[cfg(not(feature = "coconut"))]
     async fn claim_token_bandwidth(&mut self) -> Result<(), GatewayClientError> {
         let mut rng = OsRng;
@@ -551,9 +543,6 @@
         return self.claim_token_bandwidth().await;
     }
 
-=======
-    #[cfg(feature = "coconut")]
->>>>>>> a009e765
     fn estimate_required_bandwidth(&self, packets: &[MixPacket]) -> i64 {
         packets
             .iter()
@@ -568,7 +557,6 @@
         if !self.authenticated {
             return Err(GatewayClientError::NotAuthenticated);
         }
-        #[cfg(feature = "coconut")]
         if self.estimate_required_bandwidth(&packets) < self.bandwidth_remaining {
             // Try to claim more bandwidth first, and return an error only if that is still not
             // enough (the current granularity for bandwidth
@@ -641,10 +629,9 @@
         if !self.authenticated {
             return Err(GatewayClientError::NotAuthenticated);
         }
-        #[cfg(feature = "coconut")]
         if (mix_packet.sphinx_packet().len() as i64) > self.bandwidth_remaining {
             // Try to claim more bandwidth first, and return an error only if that is still not
-            // enough (the current granularity for bandwidth
+            // enough
             self.claim_bandwidth().await?;
             if (mix_packet.sphinx_packet().len() as i64) > self.bandwidth_remaining {
                 return Err(GatewayClientError::NotEnoughBandwidth);
@@ -685,13 +672,6 @@
         if !self.authenticated {
             return Err(GatewayClientError::NotAuthenticated);
         }
-<<<<<<< HEAD
-=======
-        #[cfg(feature = "coconut")]
-        if self.bandwidth_remaining <= 0 {
-            return Err(GatewayClientError::NotEnoughBandwidth);
-        }
->>>>>>> a009e765
         if self.connection.is_partially_delegated() {
             return Ok(());
         }

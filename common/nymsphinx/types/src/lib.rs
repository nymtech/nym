--- conflicted
+++ resolved
@@ -1,21 +1,13 @@
 // Copyright 2021 - Nym Technologies SA <contact@nymtech.net>
 // SPDX-License-Identifier: Apache-2.0
 
-<<<<<<< HEAD
-#[cfg(not(feature = "sphinx-only"))]
-=======
 #[cfg(feature = "outfox")]
->>>>>>> e97a068b
 pub use nym_outfox::{
     constants::MIN_PACKET_SIZE, constants::MIX_PARAMS_LEN, constants::OUTFOX_PACKET_OVERHEAD,
     error::OutfoxError,
 };
 // re-exporting types and constants available in sphinx
-<<<<<<< HEAD
-#[cfg(not(feature = "sphinx-only"))]
-=======
 #[cfg(feature = "outfox")]
->>>>>>> e97a068b
 use nym_outfox::packet::{OutfoxPacket, OutfoxProcessedPacket};
 #[cfg(feature = "sphinx")]
 pub use sphinx_packet::{
@@ -43,11 +35,7 @@
     Sphinx(#[from] sphinx_packet::Error),
 
     #[error("Outfox error: {0}")]
-<<<<<<< HEAD
-    #[cfg(not(feature = "sphinx-only"))]
-=======
     #[cfg(feature = "outfox")]
->>>>>>> e97a068b
     Outfox(#[from] nym_outfox::error::OutfoxError),
 
     #[error("{0}")]
@@ -58,22 +46,14 @@
 pub enum NymPacket {
     #[cfg(feature = "sphinx")]
     Sphinx(SphinxPacket),
-<<<<<<< HEAD
-    #[cfg(not(feature = "sphinx-only"))]
-=======
     #[cfg(feature = "outfox")]
->>>>>>> e97a068b
     Outfox(OutfoxPacket),
 }
 
 pub enum NymProcessedPacket {
     #[cfg(feature = "sphinx")]
     Sphinx(ProcessedPacket),
-<<<<<<< HEAD
-    #[cfg(not(feature = "sphinx-only"))]
-=======
     #[cfg(feature = "outfox")]
->>>>>>> e97a068b
     Outfox(OutfoxProcessedPacket),
 }
 
@@ -86,11 +66,7 @@
                 .debug_struct("NymPacket::Sphinx")
                 .field("len", &packet.len())
                 .finish(),
-<<<<<<< HEAD
-            #[cfg(not(feature = "sphinx-only"))]
-=======
             #[cfg(feature = "outfox")]
->>>>>>> e97a068b
             NymPacket::Outfox(packet) => f
                 .debug_struct("NymPacket::Outfox")
                 .field("len", &packet.len())
@@ -120,11 +96,7 @@
         Ok(NymPacket::Sphinx(SphinxPacket::from_bytes(bytes)?))
     }
 
-<<<<<<< HEAD
-    #[cfg(not(feature = "sphinx-only"))]
-=======
     #[cfg(feature = "outfox")]
->>>>>>> e97a068b
     pub fn outfox_build<M: AsRef<[u8]>>(
         payload: M,
         route: &[Node],
@@ -139,11 +111,7 @@
         )?))
     }
 
-<<<<<<< HEAD
-    #[cfg(not(feature = "sphinx-only"))]
-=======
     #[cfg(feature = "outfox")]
->>>>>>> e97a068b
     pub fn outfox_from_bytes(bytes: &[u8]) -> Result<NymPacket, NymPacketError> {
         Ok(NymPacket::Outfox(OutfoxPacket::try_from(bytes)?))
     }
@@ -153,11 +121,7 @@
         match self {
             #[cfg(feature = "sphinx")]
             NymPacket::Sphinx(packet) => packet.len(),
-<<<<<<< HEAD
-            #[cfg(not(feature = "sphinx-only"))]
-=======
             #[cfg(feature = "outfox")]
->>>>>>> e97a068b
             NymPacket::Outfox(packet) => packet.len(),
             _ => 0,
         }
@@ -172,11 +136,7 @@
         match self {
             #[cfg(feature = "sphinx")]
             NymPacket::Sphinx(packet) => Ok(packet.to_bytes()),
-<<<<<<< HEAD
-            #[cfg(not(feature = "sphinx-only"))]
-=======
             #[cfg(feature = "outfox")]
->>>>>>> e97a068b
             NymPacket::Outfox(packet) => Ok(packet.to_bytes()?),
             _ => Ok(vec![]),
         }
@@ -191,11 +151,7 @@
             NymPacket::Sphinx(packet) => {
                 Ok(NymProcessedPacket::Sphinx(packet.process(node_secret_key)?))
             }
-<<<<<<< HEAD
-            #[cfg(not(feature = "sphinx-only"))]
-=======
             #[cfg(feature = "outfox")]
->>>>>>> e97a068b
             NymPacket::Outfox(mut packet) => {
                 let next_address = packet.decode_next_layer(node_secret_key)?;
                 Ok(NymProcessedPacket::Outfox(OutfoxProcessedPacket::new(

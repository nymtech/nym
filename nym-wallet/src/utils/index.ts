--- conflicted
+++ resolved
@@ -126,15 +126,14 @@
   return currency
 }
 
-<<<<<<< HEAD
 export const splice = (start: number, deleteCount: number, address?: string) => {
   if (address) {
     const array = address.split('')
     array.splice(start, deleteCount, '...')
     return array.join('')
   }
-=======
+}
+
 export const maximizeWindow = async () => {
   await appWindow.maximize()
->>>>>>> 7941b709
 }
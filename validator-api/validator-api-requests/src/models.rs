--- conflicted
+++ resolved
@@ -63,17 +63,13 @@
     pub as_at: i64,
 }
 
-<<<<<<< HEAD
 #[derive(Clone, Debug, Serialize, Deserialize)]
 pub struct UptimeResponse {
     pub identity: String,
     pub avg_uptime: u8,
 }
 
-#[derive(Clone, Copy, Debug, Serialize, Deserialize)]
-=======
 #[derive(Clone, Copy, Debug, Serialize, Deserialize, JsonSchema)]
->>>>>>> f2e95d2f
 #[cfg_attr(test, derive(ts_rs::TS))]
 #[cfg_attr(
     test,

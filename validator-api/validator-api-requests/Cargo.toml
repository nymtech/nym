--- conflicted
+++ resolved
@@ -11,13 +11,8 @@
 cosmwasm-std = { version =  "1.0.0", default-features = false }
 getset = "0.1.1"
 schemars = { version = "0.8", features = ["preserve_order"] }
-<<<<<<< HEAD
 serde = { version = "1.0", features = ["derive"] }
-ts-rs = "6.1.2"
-=======
-serde = "1.0"
-ts-rs = {version = "6.1.2", optional = true}
->>>>>>> ecbf5296
+ts-rs = { version = "6.1.2", optional = true }
 
 coconut-interface = { path = "../../common/coconut-interface", optional = true }
 mixnet-contract-common = { path= "../../common/cosmwasm-smart-contracts/mixnet-contract" }

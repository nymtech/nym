--- conflicted
+++ resolved
@@ -262,28 +262,25 @@
             self.service_provider,
             msg.into_bytes(),
             self.config.connection_start_surbs,
-        );
-        self.input_sender.unbounded_send(input_message).unwrap();
-    }
-
-    async fn send_connect_to_mixnet_with_return_address(&mut self, remote_address: RemoteAddress) {
-        let req = Request::new_connect(self.connection_id, remote_address, Some(self.self_address));
-        let msg = Message::Request(req);
-
-<<<<<<< HEAD
-        let input_message = InputMessage::new_regular(self.service_provider, msg.into_bytes());
-        self.input_sender.unbounded_send(input_message).unwrap();
-=======
-        let input_message = InputMessage::new_fresh(
-            self.service_provider,
-            msg.into_bytes(),
-            false,
             TransmissionLane::ConnectionId(self.connection_id),
         );
         if self.input_sender.send(input_message).await.is_err() {
             panic!();
         }
->>>>>>> c8b454a0
+    }
+
+    async fn send_connect_to_mixnet_with_return_address(&mut self, remote_address: RemoteAddress) {
+        let req = Request::new_connect(self.connection_id, remote_address, Some(self.self_address));
+        let msg = Message::Request(req);
+
+        let input_message = InputMessage::new_regular(
+            self.service_provider,
+            msg.into_bytes(),
+            TransmissionLane::ConnectionId(self.connection_id),
+        );
+        if self.input_sender.send(input_message).await.is_err() {
+            panic!();
+        }
     }
 
     async fn send_connect_to_mixnet(&mut self, remote_address: RemoteAddress) {
@@ -323,20 +320,17 @@
         .run(move |conn_id, read_data, socket_closed| {
             let provider_request = Request::new_send(conn_id, read_data, socket_closed);
             let provider_message = Message::Request(provider_request);
-<<<<<<< HEAD
+            let lane = TransmissionLane::ConnectionId(conn_id);
             if anonymous {
                 InputMessage::new_anonymous(
                     recipient,
                     provider_message.into_bytes(),
                     per_request_surbs,
+                    lane,
                 )
             } else {
-                InputMessage::new_regular(recipient, provider_message.into_bytes())
+                InputMessage::new_regular(recipient, provider_message.into_bytes(), lane)
             }
-=======
-            let lane = TransmissionLane::ConnectionId(conn_id);
-            InputMessage::new_fresh(recipient, provider_message.into_bytes(), false, lane)
->>>>>>> c8b454a0
         })
         .await
         .into_inner();

--- conflicted
+++ resolved
@@ -130,12 +130,9 @@
     "wasm/mix-fetch",
     "wasm/node-tester",
     "wasm/zknym-lib",
-<<<<<<< HEAD
     "tools/internal/testnet-manager",
     "tools/internal/testnet-manager/dkg-bypass-contract",
     "tools/echo-server",
-=======
->>>>>>> 6598d677
 ]
 
 default-members = [

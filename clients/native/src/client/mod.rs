--- conflicted
+++ resolved
@@ -1,9 +1,5 @@
 // Copyright 2021 - Nym Technologies SA <contact@nymtech.net>
 // SPDX-License-Identifier: Apache-2.0
-
-use futures::channel::mpsc;
-use log::*;
-use tokio::runtime::Runtime;
 
 use client_core::client::cover_traffic_stream::LoopCoverTrafficStream;
 use client_core::client::inbound_messages::{
@@ -24,30 +20,22 @@
     TopologyAccessor, TopologyRefresher, TopologyRefresherConfig,
 };
 use client_core::config::persistence::key_pathfinder::ClientKeyPathfinder;
-#[cfg(feature = "coconut")]
-use coconut_interface::{hash_to_scalar, Credential, Parameters};
-#[cfg(feature = "coconut")]
-use credentials::bandwidth::{
-    prepare_for_spending, BandwidthVoucherAttributes, BANDWIDTH_VALUE, TOTAL_ATTRIBUTES,
-};
-#[cfg(feature = "coconut")]
-use credentials::obtain_aggregate_verification_key;
 use crypto::asymmetric::identity;
+use futures::channel::mpsc;
+use gateway_client::bandwidth::BandwidthController;
 use gateway_client::{
     AcknowledgementReceiver, AcknowledgementSender, GatewayClient, MixnetMessageReceiver,
     MixnetMessageSender,
 };
+use log::*;
 use nymsphinx::addressing::clients::Recipient;
 use nymsphinx::addressing::nodes::NodeIdentity;
 use nymsphinx::anonymous_replies::ReplySurb;
 use nymsphinx::receiver::ReconstructedMessage;
-
-<<<<<<< HEAD
+use tokio::runtime::Runtime;
+
 use crate::client::config::{Config, SocketType};
 use crate::websocket;
-=======
-use gateway_client::bandwidth::BandwidthController;
->>>>>>> 289605f3
 
 pub(crate) mod config;
 
@@ -177,44 +165,6 @@
         .start(self.runtime.handle())
     }
 
-<<<<<<< HEAD
-    #[cfg(feature = "coconut")]
-    async fn prepare_coconut_credential(&self) -> Credential {
-        let verification_key = obtain_aggregate_verification_key(
-            &self.config.get_base().get_validator_api_endpoints(),
-        )
-        .await
-        .expect("could not obtain aggregate verification key of validators");
-
-        let params = Parameters::new(TOTAL_ATTRIBUTES).unwrap();
-        let bandwidth_credential_attributes = BandwidthVoucherAttributes {
-            serial_number: params.random_scalar(),
-            binding_number: params.random_scalar(),
-            voucher_value: hash_to_scalar(BANDWIDTH_VALUE.to_be_bytes()),
-            voucher_info: hash_to_scalar(String::from("BandwidthVoucher").as_bytes()),
-        };
-
-        let bandwidth_credential = credentials::bandwidth::obtain_signature(
-            &params,
-            &bandwidth_credential_attributes,
-            &self.config.get_base().get_validator_api_endpoints(),
-        )
-        .await
-        .expect("could not obtain bandwidth credential");
-        // the above would presumably be loaded from a file
-
-        // the below would only be executed once we know where we want to spend it (i.e. which gateway and stuff)
-        prepare_for_spending(
-            &self.key_manager.identity_keypair().public_key().to_bytes(),
-            &bandwidth_credential,
-            &bandwidth_credential_attributes,
-            &verification_key,
-        )
-        .expect("could not prepare out bandwidth credential for spending")
-    }
-
-=======
->>>>>>> 289605f3
     fn start_gateway_client(
         &mut self,
         mixnet_message_sender: MixnetMessageSender,

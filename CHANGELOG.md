--- conflicted
+++ resolved
@@ -26,12 +26,9 @@
 - network-statistics: a new mixnet service that aggregates and exposes anonymized data about mixnet services ([#1328])
 - mixnode: Added basic mixnode hardware reporting to the HTTP API ([#1308]).
 - validator-api: endpoint, in coconut mode, for returning the validator-api cosmos address ([#1404]).
-<<<<<<< HEAD
+- validator-client: add `denom` argument and add simple test for querying an account balance
 - gateway, validator-api: Checks for coconut credential double spending attempts, taking the coconut bandwidth contract as source of truth ([#1457])
 - coconut-bandwidth-contract: Record the state of a coconut credential; create specific proposal for releasing funds ([#1457])
-=======
-- validator-client: add `denom` argument and add simple test for querying an account balance
->>>>>>> 90da6f15
 
 ### Fixed
 

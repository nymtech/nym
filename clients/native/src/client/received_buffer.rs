// Copyright 2020 Nym Technologies SA
//
// Licensed under the Apache License, Version 2.0 (the "License");
// you may not use this file except in compliance with the License.
// You may obtain a copy of the License at
//
//     http://www.apache.org/licenses/LICENSE-2.0
//
// Unless required by applicable law or agreed to in writing, software
// distributed under the License is distributed on an "AS IS" BASIS,
// WITHOUT WARRANTIES OR CONDITIONS OF ANY KIND, either express or implied.
// See the License for the specific language governing permissions and
// limitations under the License.

use crate::client::reply_key_storage::ReplyKeyStorage;
use crypto::asymmetric::encryption;
use crypto::symmetric::stream_cipher;
use crypto::Digest;
use futures::channel::mpsc;
use futures::lock::Mutex;
use futures::StreamExt;
use gateway_client::MixnetMessageReceiver;
use log::*;
use nymsphinx::anonymous_replies::{encryption_key::EncryptionKeyDigest, SURBEncryptionKey};
use nymsphinx::params::{ReplySURBEncryptionAlgorithm, ReplySURBKeyDigestAlgorithm};
use nymsphinx::receiver::{MessageReceiver, MessageRecoveryError, ReconstructedMessage};
use std::collections::HashSet;
use std::sync::Arc;
use tokio::runtime::Handle;
use tokio::task::JoinHandle;

// Buffer Requests to say "hey, send any reconstructed messages to this channel"
// or to say "hey, I'm going offline, don't send anything more to me. Just buffer them instead"
pub(crate) type ReceivedBufferRequestSender = mpsc::UnboundedSender<ReceivedBufferMessage>;
pub(crate) type ReceivedBufferRequestReceiver = mpsc::UnboundedReceiver<ReceivedBufferMessage>;

// The channel set for the above
pub(crate) type ReconstructedMessagesSender = mpsc::UnboundedSender<Vec<ReconstructedMessage>>;
pub(crate) type ReconstructedMessagesReceiver = mpsc::UnboundedReceiver<Vec<ReconstructedMessage>>;

struct ReceivedMessagesBufferInner {
    messages: Vec<ReconstructedMessage>,
    local_encryption_keypair: Arc<encryption::KeyPair>,

    // TODO: looking how it 'looks' here, perhaps `MessageReceiver` should be renamed to something
    // else instead.
    message_receiver: MessageReceiver,
    message_sender: Option<ReconstructedMessagesSender>,

    // TODO: this will get cleared upon re-running the client
    // but perhaps it should be changed to include timestamps of when the message was reconstructed
    // and every now and then remove ids older than X
    recently_reconstructed: HashSet<i32>,
}

impl ReceivedMessagesBufferInner {
    fn process_received_fragment(&mut self, raw_fragment: Vec<u8>) -> Option<ReconstructedMessage> {
        let fragment_data = match self
            .message_receiver
            .recover_plaintext(self.local_encryption_keypair.private_key(), raw_fragment)
        {
            Err(e) => {
                warn!("failed to recover fragment data: {:?}. The whole underlying message might be corrupted and unrecoverable!", e);
                return None;
            }
            Ok(frag_data) => frag_data,
        };

        if nymsphinx::cover::is_cover(&fragment_data) {
            trace!("The message was a loop cover message! Skipping it");
            return None;
        }

        let fragment = match self.message_receiver.recover_fragment(&fragment_data) {
            Err(e) => {
                warn!("failed to recover fragment from raw data: {:?}. The whole underlying message might be corrupted and unrecoverable!", e);
                return None;
            }
            Ok(frag) => frag,
        };

        if self.recently_reconstructed.contains(&fragment.id()) {
            debug!("Received a chunk of already re-assembled message ({:?})! It probably got here because the ack got lost", fragment.id());
            return None;
        }

        // if we returned an error the underlying message is malformed in some way
        match self.message_receiver.insert_new_fragment(fragment) {
            Err(err) => match err {
                MessageRecoveryError::MalformedReconstructedMessage(message_sets) => {
                    // TODO: should we really insert reconstructed sets? could this be abused for some attack?
                    for set_id in message_sets {
                        if !self.recently_reconstructed.insert(set_id) {
                            // or perhaps we should even panic at this point?
                            error!("Reconstructed another message containing already used set id!")
                        }
                    }
                    None
                }
                _ => unreachable!(
                    "no other error kind should have been returned here! If so, it's a bug!"
                ),
            },
            Ok(reconstruction_result) => match reconstruction_result {
                Some((reconstructed_message, used_sets)) => {
                    for set_id in used_sets {
                        if !self.recently_reconstructed.insert(set_id) {
                            // or perhaps we should even panic at this point?
                            error!("Reconstructed another message containing already used set id!")
                        }
                    }
                    Some(reconstructed_message)
                }
                None => None,
            },
        }
    }
}

#[derive(Debug, Clone)]
// Note: you should NEVER create more than a single instance of this using 'new()'.
// You should always use .clone() to create additional instances
struct ReceivedMessagesBuffer {
    inner: Arc<Mutex<ReceivedMessagesBufferInner>>,

    /// Storage containing keys to all [`ReplySURB`]s ever sent out that we did not receive back.
    // There's no need to put it behind a Mutex since it's already properly concurrent
    reply_key_storage: ReplyKeyStorage,
}

impl ReceivedMessagesBuffer {
    fn new(
        local_encryption_keypair: Arc<encryption::KeyPair>,
        reply_key_storage: ReplyKeyStorage,
    ) -> Self {
        ReceivedMessagesBuffer {
            inner: Arc::new(Mutex::new(ReceivedMessagesBufferInner {
                messages: Vec::new(),
                local_encryption_keypair,
                message_receiver: MessageReceiver::new(),
                message_sender: None,
                recently_reconstructed: HashSet::new(),
            })),
            reply_key_storage,
        }
    }

    async fn disconnect_sender(&mut self) {
        let mut guard = self.inner.lock().await;
        if guard.message_sender.is_none() {
            // in theory we could just ignore it, but that situation should have never happened
            // in the first place, so this way we at least know we have an important bug to fix
            panic!("trying to disconnect non-existent sender!")
        }
        guard.message_sender = None;
    }

    async fn connect_sender(&mut self, sender: ReconstructedMessagesSender) {
        let mut guard = self.inner.lock().await;
        if guard.message_sender.is_some() {
            // in theory we could just ignore it, but that situation should have never happened
            // in the first place, so this way we at least know we have an important bug to fix
            panic!("trying overwrite an existing sender!")
        }

        // while we're at it, also empty the buffer if we happened to receive anything while
        // no sender was connected
        let stored_messages = std::mem::replace(&mut guard.messages, Vec::new());
        if !stored_messages.is_empty() {
            if let Err(err) = sender.unbounded_send(stored_messages) {
                error!(
                    "The sender channel we just received is already invalidated - {:?}",
                    err
                );
                // put the values back to the buffer
                // the returned error has two fields: err: SendError and val: T,
                // where val is the value that was failed to get sent;
                // it's returned by the `into_inner` call
                guard.messages = err.into_inner();
                return;
            }
        }
        guard.message_sender = Some(sender);
    }

    async fn add_reconstructed_messages(&mut self, msgs: Vec<ReconstructedMessage>) {
        debug!("Adding {:?} new messages to the buffer!", msgs.len());
        trace!("Adding new messages to the buffer! {:?}", msgs);
        self.inner.lock().await.messages.extend(msgs)
    }

    fn process_received_reply(
        reply_ciphertext: &[u8],
        reply_key: SURBEncryptionKey,
    ) -> Option<ReconstructedMessage> {
        let zero_iv = stream_cipher::zero_iv::<ReplySURBEncryptionAlgorithm>();

        let mut reply_msg = stream_cipher::decrypt::<ReplySURBEncryptionAlgorithm>(
            &reply_key.inner(),
            &zero_iv,
            reply_ciphertext,
        );
        if let Err(err) = MessageReceiver::remove_padding(&mut reply_msg) {
            warn!("Received reply had malformed padding! - {:?}", err);
            None
        } else {
            // TODO: perhaps having to say it doesn't have a surb an indication the type should be changed?
            Some(ReconstructedMessage {
                message: reply_msg,
                reply_SURB: None,
            })
        }
    }

    async fn handle_new_received(&mut self, msgs: Vec<Vec<u8>>) {
        debug!(
            "Processing {:?} new message that might get added to the buffer!",
            msgs.len()
        );

        let mut completed_messages = Vec::new();
        let mut inner_guard = self.inner.lock().await;

        let reply_surb_digest_size = ReplySURBKeyDigestAlgorithm::output_size();

        // first check if this is a reply or a chunked message
        // TODO: verify with @AP if this way of doing it is safe or whether it could
        // cause some attacks due to, I don't know, stupid edge case collisions?
        // Update: this DOES introduce a possible leakage: https://github.com/nymtech/nym/issues/296
        for msg in msgs {
            let possible_key_digest =
                EncryptionKeyDigest::clone_from_slice(&msg[..reply_surb_digest_size]);

            // check first `HasherOutputSize` bytes if they correspond to known encryption key
            // if yes - this is a reply message

            // TODO: this might be a bottleneck - since the keys are stored on disk we, presumably,
            // are doing a disk operation every single received fragment
            if let Some(reply_encryption_key) = self
                .reply_key_storage
                .get_and_remove_encryption_key(possible_key_digest)
                .expect("storage operation failed!")
            {
<<<<<<< HEAD
                println!(
                    "Reconstructed message arriving from mixnet - {:?}",
                    completed_message
                );
                completed_messages.push(completed_message)
=======
                if let Some(completed_message) = Self::process_received_reply(
                    &msg[reply_surb_digest_size..],
                    reply_encryption_key,
                ) {
                    completed_messages.push(completed_message)
                }
            } else {
                // otherwise - it's a 'normal' message
                if let Some(completed_message) = inner_guard.process_received_fragment(msg) {
                    completed_messages.push(completed_message)
                }
>>>>>>> d9d549fd
            }
        }

        if !completed_messages.is_empty() {
            if let Some(sender) = &inner_guard.message_sender {
                trace!("Sending reconstructed messages to announced sender");
                if let Err(err) = sender.unbounded_send(completed_messages) {
                    warn!("The reconstructed message receiver went offline without explicit notification (relevant error: - {:?})", err);
                    // make sure to drop the lock to not deadlock
                    // (it is required by `add_reconstructed_messages`)
                    inner_guard.message_sender = None;
                    drop(inner_guard);
                    self.add_reconstructed_messages(err.into_inner()).await;
                }
            } else {
                // make sure to drop the lock to not deadlock
                // (it is required by `add_reconstructed_messages`)
                drop(inner_guard);
                trace!("No sender available - buffering reconstructed messages");
                self.add_reconstructed_messages(completed_messages).await;
            }
        }
    }
}

pub(crate) enum ReceivedBufferMessage {
    // Signals a websocket connection (or a native implementation) was established and we should stop buffering messages,
    // and instead send them directly to the received channel
    ReceiverAnnounce(ReconstructedMessagesSender),

    // Explicit signal that Receiver connection will no longer accept messages
    ReceiverDisconnect,
}

struct RequestReceiver {
    received_buffer: ReceivedMessagesBuffer,
    query_receiver: ReceivedBufferRequestReceiver,
}

impl RequestReceiver {
    fn new(
        received_buffer: ReceivedMessagesBuffer,
        query_receiver: ReceivedBufferRequestReceiver,
    ) -> Self {
        RequestReceiver {
            received_buffer,
            query_receiver,
        }
    }

    fn start(mut self, handle: &Handle) -> JoinHandle<()> {
        handle.spawn(async move {
            while let Some(request) = self.query_receiver.next().await {
                match request {
                    ReceivedBufferMessage::ReceiverAnnounce(sender) => {
                        self.received_buffer.connect_sender(sender).await;
                    }
                    ReceivedBufferMessage::ReceiverDisconnect => {
                        self.received_buffer.disconnect_sender().await
                    }
                }
            }
        })
    }
}

struct FragmentedMessageReceiver {
    received_buffer: ReceivedMessagesBuffer,
    mixnet_packet_receiver: MixnetMessageReceiver,
}

impl FragmentedMessageReceiver {
    fn new(
        received_buffer: ReceivedMessagesBuffer,
        mixnet_packet_receiver: MixnetMessageReceiver,
    ) -> Self {
        FragmentedMessageReceiver {
            received_buffer,
            mixnet_packet_receiver,
        }
    }
    fn start(mut self, handle: &Handle) -> JoinHandle<()> {
        handle.spawn(async move {
            while let Some(new_messages) = self.mixnet_packet_receiver.next().await {
                self.received_buffer.handle_new_received(new_messages).await;
            }
        })
    }
}

pub(crate) struct ReceivedMessagesBufferController {
    fragmented_message_receiver: FragmentedMessageReceiver,
    request_receiver: RequestReceiver,
}

impl ReceivedMessagesBufferController {
    pub(crate) fn new(
        local_encryption_keypair: Arc<encryption::KeyPair>,
        query_receiver: ReceivedBufferRequestReceiver,
        mixnet_packet_receiver: MixnetMessageReceiver,
        reply_key_storage: ReplyKeyStorage,
    ) -> Self {
        let received_buffer =
            ReceivedMessagesBuffer::new(local_encryption_keypair, reply_key_storage);

        ReceivedMessagesBufferController {
            fragmented_message_receiver: FragmentedMessageReceiver::new(
                received_buffer.clone(),
                mixnet_packet_receiver,
            ),
            request_receiver: RequestReceiver::new(received_buffer, query_receiver),
        }
    }

    pub(crate) fn start(self, handle: &Handle) {
        // TODO: should we do anything with JoinHandle(s) returned by start methods?
        self.fragmented_message_receiver.start(handle);
        self.request_receiver.start(handle);
    }
}<|MERGE_RESOLUTION|>--- conflicted
+++ resolved
@@ -241,13 +241,6 @@
                 .get_and_remove_encryption_key(possible_key_digest)
                 .expect("storage operation failed!")
             {
-<<<<<<< HEAD
-                println!(
-                    "Reconstructed message arriving from mixnet - {:?}",
-                    completed_message
-                );
-                completed_messages.push(completed_message)
-=======
                 if let Some(completed_message) = Self::process_received_reply(
                     &msg[reply_surb_digest_size..],
                     reply_encryption_key,
@@ -259,7 +252,6 @@
                 if let Some(completed_message) = inner_guard.process_received_fragment(msg) {
                     completed_messages.push(completed_message)
                 }
->>>>>>> d9d549fd
             }
         }
 

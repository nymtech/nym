use crate::coin::Coin;
use crate::format_err;
use crate::state::State;
use crate::{Gateway, MixNode};
use cosmwasm_std::Coin as CosmWasmCoin;
use std::convert::TryInto;
use std::sync::Arc;
use tokio::sync::RwLock;

#[tauri::command]
pub async fn bond_gateway(
  gateway: Gateway,
<<<<<<< HEAD
  bond: Coin,
  owner_signature: String,
=======
  pledge: Coin,
>>>>>>> 5aa1c294
  state: tauri::State<'_, Arc<RwLock<State>>>,
) -> Result<(), String> {
  let r_state = state.read().await;
  let pledge: CosmWasmCoin = match pledge.try_into() {
    Ok(b) => b,
    Err(e) => return Err(format_err!(e)),
  };
  let client = r_state.client()?;
<<<<<<< HEAD
  match client.bond_gateway(gateway, owner_signature, bond).await {
=======
  match client.bond_gateway(gateway, pledge).await {
>>>>>>> 5aa1c294
    Ok(_result) => Ok(()),
    Err(e) => Err(format_err!(e)),
  }
}

#[tauri::command]
pub async fn unbond_gateway(state: tauri::State<'_, Arc<RwLock<State>>>) -> Result<(), String> {
  let r_state = state.read().await;
  let client = r_state.client()?;
  match client.unbond_gateway().await {
    Ok(_result) => Ok(()),
    Err(e) => Err(format_err!(e)),
  }
}

#[tauri::command]
pub async fn unbond_mixnode(state: tauri::State<'_, Arc<RwLock<State>>>) -> Result<(), String> {
  let r_state = state.read().await;
  let client = r_state.client()?;
  match client.unbond_mixnode().await {
    Ok(_result) => Ok(()),
    Err(e) => Err(format_err!(e)),
  }
}

#[tauri::command]
pub async fn bond_mixnode(
  mixnode: MixNode,
<<<<<<< HEAD
  owner_signature: String,
  bond: Coin,
=======
  pledge: Coin,
>>>>>>> 5aa1c294
  state: tauri::State<'_, Arc<RwLock<State>>>,
) -> Result<(), String> {
  let r_state = state.read().await;
  let pledge: CosmWasmCoin = match pledge.try_into() {
    Ok(b) => b,
    Err(e) => return Err(format_err!(e)),
  };
  let client = r_state.client()?;
<<<<<<< HEAD
  match client.bond_mixnode(mixnode, owner_signature, bond).await {
=======
  match client.bond_mixnode(mixnode, pledge).await {
>>>>>>> 5aa1c294
    Ok(_result) => Ok(()),
    Err(e) => Err(format_err!(e)),
  }
}<|MERGE_RESOLUTION|>--- conflicted
+++ resolved
@@ -10,12 +10,8 @@
 #[tauri::command]
 pub async fn bond_gateway(
   gateway: Gateway,
-<<<<<<< HEAD
-  bond: Coin,
+  pledge: Coin,
   owner_signature: String,
-=======
-  pledge: Coin,
->>>>>>> 5aa1c294
   state: tauri::State<'_, Arc<RwLock<State>>>,
 ) -> Result<(), String> {
   let r_state = state.read().await;
@@ -24,11 +20,7 @@
     Err(e) => return Err(format_err!(e)),
   };
   let client = r_state.client()?;
-<<<<<<< HEAD
-  match client.bond_gateway(gateway, owner_signature, bond).await {
-=======
-  match client.bond_gateway(gateway, pledge).await {
->>>>>>> 5aa1c294
+  match client.bond_gateway(gateway, owner_signature, pledge).await {
     Ok(_result) => Ok(()),
     Err(e) => Err(format_err!(e)),
   }
@@ -57,12 +49,8 @@
 #[tauri::command]
 pub async fn bond_mixnode(
   mixnode: MixNode,
-<<<<<<< HEAD
   owner_signature: String,
-  bond: Coin,
-=======
   pledge: Coin,
->>>>>>> 5aa1c294
   state: tauri::State<'_, Arc<RwLock<State>>>,
 ) -> Result<(), String> {
   let r_state = state.read().await;
@@ -71,11 +59,7 @@
     Err(e) => return Err(format_err!(e)),
   };
   let client = r_state.client()?;
-<<<<<<< HEAD
-  match client.bond_mixnode(mixnode, owner_signature, bond).await {
-=======
-  match client.bond_mixnode(mixnode, pledge).await {
->>>>>>> 5aa1c294
+  match client.bond_mixnode(mixnode, owner_signature, pledge).await {
     Ok(_result) => Ok(()),
     Err(e) => Err(format_err!(e)),
   }

import React, { useEffect } from 'react';
import { Stack, Typography } from '@mui/material';
import { IdentityKeyFormField } from '@nymproject/react/mixnodes/IdentityKeyFormField';
import { FeeDetails } from '@nymproject/types';
import { simulateCompoundDelgatorReward, simulateVestingCompoundDelgatorReward } from 'src/requests';
import { useGetFee } from 'src/hooks/useGetFee';
import { SimpleModal } from '../Modals/SimpleModal';
import { ModalFee } from '../Modals/ModalFee';
<<<<<<< HEAD
=======
import { FeeDetails } from '@nymproject/types';
import { FeeWarning } from '../FeeWarning';
>>>>>>> a11e6749

export const CompoundModal: React.FC<{
  open: boolean;
  onClose?: () => void;
  onOk?: (identityKey: string, fee?: FeeDetails) => void;
  identityKey: string;
  amount: number;
  currency: string;
  message: string;
  usesVestingTokens: boolean;
}> = ({ open, onClose, onOk, identityKey, amount, currency, message, usesVestingTokens }) => {
  const { fee, isFeeLoading, feeError, getFee } = useGetFee();

  const handleOk = async () => {
    if (onOk) {
      onOk(identityKey, fee);
    }
  };

  useEffect(() => {
    if (usesVestingTokens) getFee(simulateVestingCompoundDelgatorReward, identityKey);
    else {
      getFee(simulateCompoundDelgatorReward, identityKey);
    }
  }, []);

  return (
    <SimpleModal
      open={open}
      onClose={onClose}
      onOk={handleOk}
      header={message}
      subHeader="Compound rewards from delegations"
      okLabel="Compound rewards"
    >
      {identityKey && <IdentityKeyFormField readOnly fullWidth initialValue={identityKey} showTickOnValid={false} />}

      <Stack direction="row" justifyContent="space-between" mb={4} mt={identityKey && 4}>
        <Typography>Rewards amount:</Typography>
        <Typography>
          {amount} {currency}
        </Typography>
      </Stack>

      <Typography mb={5} fontSize="smaller">
        Rewards will be transferred to account you are logged in with now
      </Typography>

      <Stack direction="row" justifyContent="space-between">
        <Typography fontSize="smaller" color={(theme) => theme.palette.nym.fee}>
          Est. fee for this transaction:
        </Typography>
        <Typography fontSize="smaller" color={(theme) => theme.palette.nym.fee}>
          {fee} {currency}
        </Typography>
      </Stack>
      {fee && <FeeWarning amount={amount} fee={fee} />}
      <ModalFee fee={fee} isLoading={isFeeLoading} error={feeError} />
    </SimpleModal>
  );
};<|MERGE_RESOLUTION|>--- conflicted
+++ resolved
@@ -6,11 +6,7 @@
 import { useGetFee } from 'src/hooks/useGetFee';
 import { SimpleModal } from '../Modals/SimpleModal';
 import { ModalFee } from '../Modals/ModalFee';
-<<<<<<< HEAD
-=======
-import { FeeDetails } from '@nymproject/types';
 import { FeeWarning } from '../FeeWarning';
->>>>>>> a11e6749
 
 export const CompoundModal: React.FC<{
   open: boolean;

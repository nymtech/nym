// Copyright 2020 - Nym Technologies SA <contact@nymtech.net>
// SPDX-License-Identifier: Apache-2.0
use serde::{Deserialize, Serialize};
use std::time::Duration;
use time::OffsetDateTime;
use url::Url;

pub mod all;
pub mod eth_contract;
mod milhon;
mod qa;
mod sandbox;

cfg_if::cfg_if! {
    if #[cfg(network = "milhon")] {
        pub const BECH32_PREFIX: &str = milhon::BECH32_PREFIX;
        pub const DENOM: &str = milhon::DENOM;

        pub const DEFAULT_MIXNET_CONTRACT_ADDRESS: &str = milhon::MIXNET_CONTRACT_ADDRESS;
        pub const DEFAULT_VESTING_CONTRACT_ADDRESS: &str = milhon::VESTING_CONTRACT_ADDRESS;
        pub const DEFAULT_BANDWIDTH_CLAIM_CONTRACT_ADDRESS: &str = milhon::BANDWIDTH_CLAIM_CONTRACT_ADDRESS;
        pub const DEFAULT_REWARDING_VALIDATOR_ADDRESS: &str = milhon::REWARDING_VALIDATOR_ADDRESS;

        pub fn default_validators() -> Vec<ValidatorDetails> {
            milhon::validators()
        }

        pub fn default_network() -> all::Network {
            all::Network::MILHON
        }
    } else if #[cfg(network = "qa")] {
        pub const BECH32_PREFIX: &str = qa::BECH32_PREFIX;
        pub const DENOM: &str = qa::DENOM;

        pub const DEFAULT_MIXNET_CONTRACT_ADDRESS: &str = qa::MIXNET_CONTRACT_ADDRESS;
        pub const DEFAULT_VESTING_CONTRACT_ADDRESS: &str = qa::VESTING_CONTRACT_ADDRESS;
        pub const DEFAULT_BANDWIDTH_CLAIM_CONTRACT_ADDRESS: &str = qa::BANDWIDTH_CLAIM_CONTRACT_ADDRESS;
        pub const DEFAULT_REWARDING_VALIDATOR: &str = qa::REWARDING_VALIDATOR_ADDRESS;

        pub fn default_validators() -> Vec<ValidatorDetails> {
            qa::validators()
        }

        pub fn default_network() -> all::Network {
            all::Network::QA
        }
    } else if #[cfg(network = "sandbox")] {
        pub const BECH32_PREFIX: &str = sandbox::BECH32_PREFIX;
        pub const DENOM: &str = sandbox::DENOM;

        pub const DEFAULT_MIXNET_CONTRACT_ADDRESS: &str = sandbox::MIXNET_CONTRACT_ADDRESS;
        pub const DEFAULT_VESTING_CONTRACT_ADDRESS: &str = sandbox::VESTING_CONTRACT_ADDRESS;
        pub const DEFAULT_BANDWIDTH_CLAIM_CONTRACT_ADDRESS: &str = sandbox::BANDWIDTH_CLAIM_CONTRACT_ADDRESS;
        pub const DEFAULT_REWARDING_VALIDATOR: &str = sandbox::REWARDING_VALIDATOR_ADDRESS;

        pub fn default_validators() -> Vec<ValidatorDetails> {
            sandbox::validators()
        }

        pub fn default_network() -> all::Network {
            all::Network::SANDBOX
        }
    }
}

#[derive(Debug, Serialize, Deserialize, Clone)]
pub struct ValidatorDetails {
    // it is assumed those values are always valid since they're being provided in our defaults file
    pub nymd_url: String,
    // Right now api_url is optional as we are not running the api reliably on all validators
    // however, later on it should be a mandatory field
    pub api_url: Option<String>,
}

impl ValidatorDetails {
    pub fn new(nymd_url: &str, api_url: Option<&str>) -> Self {
        let api_url = api_url.map(|api_url_str| api_url_str.to_string());
        ValidatorDetails {
            nymd_url: nymd_url.to_string(),
            api_url,
        }
    }

    pub fn nymd_url(&self) -> Url {
        self.nymd_url
            .parse()
            .expect("the provided nymd url is invalid!")
    }

    pub fn api_url(&self) -> Option<Url> {
        self.api_url
            .as_ref()
            .map(|url| url.parse().expect("the provided api url is invalid!"))
    }
}

pub fn default_nymd_endpoints() -> Vec<Url> {
    default_validators()
        .iter()
        .map(|validator| validator.nymd_url())
        .collect()
}

pub fn default_api_endpoints() -> Vec<Url> {
    default_validators()
        .iter()
        .filter_map(|validator| validator.api_url())
        .collect()
}

pub const ETH_CONTRACT_ADDRESS: [u8; 20] =
    hex_literal::hex!("9fEE3e28c17dbB87310A51F13C4fbf4331A6f102");
// Name of the event triggered by the eth contract. If the event name is changed,
// this would also need to be changed; It is currently tested against the json abi
pub const ETH_EVENT_NAME: &str = "Burned";
pub const ETH_BURN_FUNCTION_NAME: &str = "burnTokenForAccessCode";

// Ethereum constants used for token bridge
/// How much bandwidth (in bytes) one token can buy
const BYTES_PER_TOKEN: u64 = 1024 * 1024 * 1024;
/// How many ERC20 tokens should be burned to buy bandwidth
pub const TOKENS_TO_BURN: u64 = 10;
/// Default bandwidth (in bytes) that we try to buy
pub const BANDWIDTH_VALUE: u64 = TOKENS_TO_BURN * BYTES_PER_TOKEN;

pub const ETH_MIN_BLOCK_DEPTH: usize = 7;
<<<<<<< HEAD
pub const COSMOS_CONTRACT_ADDRESS: &str = "punk1jld76tqw4wnpfenmay2xkv86nr3j0w426eka82";
// Name of the event triggered by the eth contract. If the event name is changed,
// this would also need to be changed; It is currently tested against the json abi
pub const ETH_EVENT_NAME: &str = "BBCredentialPurchased";
pub const ETH_BURN_FUNCTION_NAME: &str = "generateBasicBandwidthCredential";
=======
>>>>>>> 59bc7cb5

/// Defaults Cosmos Hub/ATOM path
pub const COSMOS_DERIVATION_PATH: &str = "m/44'/118'/0'/0/0";
// as set by validators in their configs
// (note that the 'amount' postfix is relevant here as the full gas price also includes denom)
pub const GAS_PRICE_AMOUNT: f64 = 0.025;

pub const DEFAULT_MIX_LISTENING_PORT: u16 = 1789;

// 'GATEWAY'
pub const DEFAULT_CLIENT_LISTENING_PORT: u16 = 9000;

// 'MIXNODE'
pub const DEFAULT_VERLOC_LISTENING_PORT: u16 = 1790;
pub const DEFAULT_HTTP_API_LISTENING_PORT: u16 = 8000;

// 'CLIENT'
pub const DEFAULT_WEBSOCKET_LISTENING_PORT: u16 = 1977;

// 'SOCKS5' CLIENT
pub const DEFAULT_SOCKS5_LISTENING_PORT: u16 = 1080;

// VALIDATOR-API
pub const DEFAULT_VALIDATOR_API_PORT: u16 = 8080;

pub const VALIDATOR_API_VERSION: &str = "v1";

// REWARDING
pub const DEFAULT_FIRST_INTERVAL_START: OffsetDateTime =
    time::macros::datetime!(2021-08-23 12:00 UTC);
pub const DEFAULT_INTERVAL_LENGTH: Duration = Duration::from_secs(24 * 60 * 60 * 30); // 30 days, i.e. 720h
/// We'll be assuming a few more things, profit margin and cost function. Since we don't have relialable package measurement, we'll be using uptime. We'll also set the value of 1 Nym to 1 $, to be able to translate interval costs to Nyms. We'll also assume a cost of 40$ per interval(month), converting that to Nym at our 1$ rate translates to 40_000_000 uNyms
pub const DEFAULT_OPERATOR_INTERVAL_COST: u64 = 40_000_000; // 40$/(30 days) at 1 Nym == 1$

// TODO: is there a way to get this from the chain
pub const TOTAL_SUPPLY: u128 = 1_000_000_000_000_000;

pub const DEFAULT_PROFIT_MARGIN: u8 = 10;<|MERGE_RESOLUTION|>--- conflicted
+++ resolved
@@ -112,8 +112,8 @@
     hex_literal::hex!("9fEE3e28c17dbB87310A51F13C4fbf4331A6f102");
 // Name of the event triggered by the eth contract. If the event name is changed,
 // this would also need to be changed; It is currently tested against the json abi
-pub const ETH_EVENT_NAME: &str = "Burned";
-pub const ETH_BURN_FUNCTION_NAME: &str = "burnTokenForAccessCode";
+pub const ETH_EVENT_NAME: &str = "BBCredentialPurchased";
+pub const ETH_BURN_FUNCTION_NAME: &str = "generateBasicBandwidthCredential";
 
 // Ethereum constants used for token bridge
 /// How much bandwidth (in bytes) one token can buy
@@ -124,14 +124,6 @@
 pub const BANDWIDTH_VALUE: u64 = TOKENS_TO_BURN * BYTES_PER_TOKEN;
 
 pub const ETH_MIN_BLOCK_DEPTH: usize = 7;
-<<<<<<< HEAD
-pub const COSMOS_CONTRACT_ADDRESS: &str = "punk1jld76tqw4wnpfenmay2xkv86nr3j0w426eka82";
-// Name of the event triggered by the eth contract. If the event name is changed,
-// this would also need to be changed; It is currently tested against the json abi
-pub const ETH_EVENT_NAME: &str = "BBCredentialPurchased";
-pub const ETH_BURN_FUNCTION_NAME: &str = "generateBasicBandwidthCredential";
-=======
->>>>>>> 59bc7cb5
 
 /// Defaults Cosmos Hub/ATOM path
 pub const COSMOS_DERIVATION_PATH: &str = "m/44'/118'/0'/0/0";

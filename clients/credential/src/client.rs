// Copyright 2022 - Nym Technologies SA <contact@nymtech.net>
// SPDX-License-Identifier: Apache-2.0

<<<<<<< HEAD
use bip39::Mnemonic;
use std::str::FromStr;
use url::Url;

use crate::error::Result;
use crate::{MNEMONIC, NYMD_URL};

use network_defaults::{DEFAULT_NETWORK, DENOM, VOUCHER_INFO};
use validator_client::nymd::traits::CoconutBandwidthSigningClient;
use validator_client::nymd::{CosmosCoin, Decimal, Denom, Fee, NymdClient, SigningNymdClient};
=======
use crate::error::Result;
use crate::{CONTRACT_ADDRESS, MNEMONIC, NYMD_URL};
use bip39::Mnemonic;
use coconut_bandwidth_contract_common::deposit::DepositData;
use coconut_bandwidth_contract_common::msg::ExecuteMsg;
use network_defaults::DEFAULT_NETWORK;
use std::str::FromStr;
use url::Url;
use validator_client::nymd::{AccountId, Coin, Denom, NymdClient, SigningNymdClient};
>>>>>>> a5759ab2

pub(crate) struct Client {
    nymd_client: NymdClient<SigningNymdClient>,
}

impl Client {
    pub fn new() -> Self {
        let nymd_url = Url::from_str(NYMD_URL).unwrap();
        let mnemonic = Mnemonic::from_str(MNEMONIC).unwrap();
        let nymd_client =
            NymdClient::connect_with_mnemonic(DEFAULT_NETWORK, nymd_url.as_ref(), mnemonic, None)
                .unwrap();

        Client { nymd_client }
    }

    pub async fn deposit(
        &self,
        amount: u64,
        verification_key: String,
        encryption_key: String,
        fee: Option<Fee>,
    ) -> Result<String> {
<<<<<<< HEAD
        let amount = CosmosCoin {
            amount: Decimal::from(amount),
            denom: Denom::from_str(DENOM).unwrap(),
        };
=======
        let req = ExecuteMsg::DepositFunds {
            data: DepositData::new(info.to_string(), verification_key, encryption_key),
        };
        let funds = vec![Coin::new(amount as u128, self.denom.to_string())];
>>>>>>> a5759ab2
        Ok(self
            .nymd_client
            .deposit(
                amount,
                String::from(VOUCHER_INFO),
                verification_key,
                encryption_key,
                fee,
            )
            .await?
            .transaction_hash
            .to_string())
    }
}<|MERGE_RESOLUTION|>--- conflicted
+++ resolved
@@ -1,7 +1,6 @@
 // Copyright 2022 - Nym Technologies SA <contact@nymtech.net>
 // SPDX-License-Identifier: Apache-2.0
 
-<<<<<<< HEAD
 use bip39::Mnemonic;
 use std::str::FromStr;
 use url::Url;
@@ -11,18 +10,7 @@
 
 use network_defaults::{DEFAULT_NETWORK, DENOM, VOUCHER_INFO};
 use validator_client::nymd::traits::CoconutBandwidthSigningClient;
-use validator_client::nymd::{CosmosCoin, Decimal, Denom, Fee, NymdClient, SigningNymdClient};
-=======
-use crate::error::Result;
-use crate::{CONTRACT_ADDRESS, MNEMONIC, NYMD_URL};
-use bip39::Mnemonic;
-use coconut_bandwidth_contract_common::deposit::DepositData;
-use coconut_bandwidth_contract_common::msg::ExecuteMsg;
-use network_defaults::DEFAULT_NETWORK;
-use std::str::FromStr;
-use url::Url;
-use validator_client::nymd::{AccountId, Coin, Denom, NymdClient, SigningNymdClient};
->>>>>>> a5759ab2
+use validator_client::nymd::{Coin, Fee, NymdClient, SigningNymdClient};
 
 pub(crate) struct Client {
     nymd_client: NymdClient<SigningNymdClient>,
@@ -46,17 +34,7 @@
         encryption_key: String,
         fee: Option<Fee>,
     ) -> Result<String> {
-<<<<<<< HEAD
-        let amount = CosmosCoin {
-            amount: Decimal::from(amount),
-            denom: Denom::from_str(DENOM).unwrap(),
-        };
-=======
-        let req = ExecuteMsg::DepositFunds {
-            data: DepositData::new(info.to_string(), verification_key, encryption_key),
-        };
-        let funds = vec![Coin::new(amount as u128, self.denom.to_string())];
->>>>>>> a5759ab2
+        let amount = Coin::new(amount as u128, DENOM.to_string());
         Ok(self
             .nymd_client
             .deposit(

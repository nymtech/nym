// Copyright 2021 - Nym Technologies SA <contact@nymtech.net>
// SPDX-License-Identifier: Apache-2.0

use crate::config::Config;
use crate::rewarding::{
    error::RewardingError, MixnodeToReward, MIXNODE_REWARD_OP_BASE_GAS_LIMIT,
    PER_MIXNODE_DELEGATION_GAS_INCREASE, REWARDING_GAS_LIMIT_MULTIPLIER,
};
use config::defaults::DEFAULT_VALIDATOR_API_PORT;
use mixnet_contract::{Delegation, ExecuteMsg, GatewayBond, IdentityKey, MixNodeBond, StateParams};
use std::sync::Arc;
use std::time::Duration;
use tokio::sync::RwLock;
use tokio::time::sleep;
use validator_client::nymd::{
    CosmWasmClient, Fee, QueryNymdClient, SigningCosmWasmClient, SigningNymdClient, TendermintTime,
};
use validator_client::ValidatorClientError;

pub(crate) struct Client<C>(Arc<RwLock<validator_client::Client<C>>>);

impl<C> Clone for Client<C> {
    fn clone(&self) -> Self {
        Client(Arc::clone(&self.0))
    }
}

impl Client<QueryNymdClient> {
    pub(crate) fn new_query(config: &Config) -> Self {
        // the api address is irrelevant here as **WE ARE THE API**
        // and we won't be talking on the socket here.
        let api_url = format!("http://localhost:{}", DEFAULT_VALIDATOR_API_PORT)
            .parse()
            .unwrap();
        let nymd_url = config.get_nymd_validator_url();

        let mixnet_contract = config
            .get_mixnet_contract_address()
            .parse()
            .expect("the mixnet contract address is invalid!");

        let client_config = validator_client::Config::new(nymd_url, api_url, Some(mixnet_contract));
        let inner =
            validator_client::Client::new_query(client_config).expect("Failed to connect to nymd!");

        Client(Arc::new(RwLock::new(inner)))
    }
}

impl Client<SigningNymdClient> {
    pub(crate) fn new_signing(config: &Config) -> Self {
        // the api address is irrelevant here as **WE ARE THE API**
        // and we won't be talking on the socket here.
        let api_url = format!("http://localhost:{}", DEFAULT_VALIDATOR_API_PORT)
            .parse()
            .unwrap();
        let nymd_url = config.get_nymd_validator_url();

        let mixnet_contract = config
            .get_mixnet_contract_address()
            .parse()
            .expect("the mixnet contract address is invalid!");
        let mnemonic = config
            .get_mnemonic()
            .parse()
            .expect("the mnemonic is invalid!");

        let client_config = validator_client::Config::new(nymd_url, api_url, Some(mixnet_contract));
        let inner = validator_client::Client::new_signing(client_config, mnemonic)
            .expect("Failed to connect to nymd!");

        Client(Arc::new(RwLock::new(inner)))
    }
}

impl<C> Client<C> {
    // a helper function for the future to obtain the current block timestamp
    #[allow(dead_code)]
    pub(crate) async fn current_block_timestamp(
        &self,
    ) -> Result<TendermintTime, ValidatorClientError>
    where
        C: CosmWasmClient + Sync,
    {
        let time = self
            .0
            .read()
            .await
            .nymd
            .get_current_block_timestamp()
            .await?;

        Ok(time)
    }

    pub(crate) async fn get_mixnodes(&self) -> Result<Vec<MixNodeBond>, ValidatorClientError>
    where
        C: CosmWasmClient + Sync,
    {
        self.0.read().await.get_all_nymd_mixnodes().await
    }

    pub(crate) async fn get_gateways(&self) -> Result<Vec<GatewayBond>, ValidatorClientError>
    where
        C: CosmWasmClient + Sync,
    {
        self.0.read().await.get_all_nymd_gateways().await
    }

    pub(crate) async fn get_state_params(&self) -> Result<StateParams, ValidatorClientError>
    where
        C: CosmWasmClient + Sync,
    {
        self.0.read().await.get_state_params().await
    }

    pub(crate) async fn get_mixnode_delegations(
        &self,
        identity: IdentityKey,
    ) -> Result<Vec<Delegation>, ValidatorClientError>
    where
        C: CosmWasmClient + Sync,
    {
        self.0
            .read()
            .await
            .get_all_nymd_single_mixnode_delegations(identity)
            .await
    }

    async fn estimate_mixnode_reward_fees(&self, nodes: usize, total_delegations: usize) -> Fee {
        let base_gas_limit = MIXNODE_REWARD_OP_BASE_GAS_LIMIT * nodes as u64
            + PER_MIXNODE_DELEGATION_GAS_INCREASE * total_delegations as u64;

        let total_gas_limit = (base_gas_limit as f64 * REWARDING_GAS_LIMIT_MULTIPLIER) as u64;

        self.0
            .read()
            .await
            .nymd
            .calculate_custom_fee(total_gas_limit)
    }

    pub(crate) async fn reward_mixnodes(
        &self,
        nodes: &[MixnodeToReward],
    ) -> Result<(), RewardingError>
    where
        C: SigningCosmWasmClient + Sync,
    {
        let total_delegations = nodes.iter().map(|node| node.total_delegations).sum();
        let fee = self
            .estimate_mixnode_reward_fees(nodes.len(), total_delegations)
            .await;
        let msgs: Vec<(ExecuteMsg, _)> = nodes
            .iter()
            .map(Into::into)
            .zip(std::iter::repeat(Vec::new()))
            .collect();

        let memo = format!("rewarding {} mixnodes", msgs.len());

        let contract = self
            .0
            .read()
            .await
            .get_mixnet_contract_address()
            .ok_or(RewardingError::UnspecifiedContractAddress)?;

        // grab the write lock here so we're sure nothing else is executing anything on the contract
        // in the meantime
        // however, we're not 100% guarded against everything
        // for example somebody might have taken the mnemonic used by the validator
        // and sent a transaction manually using the same account. The sequence number
        // would have gotten incremented, yet the rewarding transaction might have actually not
        // been included in the block. sadly we can't do much about that.
        let client_guard = self.0.write().await;
        let pre_sequence = client_guard.nymd.account_sequence().await?;

        let res = client_guard
            .nymd
            .execute_multiple(&contract, msgs.clone(), fee.clone(), memo.clone())
            .await;

        match res {
            Ok(_) => Ok(()),
            Err(err) => {
                if err.is_tendermint_response_timeout() {
                    // wait until we're sure we're into the next block (remember we're holding the lock)
                    sleep(Duration::from_secs(11)).await;
                    let curr_sequence = client_guard.nymd.account_sequence().await?;
                    if curr_sequence.sequence > pre_sequence.sequence {
                        // unless somebody was messing around doing stuff manually in that tiny time interval
                        // we're good. It was a false negative.
                        Ok(())
                    } else {
                        // the sequence number has not increased, meaning the transaction was not executed
                        // so attempt to send it again
                        client_guard
                            .nymd
                            .execute_multiple(&contract, msgs, fee, memo)
                            .await?;
                        Ok(())
                    }
                } else {
                    Err(err.into())
                }
            }
        }
    }
<<<<<<< HEAD
=======

    pub(crate) async fn reward_gateways(
        &self,
        nodes: &[GatewayToReward],
    ) -> Result<(), RewardingError>
    where
        C: SigningCosmWasmClient + Sync,
    {
        let total_delegations = nodes.iter().map(|node| node.total_delegations).sum();
        let fee = self
            .estimate_gateway_reward_fees(nodes.len(), total_delegations)
            .await;
        let msgs: Vec<(ExecuteMsg, _)> = nodes
            .iter()
            .map(Into::into)
            .zip(std::iter::repeat(Vec::new()))
            .collect();

        let memo = format!("rewarding {} gateways", msgs.len());

        let contract = self
            .0
            .read()
            .await
            .get_mixnet_contract_address()
            .ok_or(RewardingError::UnspecifiedContractAddress)?;

        // grab the write lock here so we're sure nothing else is executing anything on the contract
        // in the meantime
        // however, we're not 100% guarded against everything
        // for example somebody might have taken the mnemonic used by the validator
        // and sent a transaction manually using the same account. The sequence number
        // would have gotten incremented, yet the rewarding transaction might have actually not
        // been included in the block. sadly we can't do much about that.
        let client_guard = self.0.write().await;
        let pre_sequence = client_guard.nymd.account_sequence().await?;

        let res = client_guard
            .nymd
            .execute_multiple(&contract, msgs.clone(), fee.clone(), memo.clone())
            .await;

        match res {
            Ok(_) => Ok(()),
            Err(err) => {
                if err.is_tendermint_response_timeout() {
                    // wait until we're sure we're into the next block (remember we're holding the lock)
                    sleep(Duration::from_secs(11)).await;
                    let curr_sequence = client_guard.nymd.account_sequence().await?;
                    if curr_sequence.sequence > pre_sequence.sequence {
                        // unless somebody was messing around doing stuff manually in that tiny time interval
                        // we're good. It was a false negative.
                        Ok(())
                    } else {
                        // the sequence number has not increased, meaning the transaction was not executed
                        // so attempt to send it again
                        client_guard
                            .nymd
                            .execute_multiple(&contract, msgs, fee, memo)
                            .await?;
                        Ok(())
                    }
                } else {
                    Err(err.into())
                }
            }
        }
    }
>>>>>>> 7e1c3b45
}<|MERGE_RESOLUTION|>--- conflicted
+++ resolved
@@ -208,75 +208,4 @@
             }
         }
     }
-<<<<<<< HEAD
-=======
-
-    pub(crate) async fn reward_gateways(
-        &self,
-        nodes: &[GatewayToReward],
-    ) -> Result<(), RewardingError>
-    where
-        C: SigningCosmWasmClient + Sync,
-    {
-        let total_delegations = nodes.iter().map(|node| node.total_delegations).sum();
-        let fee = self
-            .estimate_gateway_reward_fees(nodes.len(), total_delegations)
-            .await;
-        let msgs: Vec<(ExecuteMsg, _)> = nodes
-            .iter()
-            .map(Into::into)
-            .zip(std::iter::repeat(Vec::new()))
-            .collect();
-
-        let memo = format!("rewarding {} gateways", msgs.len());
-
-        let contract = self
-            .0
-            .read()
-            .await
-            .get_mixnet_contract_address()
-            .ok_or(RewardingError::UnspecifiedContractAddress)?;
-
-        // grab the write lock here so we're sure nothing else is executing anything on the contract
-        // in the meantime
-        // however, we're not 100% guarded against everything
-        // for example somebody might have taken the mnemonic used by the validator
-        // and sent a transaction manually using the same account. The sequence number
-        // would have gotten incremented, yet the rewarding transaction might have actually not
-        // been included in the block. sadly we can't do much about that.
-        let client_guard = self.0.write().await;
-        let pre_sequence = client_guard.nymd.account_sequence().await?;
-
-        let res = client_guard
-            .nymd
-            .execute_multiple(&contract, msgs.clone(), fee.clone(), memo.clone())
-            .await;
-
-        match res {
-            Ok(_) => Ok(()),
-            Err(err) => {
-                if err.is_tendermint_response_timeout() {
-                    // wait until we're sure we're into the next block (remember we're holding the lock)
-                    sleep(Duration::from_secs(11)).await;
-                    let curr_sequence = client_guard.nymd.account_sequence().await?;
-                    if curr_sequence.sequence > pre_sequence.sequence {
-                        // unless somebody was messing around doing stuff manually in that tiny time interval
-                        // we're good. It was a false negative.
-                        Ok(())
-                    } else {
-                        // the sequence number has not increased, meaning the transaction was not executed
-                        // so attempt to send it again
-                        client_guard
-                            .nymd
-                            .execute_multiple(&contract, msgs, fee, memo)
-                            .await?;
-                        Ok(())
-                    }
-                } else {
-                    Err(err.into())
-                }
-            }
-        }
-    }
->>>>>>> 7e1c3b45
 }
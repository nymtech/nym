--- conflicted
+++ resolved
@@ -1,27 +1,14 @@
 // Copyright 2022 - Nym Technologies SA <contact@nymtech.net>
 // SPDX-License-Identifier: Apache-2.0
 
-<<<<<<< HEAD
-use crate::backend::fs_backend::manager::StorageManager;
-use crate::backend::fs_backend::models::{
-    ReplySurbStorageMetadata, StoredReplyKey, StoredReplySurb, StoredSurbSender,
-};
-use crate::surb_storage::ReceivedReplySurbs;
-use crate::{CombinedReplyStorage, ReceivedReplySurbsMap, ReplyStorageBackend, SentReplyKeys};
-=======
 use crate::{
     backend::fs_backend::{
         manager::StorageManager,
-        models::{
-            ReplySurbStorageMetadata, StoredReplyKey, StoredReplySurb, StoredSenderTag,
-            StoredSurbSender,
-        },
+        models::{ReplySurbStorageMetadata, StoredReplyKey, StoredReplySurb, StoredSurbSender},
     },
     surb_storage::ReceivedReplySurbs,
     CombinedReplyStorage, ReceivedReplySurbsMap, ReplyStorageBackend, SentReplyKeys,
-    UsedSenderTags,
 };
->>>>>>> b11f6c6c
 use async_trait::async_trait;
 use nym_sphinx::anonymous_replies::requests::AnonymousSenderTag;
 use std::path::{Path, PathBuf};
@@ -75,7 +62,7 @@
         }
 
         let manager = StorageManager::init(database_path, false).await?;
-        match Self::try_load_inner(&manager, fresh_sender_tags).await {
+        match Self::try_load_inner(&manager).await {
             Ok(()) => Ok(Backend {
                 temporary_old_path: None,
                 database_path: owned_path,
@@ -93,10 +80,7 @@
         self.manager.close_pool().await
     }
 
-    async fn try_load_inner(
-        manager: &StorageManager,
-        fresh_sender_tags: bool,
-    ) -> Result<(), StorageError> {
+    async fn try_load_inner(manager: &StorageManager) -> Result<(), StorageError> {
         // the database flush wasn't fully finished and thus the data is in inconsistent state
         // (we don't really know what's properly saved or what's not)
         if manager.get_flush_status().await? {
@@ -141,28 +125,7 @@
             manager.delete_all_reply_keys().await?;
         }
 
-<<<<<<< HEAD
-        Ok(Backend {
-            temporary_old_path: None,
-            database_path: owned_path,
-            // manager: StorageManagerState::Storage(manager),
-            manager,
-        })
-    }
-
-    async fn close_pool(&mut self) {
-        self.manager.connection_pool.close().await;
-=======
-        if days > 2 {
-            info!("it's been over {days} days and {hours} hours since we last used our data store. our used sender tags are already outdated - we're going to purge them now.");
-            manager.delete_all_tags().await?;
-        } else if fresh_sender_tags {
-            debug!("starting with fresh sender tags");
-            manager.delete_all_tags().await?;
-        }
-
         Ok(())
->>>>>>> b11f6c6c
     }
 
     async fn rotate(&mut self) -> Result<(), StorageError> {

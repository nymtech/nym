import React, { useContext, useState } from 'react';
import {
  Box,
  Button,
  CircularProgress,
  Paper,
  Dialog,
  DialogActions,
  DialogContent,
  DialogTitle,
  IconButton,
  Typography,
} from '@mui/material';
import { ArrowBackSharp } from '@mui/icons-material';
import { AccountsContext } from 'src/context';
import { useClipboard } from 'use-clipboard-copy';
import { PasswordInput, Mnemonic } from 'src/components';
import { StyledBackButton } from 'src/components/StyledBackButton';

export const MnemonicModal = () => {
  const [password, setPassword] = useState('');

  const { copy, copied } = useClipboard({ copiedTimeout: 5000 });

  const {
    dialogToDisplay,
    setDialogToDisplay,
    accountMnemonic,
    setAccountMnemonic,
    handleGetAccountMnemonic,
    error,
    setError,
    isLoading,
  } = useContext(AccountsContext);

  const handleClose = () => {
    setAccountMnemonic({ value: undefined, accountName: undefined });
    setError(undefined);
    setDialogToDisplay('Accounts');
    setPassword('');
  };

  return (
<<<<<<< HEAD
    <Dialog open={dialogToDisplay === 'Mnemonic'} onClose={handleClose} fullWidth>
      <Paper>
        <DialogTitle>
          <Typography variant="h6">Display mnemonic</Typography>

          <Typography variant="body1" sx={{ color: (theme) => theme.palette.text.disabled }}>
            {`Display mnemonic for: ${accountMnemonic?.accountName}`}
          </Typography>
        </DialogTitle>
        <DialogContent sx={{ p: 0 }}>
          <Box sx={{ px: 3, mt: 1 }}>
            {error && (
              <Typography variant="body1" sx={{ color: 'error.main', mb: 2 }}>
                {error}
              </Typography>
            )}
            {!accountMnemonic.value ? (
              <>
                <Typography sx={{ mb: 2 }}>Enter the password used to login to your wallet</Typography>
                <PasswordInput
                  label="Password"
                  password={password}
                  onUpdatePassword={(pswrd) => setPassword(pswrd)}
                  autoFocus
                />
              </>
            ) : (
              <Mnemonic mnemonic={accountMnemonic.value} handleCopy={copy} copied={copied} />
            )}
          </Box>
        </DialogContent>
        <DialogActions sx={{ p: 3, gap: 2 }}>
          <StyledBackButton onBack={handleClose} />
          {!accountMnemonic.value && (
            <Button
              disableRipple
              disabled={!password.length || isLoading}
              fullWidth
              disableElevation
              variant="contained"
              size="large"
              onClick={async () => {
                if (accountMnemonic?.accountName) {
                  setError(undefined);
                  await handleGetAccountMnemonic({ password, accountName: accountMnemonic?.accountName });
                }
              }}
              endIcon={isLoading && <CircularProgress size={20} />}
            >
              Display mnemonic
            </Button>
=======
    <Dialog
      open={dialogToDisplay === 'Mnemonic'}
      onClose={handleClose}
      fullWidth
      PaperComponent={Paper}
      PaperProps={{ elevation: 0 }}
    >
      <DialogTitle>
        <Box display="flex" justifyContent="space-between" alignItems="center">
          <Typography variant="h6">Display mnemonic</Typography>
          <IconButton onClick={handleClose}>
            <ArrowBackSharp />
          </IconButton>
        </Box>
        <Typography variant="body1" sx={{ color: (theme) => theme.palette.text.disabled }}>
          {`Display mnemonic for: ${accountMnemonic?.accountName}`}
        </Typography>
      </DialogTitle>
      <DialogContent sx={{ p: 0 }}>
        <Box sx={{ px: 3, mt: 1 }}>
          {error && (
            <Typography variant="body1" sx={{ color: 'error.main', mb: 2 }}>
              {error}
            </Typography>
>>>>>>> e44ddc41
          )}
          {!accountMnemonic.value ? (
            <>
              <Typography sx={{ mb: 2 }}>Enter the password used to login to your wallet</Typography>
              <PasswordInput
                label="Password"
                password={password}
                onUpdatePassword={(pswrd) => setPassword(pswrd)}
                autoFocus
              />
            </>
          ) : (
            <Mnemonic mnemonic={accountMnemonic.value} handleCopy={copy} copied={copied} />
          )}
        </Box>
      </DialogContent>
      <DialogActions sx={{ p: 3 }}>
        {!accountMnemonic.value && (
          <Button
            disableRipple
            disabled={!password.length || isLoading}
            fullWidth
            disableElevation
            variant="contained"
            size="large"
            onClick={async () => {
              if (accountMnemonic?.accountName) {
                setError(undefined);
                await handleGetAccountMnemonic({ password, accountName: accountMnemonic?.accountName });
              }
            }}
            endIcon={isLoading && <CircularProgress size={20} />}
          >
            Display mnemonic
          </Button>
        )}
      </DialogActions>
    </Dialog>
  );
};<|MERGE_RESOLUTION|>--- conflicted
+++ resolved
@@ -41,59 +41,6 @@
   };
 
   return (
-<<<<<<< HEAD
-    <Dialog open={dialogToDisplay === 'Mnemonic'} onClose={handleClose} fullWidth>
-      <Paper>
-        <DialogTitle>
-          <Typography variant="h6">Display mnemonic</Typography>
-
-          <Typography variant="body1" sx={{ color: (theme) => theme.palette.text.disabled }}>
-            {`Display mnemonic for: ${accountMnemonic?.accountName}`}
-          </Typography>
-        </DialogTitle>
-        <DialogContent sx={{ p: 0 }}>
-          <Box sx={{ px: 3, mt: 1 }}>
-            {error && (
-              <Typography variant="body1" sx={{ color: 'error.main', mb: 2 }}>
-                {error}
-              </Typography>
-            )}
-            {!accountMnemonic.value ? (
-              <>
-                <Typography sx={{ mb: 2 }}>Enter the password used to login to your wallet</Typography>
-                <PasswordInput
-                  label="Password"
-                  password={password}
-                  onUpdatePassword={(pswrd) => setPassword(pswrd)}
-                  autoFocus
-                />
-              </>
-            ) : (
-              <Mnemonic mnemonic={accountMnemonic.value} handleCopy={copy} copied={copied} />
-            )}
-          </Box>
-        </DialogContent>
-        <DialogActions sx={{ p: 3, gap: 2 }}>
-          <StyledBackButton onBack={handleClose} />
-          {!accountMnemonic.value && (
-            <Button
-              disableRipple
-              disabled={!password.length || isLoading}
-              fullWidth
-              disableElevation
-              variant="contained"
-              size="large"
-              onClick={async () => {
-                if (accountMnemonic?.accountName) {
-                  setError(undefined);
-                  await handleGetAccountMnemonic({ password, accountName: accountMnemonic?.accountName });
-                }
-              }}
-              endIcon={isLoading && <CircularProgress size={20} />}
-            >
-              Display mnemonic
-            </Button>
-=======
     <Dialog
       open={dialogToDisplay === 'Mnemonic'}
       onClose={handleClose}
@@ -104,9 +51,6 @@
       <DialogTitle>
         <Box display="flex" justifyContent="space-between" alignItems="center">
           <Typography variant="h6">Display mnemonic</Typography>
-          <IconButton onClick={handleClose}>
-            <ArrowBackSharp />
-          </IconButton>
         </Box>
         <Typography variant="body1" sx={{ color: (theme) => theme.palette.text.disabled }}>
           {`Display mnemonic for: ${accountMnemonic?.accountName}`}
@@ -118,7 +62,6 @@
             <Typography variant="body1" sx={{ color: 'error.main', mb: 2 }}>
               {error}
             </Typography>
->>>>>>> e44ddc41
           )}
           {!accountMnemonic.value ? (
             <>
@@ -135,7 +78,8 @@
           )}
         </Box>
       </DialogContent>
-      <DialogActions sx={{ p: 3 }}>
+      <DialogActions sx={{ p: 3, gap: 2 }}>
+        <StyledBackButton onBack={handleClose} />
         {!accountMnemonic.value && (
           <Button
             disableRipple

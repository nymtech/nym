// Copyright 2021 - Nym Technologies SA <contact@nymtech.net>
// SPDX-License-Identifier: Apache-2.0

use super::storage;
use crate::error::ContractError;
use crate::mixnodes::storage as mixnodes_storage;
use cosmwasm_std::{Addr, Storage, Uint128};
use mixnet_contract_common::mixnode::DelegatorRewardParams;
use mixnet_contract_common::{
    IdentityKey, IdentityKeyRef, PendingDelegatorRewarding, RewardingResult, RewardingStatus,
};

pub(crate) fn update_post_rewarding_storage(
    storage: &mut dyn Storage,
    mix_identity: IdentityKeyRef,
    operator_reward: Uint128,
    delegators_reward: Uint128,
) -> Result<(), ContractError> {
    if operator_reward == Uint128::zero() && delegators_reward == Uint128::zero() {
        return Ok(());
    }

    // update pledge
    if operator_reward > Uint128::zero() {
        mixnodes_storage::mixnodes().update(storage, mix_identity, |current_bond| {
            match current_bond {
                None => Err(ContractError::MixNodeBondNotFound {
                    identity: mix_identity.to_string(),
                }),
                Some(mut mixnode_bond) => {
                    mixnode_bond.pledge_amount.amount += operator_reward;
                    Ok(mixnode_bond)
                }
            }
        })?;
    }

    // update total_delegation
    if delegators_reward > Uint128::zero() {
        mixnodes_storage::TOTAL_DELEGATION.update(storage, mix_identity, |current_total| {
            match current_total {
                None => Err(ContractError::MixNodeBondNotFound {
                    identity: mix_identity.to_string(),
                }),
                Some(current_total) => Ok(current_total + delegators_reward),
            }
        })?;
    }

    // update reward pool
    storage::decr_reward_pool(storage, operator_reward + delegators_reward)?;

    Ok(())
}

pub(crate) fn update_rewarding_status(
    storage: &mut dyn Storage,
    epoch_id: u32,
    mix_identity: IdentityKey,
    rewarding_results: RewardingResult,
    next_start: Option<Addr>,
    delegators_rewarding_params: DelegatorRewardParams,
) -> Result<(), ContractError> {
    if let Some(next_start) = next_start {
        storage::REWARDING_STATUS.save(
            storage,
<<<<<<< HEAD
            (epoch_id.into(), mix_identity),
=======
            (rewarding_interval_nonce, mix_identity),
>>>>>>> 0d0637fe
            &RewardingStatus::PendingNextDelegatorPage(PendingDelegatorRewarding {
                running_results: rewarding_results,
                next_start,
                rewarding_params: delegators_rewarding_params,
            }),
        )?;
    } else {
        storage::REWARDING_STATUS.save(
            storage,
<<<<<<< HEAD
            (epoch_id.into(), mix_identity),
=======
            (rewarding_interval_nonce, mix_identity),
>>>>>>> 0d0637fe
            &RewardingStatus::Complete(rewarding_results),
        )?;
    }

    Ok(())
}<|MERGE_RESOLUTION|>--- conflicted
+++ resolved
@@ -64,11 +64,7 @@
     if let Some(next_start) = next_start {
         storage::REWARDING_STATUS.save(
             storage,
-<<<<<<< HEAD
-            (epoch_id.into(), mix_identity),
-=======
-            (rewarding_interval_nonce, mix_identity),
->>>>>>> 0d0637fe
+            (epoch_id, mix_identity),
             &RewardingStatus::PendingNextDelegatorPage(PendingDelegatorRewarding {
                 running_results: rewarding_results,
                 next_start,
@@ -78,11 +74,7 @@
     } else {
         storage::REWARDING_STATUS.save(
             storage,
-<<<<<<< HEAD
-            (epoch_id.into(), mix_identity),
-=======
-            (rewarding_interval_nonce, mix_identity),
->>>>>>> 0d0637fe
+            (epoch_id, mix_identity),
             &RewardingStatus::Complete(rewarding_results),
         )?;
     }

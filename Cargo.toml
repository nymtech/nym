--- conflicted
+++ resolved
@@ -147,13 +147,9 @@
     "tools/internal/contract-state-importer/importer-cli",
     "tools/internal/contract-state-importer/importer-contract",
     "tools/internal/testnet-manager",
-<<<<<<< HEAD
     "tools/internal/testnet-manager/dkg-bypass-contract",
     "common/verloc",
     "tools/internal/mixnet-connectivity-check",
-=======
-    "tools/internal/testnet-manager/dkg-bypass-contract", "common/verloc", "tools/internal/mixnet-connectivity-check",
->>>>>>> c202e2d5
 ]
 
 default-members = [
@@ -166,10 +162,7 @@
     "nym-node-status-api/nym-node-status-agent",
     "nym-node-status-api/nym-node-status-api",
     "nym-validator-rewarder",
-<<<<<<< HEAD
     "nyx-chain-watcher",
-=======
->>>>>>> c202e2d5
     "service-providers/authenticator",
     "service-providers/ip-packet-router",
     "service-providers/network-requester",
@@ -405,27 +398,15 @@
 gloo-utils = "0.2.0"
 gloo-net = "0.6.0"
 
-<<<<<<< HEAD
-# use a separate branch due to feature unification failures
-# this is blocked until the upstream removes outdates `wasm_bindgen` feature usage
-# indexed_db_futures = "0.4.1"
-indexed_db_futures = { git = "https://github.com/TiemenSch/rust-indexed-db", branch = "update-uuid" }
-=======
 # TODO: migrate to 0.6+
 indexed_db_futures = "0.4.2"
->>>>>>> c202e2d5
 js-sys = "0.3.76"
 serde-wasm-bindgen = "0.6.5"
 tsify = "0.4.5"
 wasm-bindgen = "0.2.99"
 wasm-bindgen-futures = "0.4.49"
-<<<<<<< HEAD
-wasmtimer = "0.2.0"
-web-sys = "0.3.72"
-=======
 wasmtimer = "0.4.1"
 web-sys = "0.3.76"
->>>>>>> c202e2d5
 
 # Profile settings for individual crates
 

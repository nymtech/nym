--- conflicted
+++ resolved
@@ -55,8 +55,6 @@
 #[cfg_attr(target_arch = "wasm32", async_trait(?Send))]
 #[cfg_attr(not(target_arch = "wasm32"), async_trait)]
 pub trait NymApiClientExt: ApiClient {
-<<<<<<< HEAD
-=======
     async fn health(&self) -> Result<ApiHealthResponse, NymAPIError> {
         self.get_json(
             &[
@@ -70,17 +68,13 @@
     }
 
     #[deprecated]
->>>>>>> 5cefa7fd
     #[instrument(level = "debug", skip(self))]
     async fn get_mixnodes(&self) -> Result<Vec<MixNodeDetails>, NymAPIError> {
         self.get_json(&[routes::API_VERSION, routes::MIXNODES], NO_PARAMS)
             .await
     }
 
-<<<<<<< HEAD
-=======
-    #[deprecated]
->>>>>>> 5cefa7fd
+    #[deprecated]
     #[instrument(level = "debug", skip(self))]
     async fn get_mixnodes_detailed(&self) -> Result<Vec<MixNodeBondAnnotated>, NymAPIError> {
         self.get_json(
@@ -95,10 +89,7 @@
         .await
     }
 
-<<<<<<< HEAD
-=======
-    #[deprecated]
->>>>>>> 5cefa7fd
+    #[deprecated]
     #[instrument(level = "debug", skip(self))]
     async fn get_gateways_detailed(&self) -> Result<Vec<GatewayBondAnnotated>, NymAPIError> {
         self.get_json(
@@ -113,10 +104,7 @@
         .await
     }
 
-<<<<<<< HEAD
-=======
-    #[deprecated]
->>>>>>> 5cefa7fd
+    #[deprecated]
     #[instrument(level = "debug", skip(self))]
     async fn get_mixnodes_detailed_unfiltered(
         &self,
@@ -133,20 +121,14 @@
         .await
     }
 
-<<<<<<< HEAD
-=======
-    #[deprecated]
->>>>>>> 5cefa7fd
+    #[deprecated]
     #[instrument(level = "debug", skip(self))]
     async fn get_gateways(&self) -> Result<Vec<GatewayBond>, NymAPIError> {
         self.get_json(&[routes::API_VERSION, routes::GATEWAYS], NO_PARAMS)
             .await
     }
 
-<<<<<<< HEAD
-=======
-    #[deprecated]
->>>>>>> 5cefa7fd
+    #[deprecated]
     #[instrument(level = "debug", skip(self))]
     async fn get_gateways_described(&self) -> Result<Vec<LegacyDescribedGateway>, NymAPIError> {
         self.get_json(
@@ -156,10 +138,7 @@
         .await
     }
 
-<<<<<<< HEAD
-=======
-    #[deprecated]
->>>>>>> 5cefa7fd
+    #[deprecated]
     #[instrument(level = "debug", skip(self))]
     async fn get_mixnodes_described(&self) -> Result<Vec<LegacyDescribedMixNode>, NymAPIError> {
         self.get_json(
@@ -209,10 +188,7 @@
             .await
     }
 
-<<<<<<< HEAD
-=======
-    #[deprecated]
->>>>>>> 5cefa7fd
+    #[deprecated]
     #[tracing::instrument(level = "debug", skip_all)]
     async fn get_basic_mixnodes(
         &self,
@@ -237,10 +213,7 @@
         .await
     }
 
-<<<<<<< HEAD
-=======
-    #[deprecated]
->>>>>>> 5cefa7fd
+    #[deprecated]
     #[instrument(level = "debug", skip(self))]
     async fn get_basic_gateways(
         &self,
@@ -390,8 +363,8 @@
         )
         .await
     }
-    #[instrument(level = "debug", skip(self))]
-
+
+    #[instrument(level = "debug", skip(self))]
     async fn get_basic_nodes(
         &self,
         semver_compatibility: Option<String>,
@@ -424,10 +397,7 @@
         .await
     }
 
-<<<<<<< HEAD
-=======
-    #[deprecated]
->>>>>>> 5cefa7fd
+    #[deprecated]
     #[instrument(level = "debug", skip(self))]
     async fn get_active_mixnodes(&self) -> Result<Vec<MixNodeDetails>, NymAPIError> {
         self.get_json(
@@ -437,10 +407,7 @@
         .await
     }
 
-<<<<<<< HEAD
-=======
-    #[deprecated]
->>>>>>> 5cefa7fd
+    #[deprecated]
     #[instrument(level = "debug", skip(self))]
     async fn get_active_mixnodes_detailed(&self) -> Result<Vec<MixNodeBondAnnotated>, NymAPIError> {
         self.get_json(
@@ -456,10 +423,7 @@
         .await
     }
 
-<<<<<<< HEAD
-=======
-    #[deprecated]
->>>>>>> 5cefa7fd
+    #[deprecated]
     #[instrument(level = "debug", skip(self))]
     async fn get_rewarded_mixnodes(&self) -> Result<Vec<MixNodeDetails>, NymAPIError> {
         self.get_json(
@@ -469,10 +433,7 @@
         .await
     }
 
-<<<<<<< HEAD
-=======
-    #[deprecated]
->>>>>>> 5cefa7fd
+    #[deprecated]
     #[instrument(level = "debug", skip(self))]
     async fn get_mixnode_report(
         &self,
@@ -491,10 +452,7 @@
         .await
     }
 
-<<<<<<< HEAD
-=======
-    #[deprecated]
->>>>>>> 5cefa7fd
+    #[deprecated]
     #[instrument(level = "debug", skip(self))]
     async fn get_gateway_report(
         &self,
@@ -513,10 +471,7 @@
         .await
     }
 
-<<<<<<< HEAD
-=======
-    #[deprecated]
->>>>>>> 5cefa7fd
+    #[deprecated]
     #[instrument(level = "debug", skip(self))]
     async fn get_mixnode_history(
         &self,
@@ -535,10 +490,7 @@
         .await
     }
 
-<<<<<<< HEAD
-=======
-    #[deprecated]
->>>>>>> 5cefa7fd
+    #[deprecated]
     #[instrument(level = "debug", skip(self))]
     async fn get_gateway_history(
         &self,
@@ -557,10 +509,7 @@
         .await
     }
 
-<<<<<<< HEAD
-=======
-    #[deprecated]
->>>>>>> 5cefa7fd
+    #[deprecated]
     #[instrument(level = "debug", skip(self))]
     async fn get_rewarded_mixnodes_detailed(
         &self,
@@ -578,10 +527,7 @@
         .await
     }
 
-<<<<<<< HEAD
-=======
-    #[deprecated]
->>>>>>> 5cefa7fd
+    #[deprecated]
     #[instrument(level = "debug", skip(self))]
     async fn get_gateway_core_status_count(
         &self,
@@ -614,10 +560,7 @@
         }
     }
 
-<<<<<<< HEAD
-=======
-    #[deprecated]
->>>>>>> 5cefa7fd
+    #[deprecated]
     #[instrument(level = "debug", skip(self))]
     async fn get_mixnode_core_status_count(
         &self,
@@ -651,10 +594,7 @@
         }
     }
 
-<<<<<<< HEAD
-=======
-    #[deprecated]
->>>>>>> 5cefa7fd
+    #[deprecated]
     #[instrument(level = "debug", skip(self))]
     async fn get_mixnode_status(
         &self,
@@ -673,10 +613,7 @@
         .await
     }
 
-<<<<<<< HEAD
-=======
-    #[deprecated]
->>>>>>> 5cefa7fd
+    #[deprecated]
     #[instrument(level = "debug", skip(self))]
     async fn get_mixnode_reward_estimation(
         &self,
@@ -695,10 +632,7 @@
         .await
     }
 
-<<<<<<< HEAD
-=======
-    #[deprecated]
->>>>>>> 5cefa7fd
+    #[deprecated]
     #[instrument(level = "debug", skip(self))]
     async fn compute_mixnode_reward_estimation(
         &self,
@@ -719,10 +653,7 @@
         .await
     }
 
-<<<<<<< HEAD
-=======
-    #[deprecated]
->>>>>>> 5cefa7fd
+    #[deprecated]
     #[instrument(level = "debug", skip(self))]
     async fn get_mixnode_stake_saturation(
         &self,
@@ -741,10 +672,7 @@
         .await
     }
 
-<<<<<<< HEAD
-=======
-    #[deprecated]
->>>>>>> 5cefa7fd
+    #[deprecated]
     #[instrument(level = "debug", skip(self))]
     async fn get_mixnode_inclusion_probability(
         &self,
@@ -795,10 +723,7 @@
         .await
     }
 
-<<<<<<< HEAD
-=======
-    #[deprecated]
->>>>>>> 5cefa7fd
+    #[deprecated]
     #[instrument(level = "debug", skip(self))]
     async fn get_mixnodes_blacklisted(&self) -> Result<Vec<NodeId>, NymAPIError> {
         self.get_json(
@@ -808,10 +733,7 @@
         .await
     }
 
-<<<<<<< HEAD
-=======
-    #[deprecated]
->>>>>>> 5cefa7fd
+    #[deprecated]
     #[instrument(level = "debug", skip(self))]
     async fn get_gateways_blacklisted(&self) -> Result<Vec<IdentityKey>, NymAPIError> {
         self.get_json(
@@ -872,10 +794,7 @@
         .await
     }
 
-<<<<<<< HEAD
-=======
-    #[deprecated]
->>>>>>> 5cefa7fd
+    #[deprecated]
     #[instrument(level = "debug", skip(self))]
     async fn double_spending_filter_v1(&self) -> Result<SpentCredentialsResponse, NymAPIError> {
         self.get_json(

// Copyright 2020 - Nym Technologies SA <contact@nymtech.net>
// SPDX-License-Identifier: Apache-2.0

#[macro_use]
extern crate rocket;

use crate::cache::ValidatorCacheRefresher;
use crate::config::Config;
use crate::network_monitor::tested_network::good_topology::parse_topology_file;
use crate::network_monitor::NetworkMonitorBuilder;
use crate::nymd_client::Client;
use crate::rewarding::Rewarder;
use crate::storage::NodeStatusStorage;
use ::config::{defaults::DEFAULT_VALIDATOR_API_PORT, NymConfig};
use anyhow::Result;
use cache::ValidatorCache;
use clap::{App, Arg, ArgMatches};
use coconut::InternalSignRequest;
<<<<<<< HEAD
use log::{info, warn};
=======
use log::info;
use rocket::fairing::AdHoc;
>>>>>>> 982ee026
use rocket::http::Method;
use rocket::{Ignite, Rocket};
use rocket_cors::{AllowedHeaders, AllowedOrigins, Cors};
use std::process;
<<<<<<< HEAD
use std::time::Duration;
use time::format_description::well_known::Rfc3339;
use time::OffsetDateTime;
=======
use std::sync::Arc;
use tokio::sync::Notify;
>>>>>>> 982ee026
use url::Url;
use validator_client::nymd::SigningNymdClient;

pub(crate) mod cache;
mod coconut;
pub(crate) mod config;
mod network_monitor;
mod node_status_api;
pub(crate) mod nymd_client;
mod rewarding;
pub(crate) mod storage;

const MONITORING_ENABLED: &str = "enable-monitor";
const REWARDING_ENABLED: &str = "enable-rewarding";
const V4_TOPOLOGY_ARG: &str = "v4-topology-filepath";
const V6_TOPOLOGY_ARG: &str = "v6-topology-filepath";
const API_VALIDATORS_ARG: &str = "api-validators";
const DETAILED_REPORT_ARG: &str = "detailed-report";
const MIXNET_CONTRACT_ARG: &str = "mixnet-contract";
const MNEMONIC_ARG: &str = "mnemonic";
const WRITE_CONFIG_ARG: &str = "save-config";
const KEYPAIR_ARG: &str = "keypair";
const NYMD_VALIDATOR_ARG: &str = "nymd-validator";

const EPOCH_LENGTH_ARG: &str = "epoch-length";
const FIRST_REWARDING_EPOCH_ARG: &str = "first-epoch";

pub(crate) const PENALISE_OUTDATED: bool = false;

fn parse_validators(raw: &str) -> Vec<Url> {
    raw.split(',')
        .map(|raw_validator| {
            raw_validator
                .trim()
                .parse()
                .expect("one of the provided validator api urls is invalid")
        })
        .collect()
}

fn parse_args<'a>() -> ArgMatches<'a> {
    App::new("Nym Validator API")
        .author("Nymtech")
        .arg(
            Arg::with_name(MONITORING_ENABLED)
                .help("specifies whether a network monitoring is enabled on this API")
                .long(MONITORING_ENABLED)
                .short("m")
        )
        .arg(
            Arg::with_name(REWARDING_ENABLED)
                .help("specifies whether a network rewarding is enabled on this API")
                .long(REWARDING_ENABLED)
                .short("r")
        )
        .arg(
            Arg::with_name(V4_TOPOLOGY_ARG)
                .help("location of .json file containing IPv4 'good' network topology")
                .long(V4_TOPOLOGY_ARG)
        )
        .arg(
            Arg::with_name(V6_TOPOLOGY_ARG)
                .help("location of .json file containing IPv6 'good' network topology")
                .long(V6_TOPOLOGY_ARG)
                .takes_value(true)
        )
        .arg(
            Arg::with_name(NYMD_VALIDATOR_ARG)
                .help("Endpoint to nymd part of the validator from which the monitor will grab nodes to test")
                .long(NYMD_VALIDATOR_ARG)
                .takes_value(true)
        )
        .arg(
            Arg::with_name(API_VALIDATORS_ARG)
                .help("specifies list of all validators on the network issuing coconut credentials. Ensure they are properly ordered")
                .long(API_VALIDATORS_ARG)
                .takes_value(true)
        )
        .arg(Arg::with_name(MIXNET_CONTRACT_ARG)
                 .long(MIXNET_CONTRACT_ARG)
                 .help("Address of the validator contract managing the network")
                 .takes_value(true),
        )
        .arg(Arg::with_name(MNEMONIC_ARG)
                 .long(MNEMONIC_ARG)
                 .help("Mnemonic of the network monitor used for rewarding operators")
                 .takes_value(true),
        )
        .arg(
            Arg::with_name(DETAILED_REPORT_ARG)
                .help("specifies whether a detailed report should be printed after each run")
                .long(DETAILED_REPORT_ARG)
        )
        .arg(
            Arg::with_name(WRITE_CONFIG_ARG)
                .help("specifies whether a config file based on provided arguments should be saved to a file")
                .long(WRITE_CONFIG_ARG)
                .short("w")
        )
        .arg(
            Arg::with_name(KEYPAIR_ARG)
                .help("Path to the secret key file")
                .takes_value(true)
                .long(KEYPAIR_ARG)
        )
        .arg(
            Arg::with_name(FIRST_REWARDING_EPOCH_ARG)
                .help("Datetime specifying beginning of the first rewarding epoch of this length. It must be a valid rfc3339 datetime.")
                .takes_value(true)
                .long(FIRST_REWARDING_EPOCH_ARG)
        )
        .arg(
            Arg::with_name(EPOCH_LENGTH_ARG)
                .help("Length of the current rewarding epoch in hours")
                .takes_value(true)
                .long(EPOCH_LENGTH_ARG)
        )
        .get_matches()
}

async fn wait_for_interrupt() {
    if let Err(e) = tokio::signal::ctrl_c().await {
        error!(
            "There was an error while capturing SIGINT - {:?}. We will terminate regardless",
            e
        );
    }
    println!("Received SIGINT - the network monitor will terminate now");
}

fn setup_logging() {
    let mut log_builder = pretty_env_logger::formatted_timed_builder();
    if let Ok(s) = ::std::env::var("RUST_LOG") {
        log_builder.parse_filters(&s);
    } else {
        // default to 'Info'
        log_builder.filter(None, log::LevelFilter::Info);
    }

    log_builder
        .filter_module("hyper", log::LevelFilter::Warn)
        .filter_module("tokio_reactor", log::LevelFilter::Warn)
        .filter_module("reqwest", log::LevelFilter::Warn)
        .filter_module("mio", log::LevelFilter::Warn)
        .filter_module("want", log::LevelFilter::Warn)
        .filter_module("sled", log::LevelFilter::Warn)
        .filter_module("tungstenite", log::LevelFilter::Warn)
        .filter_module("tokio_tungstenite", log::LevelFilter::Warn)
        .init();
}

fn override_config(mut config: Config, matches: &ArgMatches) -> Config {
    if matches.is_present(MONITORING_ENABLED) {
        config = config.enabled_network_monitor(true)
    }

    if matches.is_present(REWARDING_ENABLED) {
        config = config.enabled_rewarding(true)
    }

    if let Some(v4_topology_path) = matches.value_of(V4_TOPOLOGY_ARG) {
        config = config.with_v4_good_topology(v4_topology_path)
    }

    if let Some(v6_topology_path) = matches.value_of(V6_TOPOLOGY_ARG) {
        config = config.with_v6_good_topology(v6_topology_path)
    }

    if let Some(raw_validators) = matches.value_of(API_VALIDATORS_ARG) {
        config = config.with_custom_validator_apis(parse_validators(raw_validators));
    }

    if let Some(raw_validator) = matches.value_of(NYMD_VALIDATOR_ARG) {
        let parsed = match raw_validator.parse() {
            Err(err) => {
                error!("Passed validator argument is invalid - {}", err);
                process::exit(1)
            }
            Ok(url) => url,
        };
        config = config.with_custom_nymd_validator(parsed);
    }

    if let Some(mixnet_contract) = matches.value_of(MIXNET_CONTRACT_ARG) {
        config = config.with_custom_mixnet_contract(mixnet_contract)
    }

    if let Some(mnemonic) = matches.value_of(MNEMONIC_ARG) {
        config = config.with_mnemonic(mnemonic)
    }

    if let Some(rewarding_epoch_datetime) = matches.value_of(FIRST_REWARDING_EPOCH_ARG) {
        let first_epoch = OffsetDateTime::parse(rewarding_epoch_datetime, &Rfc3339)
            .expect("Provided first epoch is not a valid rfc3339 datetime!");
        config = config.with_first_rewarding_epoch(first_epoch)
    }

    if let Some(epoch_length) = matches
        .value_of(EPOCH_LENGTH_ARG)
        .map(|len| len.parse::<u64>())
    {
        let epoch_length = epoch_length.expect("Provided epoch length is not a number!");
        config = config.with_epoch_length(Duration::from_secs(epoch_length * 60 * 60));
    }

    if matches.is_present(DETAILED_REPORT_ARG) {
        config = config.detailed_network_monitor_report(true)
    }
    if let Some(keypair_path) = matches.value_of(KEYPAIR_ARG) {
        let keypair_bs58 = std::fs::read_to_string(keypair_path)
            .unwrap()
            .trim()
            .to_string();
        config = config.with_keypair(keypair_bs58)
    }

    if matches.is_present(WRITE_CONFIG_ARG) {
        info!("Saving the configuration to a file");
        if let Err(err) = config.save_to_file(None) {
            error!("Failed to write config to a file - {}", err);
            process::exit(1)
        }
    }

    config
}

fn setup_cors() -> Result<Cors> {
    let allowed_origins = AllowedOrigins::all();

    // You can also deserialize this
    let cors = rocket_cors::CorsOptions {
        allowed_origins,
        allowed_methods: vec![Method::Post, Method::Get]
            .into_iter()
            .map(From::from)
            .collect(),
        allowed_headers: AllowedHeaders::all(),
        allow_credentials: true,
        ..Default::default()
    }
    .to_cors()?;

    Ok(cors)
}

fn setup_liftoff_notify(notify: Arc<Notify>) -> AdHoc {
    AdHoc::on_liftoff("Liftoff notifier", |_| {
        Box::pin(async move { notify.notify_one() })
    })
}

fn setup_network_monitor<'a>(
    config: &'a Config,
    rocket: &Rocket<Ignite>,
) -> Option<NetworkMonitorBuilder<'a>> {
    if !config.get_network_monitor_enabled() {
        return None;
    }

    // get instances of managed states
    let node_status_storage = rocket.state::<NodeStatusStorage>().unwrap().clone();
    let validator_cache = rocket.state::<ValidatorCache>().unwrap().clone();

    let v4_topology = parse_topology_file(config.get_v4_good_topology_file());
    let v6_topology = parse_topology_file(config.get_v6_good_topology_file());
    network_monitor::check_if_up_to_date(&v4_topology, &v6_topology);

    Some(NetworkMonitorBuilder::new(
        config,
        v4_topology,
        v6_topology,
        node_status_storage,
        validator_cache,
    ))
}

<<<<<<< HEAD
fn setup_rewarder(
    config: &Config,
    rocket: &Rocket<Ignite>,
    nymd_client: &Client<SigningNymdClient>,
) -> Option<Rewarder> {
    if config.get_rewarding_enabled() && config.get_network_monitor_enabled() {
        // get instances of managed states
        let node_status_storage = rocket.state::<NodeStatusStorage>().unwrap().clone();
        let validator_cache = rocket.state::<ValidatorCache>().unwrap().clone();

        Some(Rewarder::new(
            nymd_client.clone(),
            validator_cache,
            node_status_storage,
            config.get_first_rewarding_epoch(),
            config.get_epoch_length(),
        ))
    } else if config.get_rewarding_enabled() {
        warn!("Cannot enable rewarding with the network monitor being disabled");
        None
    } else {
        None
    }
}

async fn setup_rocket(config: &Config) -> Result<Rocket<Ignite>> {
=======
async fn setup_rocket(config: &Config, liftoff_notify: Arc<Notify>) -> Result<Rocket<Ignite>> {
>>>>>>> 982ee026
    // let's build our rocket!
    let rocket_config = rocket::config::Config {
        // TODO: probably the port should be configurable?
        port: DEFAULT_VALIDATOR_API_PORT,
        ..Default::default()
    };
    let rocket = rocket::custom(rocket_config)
        .attach(setup_cors()?)
        .attach(setup_liftoff_notify(liftoff_notify))
        .attach(ValidatorCache::stage())
        .attach(InternalSignRequest::stage(config.keypair()));

    // see if we should start up network monitor and if so, attach the node status api
    if config.get_network_monitor_enabled() {
        Ok(rocket
            .attach(node_status_api::stage(
                config.get_node_status_api_database_path(),
            ))
            .ignite()
            .await?)
    } else {
        Ok(rocket.ignite().await?)
    }
}

#[tokio::main]
async fn main() -> Result<()> {
    setup_logging();

    println!("Starting validator api...");

    // try to load config from the file, if it doesn't exist, use default values
    let config = match Config::load_from_file(None) {
        Ok(cfg) => cfg,
        Err(_) => {
            let config_path = Config::default_config_file_path(None)
                .into_os_string()
                .into_string()
                .unwrap();
            warn!(
                "Could not load the configuration file from {}. Either the file did not exist or was malformed. Using the default values instead",
                config_path
            );
            Config::new()
        }
    };

    let matches = parse_args();
    let config = override_config(config, &matches);
<<<<<<< HEAD
    // if we just wanted to write data to the config, exit
    if matches.is_present(WRITE_CONFIG_ARG) {
        return Ok(());
    }
=======
    let liftoff_notify = Arc::new(Notify::new());
>>>>>>> 982ee026

    // let's build our rocket!
    let rocket = setup_rocket(&config, Arc::clone(&liftoff_notify)).await?;
    let monitor_builder = setup_network_monitor(&config, &rocket);

    let validator_cache = rocket.state::<ValidatorCache>().unwrap().clone();

    // if network monitor is disabled, we're not going to be sending any rewarding hence
    // we're not starting signing client
    if config.get_network_monitor_enabled() {
        let nymd_client = Client::new_signing(&config);
        let validator_cache_refresher = ValidatorCacheRefresher::new(
            nymd_client.clone(),
            config.get_caching_interval(),
            validator_cache.clone(),
        );

        // spawn our cacher
        tokio::spawn(async move { validator_cache_refresher.run().await });

        if let Some(rewarder) = setup_rewarder(&config, &rocket, &nymd_client) {
            info!("Periodic rewarding is starting...");
            tokio::spawn(async move { rewarder.run().await });
        } else {
            info!("Periodic rewarding is disabled.");
        }
    } else {
        let nymd_client = Client::new_query(&config);
        let validator_cache_refresher = ValidatorCacheRefresher::new(
            nymd_client,
            config.get_caching_interval(),
            validator_cache,
        );

        // spawn our cacher
        tokio::spawn(async move { validator_cache_refresher.run().await });
    }

    // launch the rocket!
    let shutdown_handle = rocket.shutdown();
    tokio::spawn(rocket.launch());

    // to finish building our monitor, we need to have rocket up and running so that we could
    // obtain our bandwidth credential
    if let Some(monitor_builder) = monitor_builder {
        info!("Starting network monitor...");
        // wait for rocket's liftoff stage
        liftoff_notify.notified().await;

        // we're ready to go! spawn the network monitor!
        let runnables = monitor_builder.build().await;
        runnables.spawn_tasks();
    } else {
        info!("Network monitoring is disabled.");
    }

    wait_for_interrupt().await;
    shutdown_handle.notify();

    Ok(())
}<|MERGE_RESOLUTION|>--- conflicted
+++ resolved
@@ -16,24 +16,17 @@
 use cache::ValidatorCache;
 use clap::{App, Arg, ArgMatches};
 use coconut::InternalSignRequest;
-<<<<<<< HEAD
 use log::{info, warn};
-=======
-use log::info;
 use rocket::fairing::AdHoc;
->>>>>>> 982ee026
 use rocket::http::Method;
 use rocket::{Ignite, Rocket};
 use rocket_cors::{AllowedHeaders, AllowedOrigins, Cors};
 use std::process;
-<<<<<<< HEAD
 use std::time::Duration;
 use time::format_description::well_known::Rfc3339;
 use time::OffsetDateTime;
-=======
 use std::sync::Arc;
 use tokio::sync::Notify;
->>>>>>> 982ee026
 use url::Url;
 use validator_client::nymd::SigningNymdClient;
 
@@ -311,7 +304,6 @@
     ))
 }
 
-<<<<<<< HEAD
 fn setup_rewarder(
     config: &Config,
     rocket: &Rocket<Ignite>,
@@ -337,10 +329,7 @@
     }
 }
 
-async fn setup_rocket(config: &Config) -> Result<Rocket<Ignite>> {
-=======
 async fn setup_rocket(config: &Config, liftoff_notify: Arc<Notify>) -> Result<Rocket<Ignite>> {
->>>>>>> 982ee026
     // let's build our rocket!
     let rocket_config = rocket::config::Config {
         // TODO: probably the port should be configurable?
@@ -390,14 +379,11 @@
 
     let matches = parse_args();
     let config = override_config(config, &matches);
-<<<<<<< HEAD
     // if we just wanted to write data to the config, exit
     if matches.is_present(WRITE_CONFIG_ARG) {
         return Ok(());
     }
-=======
     let liftoff_notify = Arc::new(Notify::new());
->>>>>>> 982ee026
 
     // let's build our rocket!
     let rocket = setup_rocket(&config, Arc::clone(&liftoff_notify)).await?;

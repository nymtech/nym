--- conflicted
+++ resolved
@@ -138,15 +138,6 @@
         self
     }
 
-<<<<<<< HEAD
-    let wg_state = WireguardAppState::new(
-        sphinx_keypair,
-        client_registry,
-        Default::default(),
-        gateway_config.wireguard.bind_address.port(),
-    );
-    let router = nym_node::http::NymNodeRouter::new(config, Some(wg_state));
-=======
     #[must_use]
     pub(crate) fn with_maybe_network_request_filter(
         mut self,
@@ -233,7 +224,12 @@
         }
 
         let wg_state = self.client_registry.map(|client_registry| {
-            WireguardAppState::new(self.sphinx_keypair, client_registry, Default::default())
+            WireguardAppState::new(
+                self.sphinx_keypair,
+                client_registry,
+                Default::default(),
+                self.gateway_config.wireguard.bind_address.port(),
+            )
         });
 
         let router = nym_node::http::NymNodeRouter::new(config, wg_state);
@@ -245,7 +241,6 @@
         Ok(())
     }
 }
->>>>>>> 6c436024
 
 // pub(crate) fn start_http_api(
 //     gateway_config: &Config,

--- conflicted
+++ resolved
@@ -146,12 +146,8 @@
 
         websocket::Listener::new(
             listening_address,
-<<<<<<< HEAD
-            Arc::clone(&self.identity),
+            Arc::clone(&self.identity_keypair),
             self.config.get_testnet_mode(),
-=======
-            Arc::clone(&self.identity_keypair),
->>>>>>> 96aa814a
             #[cfg(feature = "coconut")]
             verification_key,
             #[cfg(not(feature = "coconut"))]

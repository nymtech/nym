// Copyright 2023 - Nym Technologies SA <contact@nymtech.net>
// SPDX-License-Identifier: Apache-2.0

use async_trait::async_trait;
use reqwest::{IntoUrl, Response, StatusCode};
use serde::de::DeserializeOwned;
use serde::{Deserialize, Serialize};
use std::fmt::Display;
use std::time::Duration;
use thiserror::Error;
use tracing::warn;
use url::Url;

<<<<<<< HEAD
pub const DEFAULT_TIMEOUT: Duration = Duration::from_secs(6);
=======
pub const DEFAULT_TIMEOUT: Duration = Duration::from_secs(10);
>>>>>>> 00600dde

pub type PathSegments<'a> = &'a [&'a str];
pub type Params<'a, K, V> = &'a [(K, V)];

pub const NO_PARAMS: Params<'_, &'_ str, &'_ str> = &[];

#[derive(Debug, Error)]
pub enum HttpClientError<E: Display = String> {
    #[error("there was an issue with the REST request: {source}")]
    ReqwestClientError {
        #[from]
        source: reqwest::Error,
    },

    #[error("provided url is malformed: {source}")]
    MalformedUrl {
        #[from]
        source: url::ParseError,
    },

    #[error("the requested resource could not be found")]
    NotFound,

    #[error("request failed with error message: {0}")]
    GenericRequestFailure(String),

    #[error("the request failed with status '{status}'. no additional error message provided")]
    RequestFailure { status: StatusCode },

    #[error("the returned response was empty. status: '{status}'")]
    EmptyResponse { status: StatusCode },

    #[error("failed to resolve request. status: '{status}', additional error message: {error}")]
    EndpointFailure { status: StatusCode, error: E },

    #[cfg(target_arch = "wasm32")]
    #[error("the request has timed out")]
    RequestTimeout,
}

/// A simple extendable client wrapper for http request with extra url sanitization.
#[derive(Debug, Clone)]
pub struct Client {
    base_url: Url,
    reqwest_client: reqwest::Client,

    #[cfg(target_arch = "wasm32")]
    request_timeout: Duration,
}

impl Client {
    // no timeout until https://github.com/seanmonstar/reqwest/issues/1135 is fixed
    pub fn new(base_url: Url, timeout: Option<Duration>) -> Self {
        #[cfg(target_arch = "wasm32")]
        let reqwest_client = reqwest::Client::new();

        // TODO: we should probably be propagating the error rather than panicking,
        // but that'd break bunch of things due to type changes
        #[cfg(not(target_arch = "wasm32"))]
        let reqwest_client = reqwest::ClientBuilder::new()
            .timeout(timeout.unwrap_or(DEFAULT_TIMEOUT))
            .user_agent(format!("nym-http-api-client/{}", env!("CARGO_PKG_VERSION")))
            .build()
            .expect("Client::new()");

        Client {
            base_url,
            reqwest_client,

            #[cfg(target_arch = "wasm32")]
            request_timeout: timeout.unwrap_or(DEFAULT_TIMEOUT),
        }
    }

    pub fn new_url<U, E>(url: U, timeout: Option<Duration>) -> Result<Self, HttpClientError<E>>
    where
        U: IntoUrl,
        E: Display,
    {
        // a naive check: if the provided URL does not start with http(s), add that scheme
        let str_url = url.as_str();

        if !str_url.starts_with("http") {
            let alt = format!("http://{str_url}");
            warn!("the provided url ('{str_url}') does not contain scheme information. Changing it to '{alt}' ...");
            // TODO: or should we maybe default to https?
            Self::new_url(alt, timeout)
        } else {
            Ok(Self::new(url.into_url()?, timeout))
        }
    }

    pub fn change_base_url(&mut self, new_url: Url) {
        self.base_url = new_url
    }

    pub fn current_url(&self) -> &Url {
        &self.base_url
    }

    async fn send_get_request<K, V, E>(
        &self,
        path: PathSegments<'_>,
        params: Params<'_, K, V>,
    ) -> Result<Response, HttpClientError<E>>
    where
        K: AsRef<str>,
        V: AsRef<str>,
        E: Display,
    {
        let url = sanitize_url(&self.base_url, path, params);

        #[cfg(target_arch = "wasm32")]
        {
            Ok(
                wasmtimer::tokio::timeout(
                    self.request_timeout,
                    self.reqwest_client.get(url).send(),
                )
                .await
                .map_err(|_timeout| HttpClientError::RequestTimeout)??,
            )
        }

        #[cfg(not(target_arch = "wasm32"))]
        {
            Ok(self.reqwest_client.get(url).send().await?)
        }
    }

    async fn send_post_request<B, K, V, E>(
        &self,
        path: PathSegments<'_>,
        params: Params<'_, K, V>,
        json_body: &B,
    ) -> Result<Response, HttpClientError<E>>
    where
        B: Serialize + ?Sized,
        K: AsRef<str>,
        V: AsRef<str>,
        E: Display,
    {
        let url = sanitize_url(&self.base_url, path, params);

        #[cfg(target_arch = "wasm32")]
        {
            Ok(wasmtimer::tokio::timeout(
                self.request_timeout,
                self.reqwest_client.post(url).json(json_body).send(),
            )
            .await
            .map_err(|_timeout| HttpClientError::RequestTimeout)??)
        }

        #[cfg(not(target_arch = "wasm32"))]
        {
            Ok(self.reqwest_client.post(url).json(json_body).send().await?)
        }
    }

    pub async fn get_json<T, K, V, E>(
        &self,
        path: PathSegments<'_>,
        params: Params<'_, K, V>,
    ) -> Result<T, HttpClientError<E>>
    where
        for<'a> T: Deserialize<'a>,
        K: AsRef<str>,
        V: AsRef<str>,
        E: Display + DeserializeOwned,
    {
        let res = self.send_get_request(path, params).await?;
        parse_response(res, false).await
    }

    pub async fn post_json<B, T, K, V, E>(
        &self,
        path: PathSegments<'_>,
        params: Params<'_, K, V>,
        json_body: &B,
    ) -> Result<T, HttpClientError<E>>
    where
        B: Serialize + ?Sized,
        for<'a> T: Deserialize<'a>,
        K: AsRef<str>,
        V: AsRef<str>,
        E: Display + DeserializeOwned,
    {
        let res = self.send_post_request(path, params, json_body).await?;
        parse_response(res, true).await
    }

    pub async fn get_json_endpoint<T, S, E>(&self, endpoint: S) -> Result<T, HttpClientError<E>>
    where
        for<'a> T: Deserialize<'a>,
        E: Display + DeserializeOwned,
        S: AsRef<str>,
    {
        #[cfg(target_arch = "wasm32")]
        let res = {
            wasmtimer::tokio::timeout(
                self.request_timeout,
                self.reqwest_client
                    .get(self.base_url.join(endpoint.as_ref())?)
                    .send(),
            )
            .await
            .map_err(|_timeout| HttpClientError::RequestTimeout)??
        };

        #[cfg(not(target_arch = "wasm32"))]
        let res = {
            self.reqwest_client
                .get(self.base_url.join(endpoint.as_ref())?)
                .send()
                .await?
        };

        parse_response(res, false).await
    }

    pub async fn post_json_endpoint<B, T, S, E>(
        &self,
        endpoint: S,
        json_body: &B,
    ) -> Result<T, HttpClientError<E>>
    where
        B: Serialize + ?Sized,
        for<'a> T: Deserialize<'a>,
        E: Display + DeserializeOwned,
        S: AsRef<str>,
    {
        #[cfg(target_arch = "wasm32")]
        let res = {
            wasmtimer::tokio::timeout(
                self.request_timeout,
                self.reqwest_client
                    .post(self.base_url.join(endpoint.as_ref())?)
                    .json(json_body)
                    .send(),
            )
            .await
            .map_err(|_timeout| HttpClientError::RequestTimeout)??
        };

        #[cfg(not(target_arch = "wasm32"))]
        let res = {
            self.reqwest_client
                .post(self.base_url.join(endpoint.as_ref())?)
                .json(json_body)
                .send()
                .await?
        };

        parse_response(res, true).await
    }
}

// define those methods on the trait for nicer extensions (and not having to type the thing twice)
#[cfg_attr(target_arch = "wasm32", async_trait(?Send))]
#[cfg_attr(not(target_arch = "wasm32"), async_trait)]
pub trait ApiClient {
    /// 'get' json data from the segment-defined path, i.e. for example `["api", "v1", "mixnodes"]`,
    /// with tuple defined key-value parameters, i.e. for example `[("since", "12345")]`
    async fn get_json<T, K, V, E>(
        &self,
        path: PathSegments<'_>,
        params: Params<'_, K, V>,
    ) -> Result<T, HttpClientError<E>>
    where
        for<'a> T: Deserialize<'a>,
        K: AsRef<str> + Sync,
        V: AsRef<str> + Sync,
        E: Display + DeserializeOwned;

    async fn post_json<B, T, K, V, E>(
        &self,
        path: PathSegments<'_>,
        params: Params<'_, K, V>,
        json_body: &B,
    ) -> Result<T, HttpClientError<E>>
    where
        B: Serialize + ?Sized + Sync,
        for<'a> T: Deserialize<'a>,
        K: AsRef<str> + Sync,
        V: AsRef<str> + Sync,
        E: Display + DeserializeOwned;

    /// `get` json data from the provided absolute endpoint, i.e. for example `"/api/v1/mixnodes?since=12345"`
    async fn get_json_from<T, S, E>(&self, endpoint: S) -> Result<T, HttpClientError<E>>
    where
        for<'a> T: Deserialize<'a>,
        E: Display + DeserializeOwned,
        S: AsRef<str> + Sync + Send;

    async fn post_json_data_to<B, T, S, E>(
        &self,
        endpoint: S,
        json_body: &B,
    ) -> Result<T, HttpClientError<E>>
    where
        B: Serialize + ?Sized + Sync,
        for<'a> T: Deserialize<'a>,
        E: Display + DeserializeOwned,
        S: AsRef<str> + Sync + Send;
}

#[cfg_attr(target_arch = "wasm32", async_trait(?Send))]
#[cfg_attr(not(target_arch = "wasm32"), async_trait)]
impl ApiClient for Client {
    async fn get_json<T, K, V, E>(
        &self,
        path: PathSegments<'_>,
        params: Params<'_, K, V>,
    ) -> Result<T, HttpClientError<E>>
    where
        for<'a> T: Deserialize<'a>,
        K: AsRef<str> + Sync,
        V: AsRef<str> + Sync,
        E: Display + DeserializeOwned,
    {
        self.get_json(path, params).await
    }

    async fn post_json<B, T, K, V, E>(
        &self,
        path: PathSegments<'_>,
        params: Params<'_, K, V>,
        json_body: &B,
    ) -> Result<T, HttpClientError<E>>
    where
        B: Serialize + ?Sized + Sync,
        for<'a> T: Deserialize<'a>,
        K: AsRef<str> + Sync,
        V: AsRef<str> + Sync,
        E: Display + DeserializeOwned,
    {
        self.post_json(path, params, json_body).await
    }

    async fn get_json_from<T, S, E>(&self, endpoint: S) -> Result<T, HttpClientError<E>>
    where
        for<'a> T: Deserialize<'a>,
        E: Display + DeserializeOwned,
        S: AsRef<str> + Sync + Send,
    {
        self.get_json_endpoint(endpoint).await
    }

    async fn post_json_data_to<B, T, S, E>(
        &self,
        endpoint: S,
        json_body: &B,
    ) -> Result<T, HttpClientError<E>>
    where
        B: Serialize + ?Sized + Sync,
        for<'a> T: Deserialize<'a>,
        E: Display + DeserializeOwned,
        S: AsRef<str> + Sync + Send,
    {
        self.post_json_endpoint(endpoint, json_body).await
    }
}

// utility function that should solve the double slash problem in API urls forever.
pub fn sanitize_url<K: AsRef<str>, V: AsRef<str>>(
    base: &Url,
    segments: PathSegments<'_>,
    params: Params<'_, K, V>,
) -> Url {
    let mut url = base.clone();
    let mut path_segments = url
        .path_segments_mut()
        .expect("provided validator url does not have a base!");

    path_segments.pop_if_empty();

    for segment in segments {
        let segment = segment.strip_prefix('/').unwrap_or(segment);
        let segment = segment.strip_suffix('/').unwrap_or(segment);

        path_segments.push(segment);
    }

    // I don't understand why compiler couldn't figure out that it's no longer used
    // and can be dropped
    drop(path_segments);

    if !params.is_empty() {
        url.query_pairs_mut().extend_pairs(params);
    }

    url
}

async fn parse_response<T, E>(res: Response, allow_empty: bool) -> Result<T, HttpClientError<E>>
where
    T: DeserializeOwned,
    E: DeserializeOwned + Display,
{
    let status = res.status();

    if !allow_empty {
        if let Some(0) = res.content_length() {
            return Err(HttpClientError::EmptyResponse { status });
        }
    }

    if res.status().is_success() {
        Ok(res.json().await?)
    } else if res.status() == StatusCode::NOT_FOUND {
        Err(HttpClientError::NotFound)
    } else {
        let Ok(plaintext) = res.text().await else {
            return Err(HttpClientError::RequestFailure { status });
        };

        if let Ok(request_error) = serde_json::from_str(&plaintext) {
            Err(HttpClientError::EndpointFailure {
                status,
                error: request_error,
            })
        } else {
            Err(HttpClientError::GenericRequestFailure(plaintext))
        }
    }
}

#[cfg(test)]
mod tests {
    use super::*;

    #[test]
    fn sanitizing_urls() {
        let base_url: Url = "http://foomp.com".parse().unwrap();

        // works with 1 segment
        assert_eq!(
            "http://foomp.com/foo",
            sanitize_url(&base_url, &["foo"], NO_PARAMS).as_str()
        );

        // works with 2 segments
        assert_eq!(
            "http://foomp.com/foo/bar",
            sanitize_url(&base_url, &["foo", "bar"], NO_PARAMS).as_str()
        );

        // works with leading slash
        assert_eq!(
            "http://foomp.com/foo",
            sanitize_url(&base_url, &["/foo"], NO_PARAMS).as_str()
        );
        assert_eq!(
            "http://foomp.com/foo/bar",
            sanitize_url(&base_url, &["/foo", "bar"], NO_PARAMS).as_str()
        );
        assert_eq!(
            "http://foomp.com/foo/bar",
            sanitize_url(&base_url, &["foo", "/bar"], NO_PARAMS).as_str()
        );

        // works with trailing slash
        assert_eq!(
            "http://foomp.com/foo",
            sanitize_url(&base_url, &["foo/"], NO_PARAMS).as_str()
        );
        assert_eq!(
            "http://foomp.com/foo/bar",
            sanitize_url(&base_url, &["foo/", "bar"], NO_PARAMS).as_str()
        );
        assert_eq!(
            "http://foomp.com/foo/bar",
            sanitize_url(&base_url, &["foo", "bar/"], NO_PARAMS).as_str()
        );

        // works with both leading and trailing slash
        assert_eq!(
            "http://foomp.com/foo",
            sanitize_url(&base_url, &["/foo/"], NO_PARAMS).as_str()
        );
        assert_eq!(
            "http://foomp.com/foo/bar",
            sanitize_url(&base_url, &["/foo/", "/bar/"], NO_PARAMS).as_str()
        );

        // adds params
        assert_eq!(
            "http://foomp.com/foo/bar?foomp=baz",
            sanitize_url(&base_url, &["foo", "bar"], &[("foomp", "baz")]).as_str()
        );
        assert_eq!(
            "http://foomp.com/foo/bar?arg1=val1&arg2=val2",
            sanitize_url(
                &base_url,
                &["/foo/", "/bar/"],
                &[("arg1", "val1"), ("arg2", "val2")]
            )
            .as_str()
        );
    }
}<|MERGE_RESOLUTION|>--- conflicted
+++ resolved
@@ -11,11 +11,7 @@
 use tracing::warn;
 use url::Url;
 
-<<<<<<< HEAD
-pub const DEFAULT_TIMEOUT: Duration = Duration::from_secs(6);
-=======
 pub const DEFAULT_TIMEOUT: Duration = Duration::from_secs(10);
->>>>>>> 00600dde
 
 pub type PathSegments<'a> = &'a [&'a str];
 pub type Params<'a, K, V> = &'a [(K, V)];

[package]
name = "client-core"
version = "1.1.1"
authors = ["Dave Hrycyszyn <futurechimp@users.noreply.github.com>"]
edition = "2021"

# See more keys and their definitions at https://doc.rust-lang.org/cargo/reference/manifest.html

[dependencies]
async-trait = { version = "0.1.58" }
dirs = "4.0"
dashmap = "5.4.0"
futures = "0.3"
humantime-serde = "1.0"
log = "0.4"
rand = { version = "0.7.3", features = ["wasm-bindgen"] }
serde = { version = "1.0", features = ["derive"] }
tap = "1.0.1"
thiserror = "1.0.34"
url = { version ="2.2", features = ["serde"] }
<<<<<<< HEAD
sqlx = { version = "0.6.2", features = ["runtime-tokio-rustls", "sqlite", "macros", "migrate"], optional = true }
tokio = { version = "1.21.2", features = ["time", "macros"]}
time = "0.3"
=======
tokio = { version = "1.21.2", features = ["time", "macros"]}
>>>>>>> a16c5667

# internal
config = { path = "../../common/config" }
client-connections = { path = "../../common/client-connections" }
crypto = { path = "../../common/crypto" }
gateway-client = { path = "../../common/client-libs/gateway-client" }
#gateway-client = { path = "../../common/client-libs/gateway-client", default-features = false, features = ["wasm", "coconut"] }
gateway-requests = { path = "../../gateway/gateway-requests" }
nonexhaustive-delayqueue = { path = "../../common/nonexhaustive-delayqueue" }
nymsphinx = { path = "../../common/nymsphinx" }
pemstore = { path = "../../common/pemstore" }
topology = { path = "../../common/topology" }
validator-client = { path = "../../common/client-libs/validator-client", default-features = false }
task = { path = "../../common/task" }

<<<<<<< HEAD
=======
[target."cfg(not(target_arch = \"wasm32\"))".dependencies.tokio-stream]
version = "0.1.9"
features = ["time"]
>>>>>>> a16c5667

[target."cfg(target_arch = \"wasm32\")".dependencies.wasm-bindgen-futures]
version = "0.4"

[target."cfg(target_arch = \"wasm32\")".dependencies.wasm-bindgen]
version = "0.2.83"

[target."cfg(target_arch = \"wasm32\")".dependencies.wasm-timer]
git = "https://github.com/mmsinclair/wasm-timer"
rev = "b9d1a54ad514c2f230a026afe0dde341e98cd7b6"

[target."cfg(target_arch = \"wasm32\")".dependencies.gloo-timers]
version = "0.2.4"
features = ["futures"]

#[target."cfg(not(target_arch = \"wasm32\"))".dependencies.task]
#path = "../../common/task"

[dev-dependencies]
tempfile = "3.1.0"

[build-dependencies]
tokio = { version = "1.21.2", features = ["rt-multi-thread", "macros"] }
sqlx = { version = "0.6.2", features = ["runtime-tokio-rustls", "sqlite", "macros", "migrate"] }

[features]
default = []
fs-surb-storage = ["sqlx"]
wasm = ["gateway-client/wasm"]
coconut = ["gateway-client/coconut", "gateway-requests/coconut"]
<|MERGE_RESOLUTION|>--- conflicted
+++ resolved
@@ -18,13 +18,9 @@
 tap = "1.0.1"
 thiserror = "1.0.34"
 url = { version ="2.2", features = ["serde"] }
-<<<<<<< HEAD
 sqlx = { version = "0.6.2", features = ["runtime-tokio-rustls", "sqlite", "macros", "migrate"], optional = true }
 tokio = { version = "1.21.2", features = ["time", "macros"]}
 time = "0.3"
-=======
-tokio = { version = "1.21.2", features = ["time", "macros"]}
->>>>>>> a16c5667
 
 # internal
 config = { path = "../../common/config" }
@@ -40,12 +36,9 @@
 validator-client = { path = "../../common/client-libs/validator-client", default-features = false }
 task = { path = "../../common/task" }
 
-<<<<<<< HEAD
-=======
 [target."cfg(not(target_arch = \"wasm32\"))".dependencies.tokio-stream]
 version = "0.1.9"
 features = ["time"]
->>>>>>> a16c5667
 
 [target."cfg(target_arch = \"wasm32\")".dependencies.wasm-bindgen-futures]
 version = "0.4"
@@ -61,9 +54,6 @@
 version = "0.2.4"
 features = ["futures"]
 
-#[target."cfg(not(target_arch = \"wasm32\"))".dependencies.task]
-#path = "../../common/task"
-
 [dev-dependencies]
 tempfile = "3.1.0"
 

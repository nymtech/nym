use crate::coin::Coin;
use crate::error::BackendError;
use crate::nymd_client;
use crate::state::State;
use crate::utils::DelegationEvent;
use crate::utils::DelegationResult;
use std::sync::Arc;
use tokio::sync::RwLock;
use validator_client::nymd::{Fee, VestingSigningClient};

#[tauri::command]
pub async fn get_pending_vesting_delegation_events(
    state: tauri::State<'_, Arc<RwLock<State>>>,
) -> Result<Vec<DelegationEvent>, BackendError> {
<<<<<<< HEAD
  let guard = state.read().await;
  let client = &guard.current_client()?.nymd;
  let vesting_contract = client.vesting_contract_address();
=======
    let guard = state.read().await;
    let client = &guard.current_client()?.nymd;
    let vesting_contract = client.vesting_contract_address()?;
>>>>>>> a5759ab2

    Ok(client
        .get_pending_delegation_events(
            client.address().to_string(),
            Some(vesting_contract.to_string()),
        )
        .await?
        .into_iter()
        .map(|delegation_event| delegation_event.into())
        .collect::<Vec<DelegationEvent>>())
}

#[tauri::command]
pub async fn vesting_delegate_to_mixnode(
    identity: &str,
    amount: Coin,
    fee: Option<Fee>,
    state: tauri::State<'_, Arc<RwLock<State>>>,
) -> Result<DelegationResult, BackendError> {
    let delegation = amount.into_backend_coin(state.read().await.current_network().denom())?;
    nymd_client!(state)
        .vesting_delegate_to_mixnode(identity, delegation.clone(), fee)
        .await?;
    Ok(DelegationResult::new(
        nymd_client!(state).address().as_ref(),
        identity,
        Some(delegation.into()),
    ))
}

#[tauri::command]
pub async fn vesting_undelegate_from_mixnode(
    identity: &str,
    fee: Option<Fee>,
    state: tauri::State<'_, Arc<RwLock<State>>>,
) -> Result<DelegationResult, BackendError> {
    nymd_client!(state)
        .vesting_undelegate_from_mixnode(identity, fee)
        .await?;
    Ok(DelegationResult::new(
        nymd_client!(state).address().as_ref(),
        identity,
        None,
    ))
}<|MERGE_RESOLUTION|>--- conflicted
+++ resolved
@@ -12,15 +12,9 @@
 pub async fn get_pending_vesting_delegation_events(
     state: tauri::State<'_, Arc<RwLock<State>>>,
 ) -> Result<Vec<DelegationEvent>, BackendError> {
-<<<<<<< HEAD
-  let guard = state.read().await;
-  let client = &guard.current_client()?.nymd;
-  let vesting_contract = client.vesting_contract_address();
-=======
     let guard = state.read().await;
     let client = &guard.current_client()?.nymd;
-    let vesting_contract = client.vesting_contract_address()?;
->>>>>>> a5759ab2
+    let vesting_contract = client.vesting_contract_address();
 
     Ok(client
         .get_pending_delegation_events(

--- conflicted
+++ resolved
@@ -2,9 +2,5 @@
   identity_key: string;
   owner: string;
   proxy: string | null;
-<<<<<<< HEAD
-  unbonding_height: bigint;
-=======
   unbonding_height: number;
->>>>>>> 03d65421
 }
{
  "package": {
    "productName": "nym-connect",
<<<<<<< HEAD
    "version": "1.1.20"
=======
    "version": "1.1.21"
>>>>>>> 5bd42951
  },
  "build": {
    "distDir": "../dist",
    "devPath": "http://localhost:9000",
    "beforeDevCommand": "",
    "beforeBuildCommand": ""
  },
  "tauri": {
    "macOSPrivateApi": true,
    "systemTray": {
      "iconPath": "icons/tray_icon.png",
      "iconAsTemplate": true
    },
    "bundle": {
      "active": true,
      "targets": "all",
      "identifier": "net.nymtech.connect",
      "icon": [
        "icons/32x32.png",
        "icons/128x128.png",
        "icons/128x128@2x.png",
        "icons/icon.icns",
        "icons/icon.ico"
      ],
      "resources": [],
      "externalBin": [],
      "copyright": "Copyright © 2021-2023 Nym Technologies SA",
      "category": "Business",
      "shortDescription": "Browse the internet privately using the Nym Mixnet",
      "longDescription": "",
      "deb": {
        "depends": []
      },
      "macOS": {
        "frameworks": [],
        "minimumSystemVersion": "",
        "exceptionDomain": "",
        "signingIdentity": "Developer ID Application: Nym Technologies SA (VW5DZLFHM5)",
        "entitlements": null
      },
      "windows": {
        "certificateThumbprint": "6DB77B1F529A0804FE0E6843A3EB8A8CECFFD408",
        "digestAlgorithm": "sha256",
        "timestampUrl": "http://timestamp.comodoca.com"
      }
    },
    "updater": {
      "active": true,
      "endpoints": [
        "https://nymtech.net/.wellknown/connect/updater.json"
      ],
      "dialog": true,
      "pubkey": "dW50cnVzdGVkIGNvbW1lbnQ6IG1pbmlzaWduIHB1YmxpYyBrZXk6IENCNzQ2M0E5N0VFODE2NApSV1JrZ2U2WE9rYTNETTg1OTBKdE5uWUEra0hML2syOVUvQ2lxZmFZRzZ1T3NWbGM0eVRzUTVhVwo="
    },
    "allowlist": {
      "shell": {
        "open": true
      },
      "clipboard": {
        "writeText": true
      },
      "window": {
        "startDragging": true,
        "close": true,
        "minimize": true
      },
      "notification": {
        "all": true
      }
    },
    "windows": [
      {
        "title": "NymConnect",
        "width": 240,
        "height": 480,
        "resizable": false,
        "decorations": false,
        "transparent": true
      }
    ],
    "security": {
      "csp": "default-src blob: data: filesystem: ws: wss: http: https: tauri: 'unsafe-eval' 'unsafe-inline' 'self' img-src: 'self'"
    }
  }
}<|MERGE_RESOLUTION|>--- conflicted
+++ resolved
@@ -1,11 +1,7 @@
 {
   "package": {
     "productName": "nym-connect",
-<<<<<<< HEAD
-    "version": "1.1.20"
-=======
     "version": "1.1.21"
->>>>>>> 5bd42951
   },
   "build": {
     "distDir": "../dist",

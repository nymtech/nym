--- conflicted
+++ resolved
@@ -31,7 +31,6 @@
 }
 
 async fn send_file_with_reply() {
-<<<<<<< HEAD
     todo!("reimplement surb usage here : )")
     // let uri = "ws://localhost:1977";
     // let (mut ws_stream, _) = connect_async(uri).await.unwrap();
@@ -45,7 +44,7 @@
     //     recipient,
     //     message: read_data,
     //     with_reply_surb: true,
-    //     connection_id: 0,
+    //     connection_id: Some(0),
     // };
     //
     // println!("sending content of 'dummy_file' over the mix network...");
@@ -79,54 +78,6 @@
     //     "received {:#?} from the mix network!",
     //     String::from_utf8(received.message).unwrap()
     // );
-=======
-    let uri = "ws://localhost:1977";
-    let (mut ws_stream, _) = connect_async(uri).await.unwrap();
-
-    let recipient = get_self_address(&mut ws_stream).await;
-    println!("our full address is: {}", recipient);
-
-    let read_data = std::fs::read("examples/dummy_file").unwrap();
-
-    let send_request = ClientRequest::Send {
-        recipient,
-        message: read_data,
-        with_reply_surb: true,
-        connection_id: Some(0),
-    };
-
-    println!("sending content of 'dummy_file' over the mix network...");
-    let response = send_message_and_get_response(&mut ws_stream, send_request.serialize()).await;
-
-    let received = match response {
-        ServerResponse::Received(received) => received,
-        _ => panic!("received an unexpected response!"),
-    };
-
-    println!("writing the file back to the disk!");
-    std::fs::write("examples/received_file_withreply", received.message).unwrap();
-
-    let reply_message = b"hello from reply SURB! - thanks for sending me the file!".to_vec();
-    let reply_request = ClientRequest::Reply {
-        message: reply_message.clone(),
-        reply_surb: received.reply_surb.unwrap(),
-    };
-
-    println!(
-        "sending {:?} (using reply SURB!) over the mix network...",
-        String::from_utf8(reply_message).unwrap()
-    );
-    let response = send_message_and_get_response(&mut ws_stream, reply_request.serialize()).await;
-    let received = match response {
-        ServerResponse::Received(received) => received,
-        _ => panic!("received an unexpected response!"),
-    };
-
-    println!(
-        "received {:#?} from the mix network!",
-        String::from_utf8(received.message).unwrap()
-    );
->>>>>>> 9c361385
 }
 
 async fn send_file_without_reply() {
@@ -141,12 +92,7 @@
     let send_request = ClientRequest::Send {
         recipient,
         message: read_data,
-<<<<<<< HEAD
-        connection_id: 0,
-=======
-        with_reply_surb: false,
         connection_id: Some(0),
->>>>>>> 9c361385
     };
 
     println!("sending content of 'dummy_file' over the mix network...");

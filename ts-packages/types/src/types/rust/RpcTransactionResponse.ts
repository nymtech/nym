--- conflicted
+++ resolved
@@ -1,9 +1,5 @@
-<<<<<<< HEAD
 import type { DecCoin } from "./DecCoin";
 import type { Gas } from "./Gas";
-
-export interface RpcTransactionResponse { index: number, tx_result_json: string, block_height: bigint, transaction_hash: string, gas_used: Gas, gas_wanted: Gas, fee: DecCoin | null, }
-=======
 import type { GasInfo } from './GasInfo';
 
 export interface RpcTransactionResponse {
@@ -12,5 +8,4 @@
   block_height: bigint;
   transaction_hash: string;
   gas_info: GasInfo;
-}
->>>>>>> 1847c8fe
+}
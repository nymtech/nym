--- conflicted
+++ resolved
@@ -11,10 +11,6 @@
 use crate::nymd::wallet::DirectSecp256k1HdWallet;
 use cosmrs::rpc::endpoint::broadcast;
 use cosmrs::rpc::{Error as TendermintRpcError, HttpClientUrl};
-<<<<<<< HEAD
-
-=======
->>>>>>> 673e13ec
 use cosmwasm_std::Coin;
 use mixnet_contract::{
     Addr, Delegation, ExecuteMsg, Gateway, GatewayOwnershipResponse, IdentityKey,
@@ -31,10 +27,7 @@
 pub use crate::nymd::cosmwasm_client::signing_client::SigningCosmWasmClient;
 pub use crate::nymd::gas_price::GasPrice;
 pub use cosmrs::rpc::HttpClient as QueryNymdClient;
-<<<<<<< HEAD
-=======
 pub use cosmrs::tendermint::block::Height;
->>>>>>> 673e13ec
 pub use cosmrs::tendermint::Time as TendermintTime;
 pub use cosmrs::tx::{Fee, Gas};
 pub use cosmrs::Coin as CosmosCoin;
@@ -162,8 +155,6 @@
         &self.client_address.as_ref().unwrap()[0]
     }
 
-<<<<<<< HEAD
-=======
     pub async fn account_sequence(&self) -> Result<SequenceResponse, NymdError>
     where
         C: SigningCosmWasmClient + Sync,
@@ -171,7 +162,6 @@
         self.client.get_sequence(self.address()).await
     }
 
->>>>>>> 673e13ec
     pub fn get_fee(&self, operation: Operation) -> Fee {
         let gas_limit = self.custom_gas_limits.get(&operation).cloned();
         operation.determine_fee(&self.gas_price, gas_limit)
@@ -188,8 +178,6 @@
         Ok(self.client.get_block(None).await?.block.header.time)
     }
 
-<<<<<<< HEAD
-=======
     pub async fn get_current_block_height(&self) -> Result<Height, NymdError>
     where
         C: CosmWasmClient + Sync,
@@ -197,7 +185,6 @@
         self.client.get_height().await
     }
 
->>>>>>> 673e13ec
     pub async fn get_balance(&self, address: &AccountId) -> Result<Option<CosmosCoin>, NymdError>
     where
         C: CosmWasmClient + Sync,

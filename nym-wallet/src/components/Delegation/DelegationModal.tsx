--- conflicted
+++ resolved
@@ -84,14 +84,6 @@
             Recipient: {recipient}
           </Typography>
         )}
-<<<<<<< HEAD
-        <Typography mb={1} fontSize="small" color={(theme) => theme.palette.text.secondary}>
-          Your current {tokenPool === 'locked' ? 'locked balance' : 'balance'}: {balance}
-        </Typography>
-        <Typography mb={1} fontSize="small" color={(theme) => theme.palette.text.secondary}>
-          Check the transaction hash <Link href={transactionUrl} target="_blank" text="here" />
-        </Typography>
-=======
         {balanceVested ? (
           <>
             <Typography mb={1} fontSize="small" color={(theme) => theme.palette.text.secondary}>
@@ -110,13 +102,10 @@
           <Typography mb={1} fontSize="small" color={(theme) => theme.palette.text.secondary}>
             Check the transaction {transactions.length > 1 ? 'hashes' : 'hash'}:
             {transactions.map((transaction) => (
-              <Link key={transaction.hash} href={transaction.url} target="_blank" sx={{ ml: 1 }}>
-                {transaction.hash.slice(0, 6)}
-              </Link>
+              <Link key={transaction.hash} href={transaction.url} target="_blank" sx={{ ml: 1 }} text={transaction.hash.slice(0, 6)} />
             ))}
           </Typography>
         )}
->>>>>>> ce26c3cf
         {children}
         <Button variant="contained" sx={{ mt: 3 }} size="large" onClick={onClose}>
           Finish

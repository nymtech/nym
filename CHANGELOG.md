# Changelog

Post 1.0.0 release, the changelog format is based on [Keep a Changelog](https://keepachangelog.com/en/1.0.0/), and this project adheres to [Semantic Versioning](https://semver.org/spec/v2.0.0.html).

## [Unreleased]

### Added

- nym-connect: initial proof-of-concept of a UI around the socks5 client was added.
- all: added network compilation target to `--help` (or `--version`) commands ([#1256]).
- explorer-api: learned how to sum the delegations by owner in a new endpoint.
- gateway: Added gateway coconut verifications and validator-api communication for double spending protection ([#1261])
- mixnet-contract: Added ClaimOperatorReward and ClaimDelegatorReward messages ([#1292])
- mixnet-contract: Replace all naked `-` with `saturating_sub`.
- mixnet-contrat: Added staking_supply field to ContractStateParams.
- network-explorer-ui: Upgrade to React Router 6
- rewarding: replace circulating supply with staking supply in reward calculations ([#1324])
- validator-api: add `estimated_node_profit` and `estimated_operator_cost` to `reward-estimate` endpoint ([#1284])
- validator-api: add detailed mixnode bond endpoints, and explorer-api makes use of that data to append stake saturation.
- validator-api: add Swagger to document the REST API ([#1249]).
- validator-api: Added new endpoints for coconut spending flow and communications with coconut & multisig contracts ([#1261])
- vesting-contract: Added ClaimOperatorReward and ClaimDelegatorReward messages ([#1292])
<<<<<<< HEAD
- wallet: the wallet backend learned how to archive wallet files.
- wallet: add simple CLI tool for decrypting and recovering the wallet file.
- wallet: added support for multiple accounts ([#1265])
- wallet: compound and claim reward endpoints for operators and delegators ([#1302])
- wallet: require password to switch accounts
- wallet: the wallet backend learned how to keep track of validator name, either hardcoded or by querying the status endpoint.
- wallet: new delegation and rewards UI
- wallet: show version in nav bar
- wallet: contract admin route put back
- wallet: staking_supply field to StateParams
- wallet: show transaction hash for redeeming or compounding rewards
=======
>>>>>>> cc293dc1
- network-statistics: a new mixnet service that aggregates and exposes anonymized data about mixnet services ([#1328])

### Fixed

- mixnet-contract: `estimated_delegator_reward` calculation ([#1284])
- mixnet-contract: delegator and operator rewards use lambda and sigma instead of lambda_ticked and sigma_ticked ([#1284])
- mixnet-contract: removed `expect` in `query_delegator_reward` and queries containing invalid proxy address should now return a more human-readable error ([#1257])
- mixnet-contract: replaced integer division with fixed for performance calculations ([#1284])
- mixnet-contract: Under certain circumstances nodes could not be unbonded ([#1255](https://github.com/nymtech/nym/issues/1255)) ([#1258])
- mixnode, gateway: attempting to determine reconnection backoff to persistently failing mixnode could result in a crash ([#1260])
- mixnode: the mixnode learned how to shutdown gracefully.
- vesting-contract: replaced `checked_sub` with `saturating_sub` to fix the underflow in `get_vesting_tokens` ([#1275])
- native & socks5 clients: fail early when clients try to re-init with a different gateway, which is not supported yet ([#1322])
- validator: fixed local docker-compose setup to work on Apple M1 ([#1329])

### Changed

- validator-client: created internal `Coin` type that replaces coins from `cosmrs` and `cosmwasm` for API entrypoints [[#1295]]
- all: updated all `cosmwasm`-related dependencies to `1.0.0` and `cw-storage-plus` to `0.13.4` [[#1318]]
- network-requester: allow to voluntarily store and send statistical data about the number of bytes the proxied server serves ([#1328])

[#1249]: https://github.com/nymtech/nym/pull/1249
[#1256]: https://github.com/nymtech/nym/pull/1256
[#1257]: https://github.com/nymtech/nym/pull/1257
[#1258]: https://github.com/nymtech/nym/pull/1258
[#1260]: https://github.com/nymtech/nym/pull/1260
[#1261]: https://github.com/nymtech/nym/pull/1261
[#1265]: https://github.com/nymtech/nym/pull/1265
[#1267]: https://github.com/nymtech/nym/pull/1267
[#1275]: https://github.com/nymtech/nym/pull/1275
[#1278]: https://github.com/nymtech/nym/pull/1278
[#1284]: https://github.com/nymtech/nym/pull/1284
[#1292]: https://github.com/nymtech/nym/pull/1292
[#1295]: https://github.com/nymtech/nym/pull/1295
[#1302]: https://github.com/nymtech/nym/pull/1302
[#1318]: https://github.com/nymtech/nym/pull/1318
[#1322]: https://github.com/nymtech/nym/pull/1322
[#1324]: https://github.com/nymtech/nym/pull/1324
[#1328]: https://github.com/nymtech/nym/pull/1328
[#1329]: https://github.com/nymtech/nym/pull/1329

## [nym-wallet-v1.0.5](https://github.com/nymtech/nym/tree/nym-wallet-v1.0.5) (2022-06-14)

- wallet: add simple CLI tool for decrypting and recovering the wallet file.
- wallet: added support for multiple accounts ([#1265])
- wallet: compound and claim reward endpoints for operators and delegators ([#1302])
- wallet: require password to switch accounts
- wallet: the wallet backend learned how to keep track of validator name, either hardcoded or by querying the status endpoint.
- wallet: new delegation and rewards UI
- wallet: show version in nav bar
- wallet: contract admin route put back
- wallet: staking_supply field to StateParams
- wallet: show transaction hash for redeeming or compounding rewards

## [nym-wallet-v1.0.4](https://github.com/nymtech/nym/tree/nym-wallet-v1.0.4) (2022-05-04)

### Changed

- all: the default behaviour of validator client is changed to use `broadcast_sync` and poll for transaction inclusion instead of using `broadcast_commit` to deal with timeouts ([#1246])

## [v1.0.1](https://github.com/nymtech/nym/tree/v1.0.1) (2022-05-04)

### Added

- validator-api: introduced endpoint for getting average mixnode uptime ([#1238])

### Changed

- all: the default behaviour of validator client is changed to use `broadcast_sync` and poll for transaction inclusion instead of using `broadcast_commit` to deal with timeouts ([#1246])

### Fixed

- nym-network-requester: is included in the Github Actions for building release binaries

[#1238]: https://github.com/nymtech/nym/pull/1238
[#1246]: https://github.com/nymtech/nym/pull/1246

## [v1.0.0](https://github.com/nymtech/nym/tree/v1.0.0) (2022-05-03)

[Full Changelog](https://github.com/nymtech/nym/compare/v0.12.1...v1.0.0)

**Merged pull requests:**

- Feature/show pending delegations [\#1229](https://github.com/nymtech/nym/pull/1229) ([fmtabbara](https://github.com/fmtabbara))
- Bucket inclusion probabilities [\#1224](https://github.com/nymtech/nym/pull/1224) ([durch](https://github.com/durch))
- Create a new bundled delegation when compounding rewards [\#1221](https://github.com/nymtech/nym/pull/1221) ([durch](https://github.com/durch))

## [nym-binaries-1.0.0](https://github.com/nymtech/nym/tree/nym-binaries-1.0.0) (2022-04-27)

[Full Changelog](https://github.com/nymtech/nym/compare/nym-wallet-v1.0.3...nym-binaries-1.0.0)

## [nym-wallet-v1.0.3](https://github.com/nymtech/nym/tree/nym-wallet-v1.0.3) (2022-04-25)

[Full Changelog](https://github.com/nymtech/nym/compare/nym-binaries-1.0.0-rc.2...nym-wallet-v1.0.3)

**Fixed bugs:**

- \[Issue\] Wallet 1.0.2 cannot send NYM tokens from a DelayedVestingAccount [\#1215](https://github.com/nymtech/nym/issues/1215)
- Main README not showing properly with GitHub dark mode [\#1211](https://github.com/nymtech/nym/issues/1211)

**Merged pull requests:**

- Bugfix - wallet undelegation for vesting accounts [\#1220](https://github.com/nymtech/nym/pull/1220) ([mmsinclair](https://github.com/mmsinclair))
- Bugfix/delegation reconcile [\#1219](https://github.com/nymtech/nym/pull/1219) ([jstuczyn](https://github.com/jstuczyn))
- Bugfix/query proxied pending delegations [\#1218](https://github.com/nymtech/nym/pull/1218) ([jstuczyn](https://github.com/jstuczyn))
- Using custom gas multiplier in the wallet [\#1217](https://github.com/nymtech/nym/pull/1217) ([jstuczyn](https://github.com/jstuczyn))
- Feature/vesting accounts support [\#1216](https://github.com/nymtech/nym/pull/1216) ([jstuczyn](https://github.com/jstuczyn))
- Release/1.0.0 rc.2 [\#1214](https://github.com/nymtech/nym/pull/1214) ([jstuczyn](https://github.com/jstuczyn))
- chore: fix dark mode rendering [\#1212](https://github.com/nymtech/nym/pull/1212) ([pwnfoo](https://github.com/pwnfoo))
- Feature/spend coconut [\#1210](https://github.com/nymtech/nym/pull/1210) ([neacsu](https://github.com/neacsu))
- Bugfix/unique sphinx key [\#1207](https://github.com/nymtech/nym/pull/1207) ([jstuczyn](https://github.com/jstuczyn))
- Add cache read and write timeouts [\#1206](https://github.com/nymtech/nym/pull/1206) ([durch](https://github.com/durch))
- Additional, more informative routes [\#1204](https://github.com/nymtech/nym/pull/1204) ([durch](https://github.com/durch))
- Feature/aggregated econ dynamics explorer endpoint [\#1203](https://github.com/nymtech/nym/pull/1203) ([jstuczyn](https://github.com/jstuczyn))
- Debugging validator [\#1198](https://github.com/nymtech/nym/pull/1198) ([durch](https://github.com/durch))
- wallet: expose additional validator configuration functionality to the frontend [\#1195](https://github.com/nymtech/nym/pull/1195) ([octol](https://github.com/octol))
- Update rewarding validator address [\#1193](https://github.com/nymtech/nym/pull/1193) ([durch](https://github.com/durch))
- Crypto part of the Groth's NIDKG [\#1182](https://github.com/nymtech/nym/pull/1182) ([jstuczyn](https://github.com/jstuczyn))
- fix unbond page [\#1180](https://github.com/nymtech/nym/pull/1180) ([tommyv1987](https://github.com/tommyv1987))
- Type safe bounds [\#1179](https://github.com/nymtech/nym/pull/1179) ([durch](https://github.com/durch))
- Fix delegation paging [\#1174](https://github.com/nymtech/nym/pull/1174) ([durch](https://github.com/durch))
- Update binaries to rc version [\#1172](https://github.com/nymtech/nym/pull/1172) ([tommyv1987](https://github.com/tommyv1987))
- Bump ansi-regex from 4.1.0 to 4.1.1 in /docker/typescript\_client/upload\_contract [\#1171](https://github.com/nymtech/nym/pull/1171) ([dependabot[bot]](https://github.com/apps/dependabot))

## [nym-binaries-1.0.0-rc.2](https://github.com/nymtech/nym/tree/nym-binaries-1.0.0-rc.2) (2022-04-15)

[Full Changelog](https://github.com/nymtech/nym/compare/nym-wallet-v1.0.2...nym-binaries-1.0.0-rc.2)

## [nym-wallet-v1.0.2](https://github.com/nymtech/nym/tree/nym-wallet-v1.0.2) (2022-04-05)

[Full Changelog](https://github.com/nymtech/nym/compare/nym-wallet-v1.0.1...nym-wallet-v1.0.2)

**Merged pull requests:**

- Wallet 1.0.2 visual tweaks [\#1197](https://github.com/nymtech/nym/pull/1197) ([mmsinclair](https://github.com/mmsinclair))
- Password for wallet with routes [\#1196](https://github.com/nymtech/nym/pull/1196) ([fmtabbara](https://github.com/fmtabbara))
- Add auto-updater to Nym Wallet [\#1194](https://github.com/nymtech/nym/pull/1194) ([mmsinclair](https://github.com/mmsinclair))
- Fix clippy warnings for beta toolchain [\#1191](https://github.com/nymtech/nym/pull/1191) ([octol](https://github.com/octol))
- wallet: expose validator urls to the frontend [\#1190](https://github.com/nymtech/nym/pull/1190) ([octol](https://github.com/octol))
- wallet: add test for decrypting stored wallet file [\#1189](https://github.com/nymtech/nym/pull/1189) ([octol](https://github.com/octol))
- Fix clippy warnings [\#1188](https://github.com/nymtech/nym/pull/1188) ([octol](https://github.com/octol))
- Password for wallet with routes [\#1187](https://github.com/nymtech/nym/pull/1187) ([mmsinclair](https://github.com/mmsinclair))
- wallet: add validate\_mnemonic [\#1186](https://github.com/nymtech/nym/pull/1186) ([octol](https://github.com/octol))
- wallet: support removing accounts from the wallet file [\#1185](https://github.com/nymtech/nym/pull/1185) ([octol](https://github.com/octol))
- Feature/adding discord [\#1184](https://github.com/nymtech/nym/pull/1184) ([gala1234](https://github.com/gala1234))
- wallet: config backend for validator selection [\#1183](https://github.com/nymtech/nym/pull/1183) ([octol](https://github.com/octol))
- Add storybook to wallet [\#1178](https://github.com/nymtech/nym/pull/1178) ([mmsinclair](https://github.com/mmsinclair))
- wallet: connection test nymd and api urls independently [\#1170](https://github.com/nymtech/nym/pull/1170) ([octol](https://github.com/octol))
- wallet: wire up account storage [\#1153](https://github.com/nymtech/nym/pull/1153) ([octol](https://github.com/octol))
- Feature/signature on deposit [\#1151](https://github.com/nymtech/nym/pull/1151) ([neacsu](https://github.com/neacsu))

## [nym-wallet-v1.0.1](https://github.com/nymtech/nym/tree/nym-wallet-v1.0.1) (2022-04-05)

[Full Changelog](https://github.com/nymtech/nym/compare/nym-binaries-1.0.0-rc.1...nym-wallet-v1.0.1)

**Closed issues:**

- Check enabling bbbc simultaneously with open access. Estimate what it would take to make this the default compilation target. [\#1175](https://github.com/nymtech/nym/issues/1175)
- Get coconut credential for deposited tokens [\#1138](https://github.com/nymtech/nym/issues/1138)
- Make payments lazy [\#1135](https://github.com/nymtech/nym/issues/1135)
- Uptime on node selection for sets [\#1049](https://github.com/nymtech/nym/issues/1049)

## [nym-binaries-1.0.0-rc.1](https://github.com/nymtech/nym/tree/nym-binaries-1.0.0-rc.1) (2022-03-28)

[Full Changelog](https://github.com/nymtech/nym/compare/nym-wallet-v1.0.0...nym-binaries-1.0.0-rc.1)

**Fixed bugs:**

- \[Issue\]cargo build --release issue [\#1101](https://github.com/nymtech/nym/issues/1101)
- appimage fail to load in Fedora [\#1098](https://github.com/nymtech/nym/issues/1098)
- \[Issue\] React Example project does not compile when using @nymproject/nym-client-wasm v0.9.0-1 [\#878](https://github.com/nymtech/nym/issues/878)

**Closed issues:**

- Make mainnet coin transfers work [\#1096](https://github.com/nymtech/nym/issues/1096)
- Make Nym wallet validators configurable at runtime [\#1026](https://github.com/nymtech/nym/issues/1026)
- Project Platypus e2e / integration testing [\#942](https://github.com/nymtech/nym/issues/942)
- \[Coconut\]: Replace ElGamal with Pedersen commitments [\#901](https://github.com/nymtech/nym/issues/901)

**Merged pull requests:**

- Different values for mixes and gateways [\#1169](https://github.com/nymtech/nym/pull/1169) ([durch](https://github.com/durch))
- Add global blacklist to validator-cache [\#1168](https://github.com/nymtech/nym/pull/1168) ([durch](https://github.com/durch))
- Feature/upgrade rewarding sandbox [\#1167](https://github.com/nymtech/nym/pull/1167) ([durch](https://github.com/durch))
- Bump node-forge from 1.2.1 to 1.3.0 [\#1165](https://github.com/nymtech/nym/pull/1165) ([dependabot[bot]](https://github.com/apps/dependabot))
- Bump minimist from 1.2.5 to 1.2.6 in /nym-wallet/webdriver [\#1164](https://github.com/nymtech/nym/pull/1164) ([dependabot[bot]](https://github.com/apps/dependabot))
- Bump minimist from 1.2.5 to 1.2.6 in /clients/tauri-client [\#1163](https://github.com/nymtech/nym/pull/1163) ([dependabot[bot]](https://github.com/apps/dependabot))
- Bump minimist from 1.2.5 to 1.2.6 in /clients/webassembly/js-example [\#1162](https://github.com/nymtech/nym/pull/1162) ([dependabot[bot]](https://github.com/apps/dependabot))
- Bump minimist from 1.2.5 to 1.2.6 in /clients/native/examples/js-examples/websocket [\#1160](https://github.com/nymtech/nym/pull/1160) ([dependabot[bot]](https://github.com/apps/dependabot))
- Bump minimist from 1.2.5 to 1.2.6 in /docker/typescript\_client/upload\_contract [\#1159](https://github.com/nymtech/nym/pull/1159) ([dependabot[bot]](https://github.com/apps/dependabot))
- Feature/vesting full [\#1158](https://github.com/nymtech/nym/pull/1158) ([fmtabbara](https://github.com/fmtabbara))
- get\_current\_epoch tauri [\#1156](https://github.com/nymtech/nym/pull/1156) ([durch](https://github.com/durch))
- Cleanup [\#1155](https://github.com/nymtech/nym/pull/1155) ([durch](https://github.com/durch))
- Feature flag reward payments [\#1154](https://github.com/nymtech/nym/pull/1154) ([durch](https://github.com/durch))
- Add Query endpoints for calculating rewards [\#1152](https://github.com/nymtech/nym/pull/1152) ([durch](https://github.com/durch))
- Pending endpoints [\#1150](https://github.com/nymtech/nym/pull/1150) ([durch](https://github.com/durch))
- wallet: add logging [\#1149](https://github.com/nymtech/nym/pull/1149) ([octol](https://github.com/octol))
- wallet: use Urls rather than Strings for validator urls [\#1148](https://github.com/nymtech/nym/pull/1148) ([octol](https://github.com/octol))
- Change accumulated reward to Option, migrate delegations [\#1147](https://github.com/nymtech/nym/pull/1147) ([durch](https://github.com/durch))
- wallet: fetch validators url remotely if available [\#1146](https://github.com/nymtech/nym/pull/1146) ([octol](https://github.com/octol))
- Fix delegated\_free calculation [\#1145](https://github.com/nymtech/nym/pull/1145) ([durch](https://github.com/durch))
- Update Nym wallet dependencies to use `ts-packages` [\#1144](https://github.com/nymtech/nym/pull/1144) ([mmsinclair](https://github.com/mmsinclair))
- wallet: try validators one by one if available [\#1143](https://github.com/nymtech/nym/pull/1143) ([octol](https://github.com/octol))
- Update Network Explorer Packages and add mix node identity key copy [\#1142](https://github.com/nymtech/nym/pull/1142) ([mmsinclair](https://github.com/mmsinclair))
- Feature/vesting token pool selector [\#1140](https://github.com/nymtech/nym/pull/1140) ([fmtabbara](https://github.com/fmtabbara))
- Add `ts-packages` for shared Typescript packages [\#1139](https://github.com/nymtech/nym/pull/1139) ([mmsinclair](https://github.com/mmsinclair))
- allow main-net prefix and denom to work [\#1137](https://github.com/nymtech/nym/pull/1137) ([tommyv1987](https://github.com/tommyv1987))
- Upgrade blake3 to v1.3.1 and tauri to 1.0.0-rc.3 [\#1136](https://github.com/nymtech/nym/pull/1136) ([mmsinclair](https://github.com/mmsinclair))
- Bump url-parse from 1.5.7 to 1.5.10 in /clients/native/examples/js-examples/websocket [\#1134](https://github.com/nymtech/nym/pull/1134) ([dependabot[bot]](https://github.com/apps/dependabot))
- Use network explorer map data with disputed areas [\#1133](https://github.com/nymtech/nym/pull/1133) ([Baro1905](https://github.com/Baro1905))
- Feature/vesting UI [\#1132](https://github.com/nymtech/nym/pull/1132) ([fmtabbara](https://github.com/fmtabbara))
- Refactor to a lazy rewarding system [\#1127](https://github.com/nymtech/nym/pull/1127) ([durch](https://github.com/durch))
- Bump ws from 6.2.1 to 6.2.2 in /clients/webassembly/js-example [\#1126](https://github.com/nymtech/nym/pull/1126) ([dependabot[bot]](https://github.com/apps/dependabot))
- Bump url-parse from 1.4.7 to 1.5.7 in /clients/webassembly/react-example [\#1125](https://github.com/nymtech/nym/pull/1125) ([dependabot[bot]](https://github.com/apps/dependabot))
- Bump url-parse from 1.5.4 to 1.5.7 in /clients/native/examples/js-examples/websocket [\#1124](https://github.com/nymtech/nym/pull/1124) ([dependabot[bot]](https://github.com/apps/dependabot))
- Bump url-parse from 1.5.1 to 1.5.7 in /clients/webassembly/js-example [\#1122](https://github.com/nymtech/nym/pull/1122) ([dependabot[bot]](https://github.com/apps/dependabot))
- update contract address [\#1121](https://github.com/nymtech/nym/pull/1121) ([tommyv1987](https://github.com/tommyv1987))
- Refactor GitHub Actions notifications [\#1119](https://github.com/nymtech/nym/pull/1119) ([mmsinclair](https://github.com/mmsinclair))
- Change `pledge` to `bond` in gateway list [\#1118](https://github.com/nymtech/nym/pull/1118) ([mmsinclair](https://github.com/mmsinclair))
- Bump follow-redirects from 1.14.7 to 1.14.8 in /contracts/basic-bandwidth-generation [\#1117](https://github.com/nymtech/nym/pull/1117) ([dependabot[bot]](https://github.com/apps/dependabot))
- Bump follow-redirects from 1.14.3 to 1.14.8 in /explorer [\#1116](https://github.com/nymtech/nym/pull/1116) ([dependabot[bot]](https://github.com/apps/dependabot))
- Bump follow-redirects from 1.14.5 to 1.14.8 in /nym-wallet [\#1115](https://github.com/nymtech/nym/pull/1115) ([dependabot[bot]](https://github.com/apps/dependabot))
- Bump follow-redirects from 1.14.7 to 1.14.8 in /clients/native/examples/js-examples/websocket [\#1114](https://github.com/nymtech/nym/pull/1114) ([dependabot[bot]](https://github.com/apps/dependabot))
- Bump follow-redirects from 1.14.7 to 1.14.8 in /testnet-faucet [\#1113](https://github.com/nymtech/nym/pull/1113) ([dependabot[bot]](https://github.com/apps/dependabot))
- Bump follow-redirects from 1.14.1 to 1.14.8 in /clients/webassembly/js-example [\#1112](https://github.com/nymtech/nym/pull/1112) ([dependabot[bot]](https://github.com/apps/dependabot))
- Feature/vesting get current period [\#1111](https://github.com/nymtech/nym/pull/1111) ([durch](https://github.com/durch))
- Bump simple-get from 2.8.1 to 2.8.2 in /contracts/basic-bandwidth-generation [\#1110](https://github.com/nymtech/nym/pull/1110) ([dependabot[bot]](https://github.com/apps/dependabot))
- Bump simple-get from 3.1.0 to 3.1.1 in /explorer [\#1109](https://github.com/nymtech/nym/pull/1109) ([dependabot[bot]](https://github.com/apps/dependabot))
- Bump simple-get from 3.1.0 to 3.1.1 in /clients/tauri-client [\#1108](https://github.com/nymtech/nym/pull/1108) ([dependabot[bot]](https://github.com/apps/dependabot))
- Bump simple-get from 3.1.0 to 3.1.1 in /nym-wallet [\#1107](https://github.com/nymtech/nym/pull/1107) ([dependabot[bot]](https://github.com/apps/dependabot))
- Bump node-sass from 4.14.1 to 7.0.0 in /clients/webassembly/react-example [\#1105](https://github.com/nymtech/nym/pull/1105) ([dependabot[bot]](https://github.com/apps/dependabot))
- Fix hardcoded period logic [\#1104](https://github.com/nymtech/nym/pull/1104) ([durch](https://github.com/durch))
- Fixed underflow in rewarding all delegators [\#1099](https://github.com/nymtech/nym/pull/1099) ([jstuczyn](https://github.com/jstuczyn))
- Emit original bond as part of rewarding event [\#1094](https://github.com/nymtech/nym/pull/1094) ([jstuczyn](https://github.com/jstuczyn))
- Add UpdateMixnodeConfigOnBehalf to vestng contract [\#1091](https://github.com/nymtech/nym/pull/1091) ([durch](https://github.com/durch))
- Fixes infinite loops in requests involving pagination [\#1085](https://github.com/nymtech/nym/pull/1085) ([jstuczyn](https://github.com/jstuczyn))
- Removes migration code [\#1071](https://github.com/nymtech/nym/pull/1071) ([jstuczyn](https://github.com/jstuczyn))
- feature/pedersen-commitments [\#1048](https://github.com/nymtech/nym/pull/1048) ([danielementary](https://github.com/danielementary))
- Feature/reuse init owner [\#970](https://github.com/nymtech/nym/pull/970) ([neacsu](https://github.com/neacsu))

## [nym-wallet-v1.0.0](https://github.com/nymtech/nym/tree/nym-wallet-v1.0.0) (2022-02-03)

[Full Changelog](https://github.com/nymtech/nym/compare/v0.12.1...nym-wallet-v1.0.0)

**Implemented enhancements:**

- \[Feature Request\] Please enable registration without need for Telegram account [\#1016](https://github.com/nymtech/nym/issues/1016)
- Fast mixnode launch with a pre-built ISO + VM software [\#1001](https://github.com/nymtech/nym/issues/1001)

**Fixed bugs:**

- \[Issue\] [\#1000](https://github.com/nymtech/nym/issues/1000)
- \[Issue\] `nym-client` requires multiple attempts to run a server [\#869](https://github.com/nymtech/nym/issues/869)
- De-'float'-ing `Interval` \(`Display` impl + `serde`\) [\#1065](https://github.com/nymtech/nym/pull/1065) ([jstuczyn](https://github.com/jstuczyn))
- display client address on wallet creation [\#1058](https://github.com/nymtech/nym/pull/1058) ([fmtabbara](https://github.com/fmtabbara))

**Closed issues:**

- Rewarded set inclusion probability API endpoint [\#1037](https://github.com/nymtech/nym/issues/1037)
- Update cw-storage-plus to 0.11  [\#1032](https://github.com/nymtech/nym/issues/1032)
- Change `u128` fields in `RewardEstimationResponse` to `u64` [\#1029](https://github.com/nymtech/nym/issues/1029)
- Test out the mainnet Gravity Bridge [\#1006](https://github.com/nymtech/nym/issues/1006)
- Add vesting contract interface to nym-wallet [\#959](https://github.com/nymtech/nym/issues/959)
- Mixnode crash [\#486](https://github.com/nymtech/nym/issues/486)

**Merged pull requests:**

- create custom urls for mainnet [\#1095](https://github.com/nymtech/nym/pull/1095) ([fmtabbara](https://github.com/fmtabbara))
- Wallet signing on MacOS [\#1093](https://github.com/nymtech/nym/pull/1093) ([mmsinclair](https://github.com/mmsinclair))
- Fix rust 2018 idioms warnings [\#1092](https://github.com/nymtech/nym/pull/1092) ([octol](https://github.com/octol))
- Prevent contract overwriting [\#1090](https://github.com/nymtech/nym/pull/1090) ([durch](https://github.com/durch))
- Logout operation [\#1087](https://github.com/nymtech/nym/pull/1087) ([jstuczyn](https://github.com/jstuczyn))
- Update to rust edition 2021 everywhere [\#1086](https://github.com/nymtech/nym/pull/1086) ([octol](https://github.com/octol))
- Tag contract errors, and print out lines for easier QA [\#1084](https://github.com/nymtech/nym/pull/1084) ([durch](https://github.com/durch))
- Feature/flexible vesting + utility queries [\#1083](https://github.com/nymtech/nym/pull/1083) ([durch](https://github.com/durch))
- Bump @openzeppelin/contracts from 4.3.1 to 4.4.2 in /contracts/basic-bandwidth-generation [\#1082](https://github.com/nymtech/nym/pull/1082) ([dependabot[bot]](https://github.com/apps/dependabot))
- Bump nth-check from 2.0.0 to 2.0.1 in /clients/native/examples/js-examples/websocket [\#1081](https://github.com/nymtech/nym/pull/1081) ([dependabot[bot]](https://github.com/apps/dependabot))
- Bump url-parse from 1.5.1 to 1.5.4 in /clients/native/examples/js-examples/websocket [\#1080](https://github.com/nymtech/nym/pull/1080) ([dependabot[bot]](https://github.com/apps/dependabot))
- Bump follow-redirects from 1.14.1 to 1.14.7 in /clients/native/examples/js-examples/websocket [\#1079](https://github.com/nymtech/nym/pull/1079) ([dependabot[bot]](https://github.com/apps/dependabot))
- Bump nanoid from 3.1.23 to 3.2.0 in /clients/native/examples/js-examples/websocket [\#1078](https://github.com/nymtech/nym/pull/1078) ([dependabot[bot]](https://github.com/apps/dependabot))
- Setup basic test for mixnode stats reporting [\#1077](https://github.com/nymtech/nym/pull/1077) ([octol](https://github.com/octol))
- Make wallet\_address mandatory for mixnode init [\#1076](https://github.com/nymtech/nym/pull/1076) ([octol](https://github.com/octol))
- Tidy nym-mixnode module visibility [\#1075](https://github.com/nymtech/nym/pull/1075) ([octol](https://github.com/octol))
- Feature/wallet login with password [\#1074](https://github.com/nymtech/nym/pull/1074) ([fmtabbara](https://github.com/fmtabbara))
- Add trait to mock client dependency in DelayForwarder [\#1073](https://github.com/nymtech/nym/pull/1073) ([octol](https://github.com/octol))
- Bump rust-version to latest stable for nym-mixnode [\#1072](https://github.com/nymtech/nym/pull/1072) ([octol](https://github.com/octol))
- Fixes CI for our wasm build [\#1069](https://github.com/nymtech/nym/pull/1069) ([jstuczyn](https://github.com/jstuczyn))
- Add @octol as codeowner [\#1068](https://github.com/nymtech/nym/pull/1068) ([octol](https://github.com/octol))
- set-up inclusion probability [\#1067](https://github.com/nymtech/nym/pull/1067) ([fmtabbara](https://github.com/fmtabbara))
- Feature/wasm client [\#1066](https://github.com/nymtech/nym/pull/1066) ([neacsu](https://github.com/neacsu))
- Changed bech32\_prefix from punk to nymt [\#1064](https://github.com/nymtech/nym/pull/1064) ([jstuczyn](https://github.com/jstuczyn))
- Bump nanoid from 3.1.30 to 3.2.0 in /testnet-faucet [\#1063](https://github.com/nymtech/nym/pull/1063) ([dependabot[bot]](https://github.com/apps/dependabot))
- Bump nanoid from 3.1.30 to 3.2.0 in /nym-wallet [\#1062](https://github.com/nymtech/nym/pull/1062) ([dependabot[bot]](https://github.com/apps/dependabot))
- Rework vesting contract storage [\#1061](https://github.com/nymtech/nym/pull/1061) ([durch](https://github.com/durch))
- Mixnet Contract constants extraction [\#1060](https://github.com/nymtech/nym/pull/1060) ([jstuczyn](https://github.com/jstuczyn))
- fix: make explorer footer year dynamic [\#1059](https://github.com/nymtech/nym/pull/1059) ([martinyung](https://github.com/martinyung))
- Add mnemonic just on creation, to display it [\#1057](https://github.com/nymtech/nym/pull/1057) ([neacsu](https://github.com/neacsu))
- Network Explorer: updates to API and UI to show the active set [\#1056](https://github.com/nymtech/nym/pull/1056) ([mmsinclair](https://github.com/mmsinclair))
- Made contract addresses for query NymdClient construction optional [\#1055](https://github.com/nymtech/nym/pull/1055) ([jstuczyn](https://github.com/jstuczyn))
- Introduced RPC query for total token supply [\#1053](https://github.com/nymtech/nym/pull/1053) ([jstuczyn](https://github.com/jstuczyn))
- Feature/tokio console [\#1052](https://github.com/nymtech/nym/pull/1052) ([durch](https://github.com/durch))
- Implemented beta clippy lint recommendations [\#1051](https://github.com/nymtech/nym/pull/1051) ([jstuczyn](https://github.com/jstuczyn))
- add new function to update profit percentage [\#1050](https://github.com/nymtech/nym/pull/1050) ([fmtabbara](https://github.com/fmtabbara))
- Upgrade Clap and use declarative argument parsing for nym-mixnode [\#1047](https://github.com/nymtech/nym/pull/1047) ([octol](https://github.com/octol))
- Feature/additional bond validation [\#1046](https://github.com/nymtech/nym/pull/1046) ([fmtabbara](https://github.com/fmtabbara))
- Fix clippy on relevant lints [\#1044](https://github.com/nymtech/nym/pull/1044) ([neacsu](https://github.com/neacsu))
- Bump shelljs from 0.8.4 to 0.8.5 in /contracts/basic-bandwidth-generation [\#1043](https://github.com/nymtech/nym/pull/1043) ([dependabot[bot]](https://github.com/apps/dependabot))
- Endpoint for rewarded set inclusion probabilities [\#1042](https://github.com/nymtech/nym/pull/1042) ([durch](https://github.com/durch))
- Bump follow-redirects from 1.14.4 to 1.14.7 in /contracts/basic-bandwidth-generation [\#1041](https://github.com/nymtech/nym/pull/1041) ([dependabot[bot]](https://github.com/apps/dependabot))
- Bump follow-redirects from 1.14.5 to 1.14.7 in /testnet-faucet [\#1040](https://github.com/nymtech/nym/pull/1040) ([dependabot[bot]](https://github.com/apps/dependabot))
- Feature/node settings update [\#1036](https://github.com/nymtech/nym/pull/1036) ([fmtabbara](https://github.com/fmtabbara))
- Migrate to cw-storage-plus 0.11.1 [\#1035](https://github.com/nymtech/nym/pull/1035) ([durch](https://github.com/durch))
- Bump @openzeppelin/contracts from 4.4.1 to 4.4.2 in /contracts/basic-bandwidth-generation [\#1034](https://github.com/nymtech/nym/pull/1034) ([dependabot[bot]](https://github.com/apps/dependabot))
- Feature/configurable wallet [\#1033](https://github.com/nymtech/nym/pull/1033) ([neacsu](https://github.com/neacsu))
- Feature/downcast reward estimation [\#1031](https://github.com/nymtech/nym/pull/1031) ([durch](https://github.com/durch))
- Wallet UI updates [\#1028](https://github.com/nymtech/nym/pull/1028) ([fmtabbara](https://github.com/fmtabbara))
- Remove migration code [\#1027](https://github.com/nymtech/nym/pull/1027) ([neacsu](https://github.com/neacsu))
- Chore/stricter dependency requirements [\#1025](https://github.com/nymtech/nym/pull/1025) ([jstuczyn](https://github.com/jstuczyn))
- Feature/validator api client endpoints [\#1024](https://github.com/nymtech/nym/pull/1024) ([jstuczyn](https://github.com/jstuczyn))
- Updated cosmrs to 0.4.1 [\#1023](https://github.com/nymtech/nym/pull/1023) ([jstuczyn](https://github.com/jstuczyn))
- Feature/testnet deploy scripts [\#1022](https://github.com/nymtech/nym/pull/1022) ([mfahampshire](https://github.com/mfahampshire))
- Changed wallet's client to a full validator client [\#1021](https://github.com/nymtech/nym/pull/1021) ([jstuczyn](https://github.com/jstuczyn))
- Fix 404 link [\#1020](https://github.com/nymtech/nym/pull/1020) ([RiccardoMasutti](https://github.com/RiccardoMasutti))
- Feature/additional mixnode endpoints [\#1019](https://github.com/nymtech/nym/pull/1019) ([jstuczyn](https://github.com/jstuczyn))
- Introduced denom check when trying to withdraw vested coins [\#1018](https://github.com/nymtech/nym/pull/1018) ([jstuczyn](https://github.com/jstuczyn))
- Add network defaults for qa [\#1017](https://github.com/nymtech/nym/pull/1017) ([neacsu](https://github.com/neacsu))
- Feature/expanded events [\#1015](https://github.com/nymtech/nym/pull/1015) ([jstuczyn](https://github.com/jstuczyn))
- update frontend to use new profit update api [\#1014](https://github.com/nymtech/nym/pull/1014) ([fmtabbara](https://github.com/fmtabbara))
- Feature/node state endpoint [\#1013](https://github.com/nymtech/nym/pull/1013) ([jstuczyn](https://github.com/jstuczyn))
- Feature/hourly set updates [\#1012](https://github.com/nymtech/nym/pull/1012) ([durch](https://github.com/durch))
- Feature/remove unused profit margin [\#1011](https://github.com/nymtech/nym/pull/1011) ([neacsu](https://github.com/neacsu))
- Feature/explorer node status [\#1010](https://github.com/nymtech/nym/pull/1010) ([jstuczyn](https://github.com/jstuczyn))
- Use serial integer instead of random [\#1009](https://github.com/nymtech/nym/pull/1009) ([durch](https://github.com/durch))
- Feature/configure profit [\#1008](https://github.com/nymtech/nym/pull/1008) ([neacsu](https://github.com/neacsu))
- Feature/fix gateway sign [\#1004](https://github.com/nymtech/nym/pull/1004) ([neacsu](https://github.com/neacsu))
- Fix clippy [\#1003](https://github.com/nymtech/nym/pull/1003) ([neacsu](https://github.com/neacsu))
- Update wallet version [\#998](https://github.com/nymtech/nym/pull/998) ([tommyv1987](https://github.com/tommyv1987))
- Fix wallet build instructions [\#997](https://github.com/nymtech/nym/pull/997) ([tommyv1987](https://github.com/tommyv1987))
- Make the separation between testnet-mode and erc20 bandwidth mode clearer [\#994](https://github.com/nymtech/nym/pull/994) ([neacsu](https://github.com/neacsu))
- Bump @openzeppelin/contracts from 3.4.0 to 4.4.1 in /contracts/basic-bandwidth-generation [\#983](https://github.com/nymtech/nym/pull/983) ([dependabot[bot]](https://github.com/apps/dependabot))
- Feature/implicit runtime [\#973](https://github.com/nymtech/nym/pull/973) ([jstuczyn](https://github.com/jstuczyn))
- Differentiate staking and ownership [\#961](https://github.com/nymtech/nym/pull/961) ([durch](https://github.com/durch))

## [v0.12.1](https://github.com/nymtech/nym/tree/v0.12.1) (2021-12-23)

[Full Changelog](https://github.com/nymtech/nym/compare/v0.12.0...v0.12.1)

**Implemented enhancements:**

- Add version check to  binaries [\#967](https://github.com/nymtech/nym/issues/967)

**Fixed bugs:**

- \[Issue\] NYM wallet doesn't work after login [\#995](https://github.com/nymtech/nym/issues/995)
- \[Issue\] [\#993](https://github.com/nymtech/nym/issues/993)
- NYM wallet setup trouble\[Issue\] [\#958](https://github.com/nymtech/nym/issues/958)

## [v0.12.0](https://github.com/nymtech/nym/tree/v0.12.0) (2021-12-21)

[Full Changelog](https://github.com/nymtech/nym/compare/v0.11.0...v0.12.0)

**Implemented enhancements:**

- Introduces query for contract build information [\#919](https://github.com/nymtech/nym/pull/919) ([jstuczyn](https://github.com/jstuczyn))

**Fixed bugs:**

- Mixnodes - claim tokens scenario does not work with telegram bot [\#938](https://github.com/nymtech/nym/issues/938)
- \[Issue\]"create account" button does not work on Ubuntu 20.04.03 LTS [\#916](https://github.com/nymtech/nym/issues/916)
- \[Issue\] NodeJS 17.1.0 and webpack issues causing nym-wallet build to fail on Pop!OS 21.04\(Ubuntu\) [\#914](https://github.com/nymtech/nym/issues/914)
- Prevent overwriting of Mixnodes if the mixnode is already bonded [\#912](https://github.com/nymtech/nym/issues/912)
- Pasting mnemonic doesn't work on MacOS [\#908](https://github.com/nymtech/nym/issues/908)
- Wallet - investigate nav freezes [\#716](https://github.com/nymtech/nym/issues/716)
- Wallet - Fix console errors [\#707](https://github.com/nymtech/nym/issues/707)
- Fixed invalid nodes being counted twice in unroutable category [\#963](https://github.com/nymtech/nym/pull/963) ([jstuczyn](https://github.com/jstuczyn))
- Don't reset total delegation on mixnode rebond [\#940](https://github.com/nymtech/nym/pull/940) ([jstuczyn](https://github.com/jstuczyn))
- Bugfix/remove mixnode bonding overwrite [\#917](https://github.com/nymtech/nym/pull/917) ([jstuczyn](https://github.com/jstuczyn))
- Fixes crash condition in validator API when calculating last day uptime [\#909](https://github.com/nymtech/nym/pull/909) ([jstuczyn](https://github.com/jstuczyn))
- Bugfix/monitor initial values wait [\#907](https://github.com/nymtech/nym/pull/907) ([jstuczyn](https://github.com/jstuczyn))
- Bug fix: Network Explorer: Add freegeoip API key and split out tasks for country distributions  [\#806](https://github.com/nymtech/nym/pull/806) ([mmsinclair](https://github.com/mmsinclair))
- Explorer API: port test now split out address resolution and add units tests [\#755](https://github.com/nymtech/nym/pull/755) ([mmsinclair](https://github.com/mmsinclair))

**Closed issues:**

- Feature gate `ts-rs` everywhere and only build use it to export types during CI runs [\#893](https://github.com/nymtech/nym/issues/893)
- Error when init Nym client for Nym requester [\#800](https://github.com/nymtech/nym/issues/800)
- Website updates - Add new team members and translations [\#775](https://github.com/nymtech/nym/issues/775)
- Update Run Nym Nodes Documentation [\#773](https://github.com/nymtech/nym/issues/773)
- Upgrade `prost` to 0.8 [\#768](https://github.com/nymtech/nym/issues/768)
- How can I get 100punk\(Version: 0.11.0\) [\#743](https://github.com/nymtech/nym/issues/743)
- Wallet - Fix Bond Form validation issue [\#717](https://github.com/nymtech/nym/issues/717)
- help!!! [\#712](https://github.com/nymtech/nym/issues/712)
- UX feature request: show all delegated nodes in wallet [\#711](https://github.com/nymtech/nym/issues/711)
- UX feature request: add current balance on wallet pages [\#710](https://github.com/nymtech/nym/issues/710)
- got sign issue from bot  [\#709](https://github.com/nymtech/nym/issues/709)
- As a wallet user, I would like to be able to log out of the wallet [\#706](https://github.com/nymtech/nym/issues/706)
- As a wallet user, I would like to have a "receive" page where I can see my own wallet address [\#705](https://github.com/nymtech/nym/issues/705)
- Update native client/socks client/mixnode/gateway `upgrade` command [\#689](https://github.com/nymtech/nym/issues/689)
- Update mixnode/gateway/client to use query for cached nodes rather than use validator [\#688](https://github.com/nymtech/nym/issues/688)
- '--directory' not expected error starting local mixnet [\#520](https://github.com/nymtech/nym/issues/520)
- nym-socks5-client is painfully slow [\#495](https://github.com/nymtech/nym/issues/495)
- nym-socks5-client crash after opening Keybase team "Browse all channels" [\#494](https://github.com/nymtech/nym/issues/494)
- Mixed Content problem [\#400](https://github.com/nymtech/nym/issues/400)
- Gateway disk quota [\#137](https://github.com/nymtech/nym/issues/137)
- Simplify message encapsulation with regards to topology  [\#127](https://github.com/nymtech/nym/issues/127)
- Create constants for cli argument names [\#115](https://github.com/nymtech/nym/issues/115)
- Using Blake3 as a hash function [\#103](https://github.com/nymtech/nym/issues/103)
- Validator should decide which layer a node is in [\#86](https://github.com/nymtech/nym/issues/86)
- Clean shutdown for all processes [\#73](https://github.com/nymtech/nym/issues/73)
- Client API consistency [\#71](https://github.com/nymtech/nym/issues/71)
- Simplify concurrency with a proper actor framework [\#31](https://github.com/nymtech/nym/issues/31)
- Database for gateway [\#11](https://github.com/nymtech/nym/issues/11)

**Merged pull requests:**

- Update wallet to align with versioning on nodes and gateways [\#991](https://github.com/nymtech/nym/pull/991) ([tommyv1987](https://github.com/tommyv1987))
- Fix success view messages. [\#990](https://github.com/nymtech/nym/pull/990) ([tommyv1987](https://github.com/tommyv1987))
- Feature/enable signature check [\#989](https://github.com/nymtech/nym/pull/989) ([neacsu](https://github.com/neacsu))
- Update mixnet contract address [\#988](https://github.com/nymtech/nym/pull/988) ([neacsu](https://github.com/neacsu))
- Fix verloc print [\#987](https://github.com/nymtech/nym/pull/987) ([neacsu](https://github.com/neacsu))
- Feature/refactor mixnet contract test helpers [\#986](https://github.com/nymtech/nym/pull/986) ([futurechimp](https://github.com/futurechimp))
- Making the terminology consistent between mixnode/gateway output and … [\#985](https://github.com/nymtech/nym/pull/985) ([futurechimp](https://github.com/futurechimp))
- Feature/add wallet to gateway init [\#984](https://github.com/nymtech/nym/pull/984) ([futurechimp](https://github.com/futurechimp))
- Feature/add wallet address to init [\#982](https://github.com/nymtech/nym/pull/982) ([futurechimp](https://github.com/futurechimp))
- Update message to bond mixnode [\#981](https://github.com/nymtech/nym/pull/981) ([tommyv1987](https://github.com/tommyv1987))
- Bump version to 0.12.0 [\#980](https://github.com/nymtech/nym/pull/980) ([neacsu](https://github.com/neacsu))
- Feature/rename erc20 [\#979](https://github.com/nymtech/nym/pull/979) ([neacsu](https://github.com/neacsu))
- Removed web wallet [\#978](https://github.com/nymtech/nym/pull/978) ([futurechimp](https://github.com/futurechimp))
- Network Explorer: fix uptime history display to use new API response [\#977](https://github.com/nymtech/nym/pull/977) ([mmsinclair](https://github.com/mmsinclair))
- Make develop branch agnostic of the network [\#976](https://github.com/nymtech/nym/pull/976) ([neacsu](https://github.com/neacsu))
- Fix windows fmt [\#975](https://github.com/nymtech/nym/pull/975) ([neacsu](https://github.com/neacsu))
- Feature/wallet settings area [\#974](https://github.com/nymtech/nym/pull/974) ([fmtabbara](https://github.com/fmtabbara))
- Feature/node info command [\#972](https://github.com/nymtech/nym/pull/972) ([jstuczyn](https://github.com/jstuczyn))
- Use the renamed balance function [\#971](https://github.com/nymtech/nym/pull/971) ([neacsu](https://github.com/neacsu))
- Introduced 'version' command to all relevant binaries [\#969](https://github.com/nymtech/nym/pull/969) ([jstuczyn](https://github.com/jstuczyn))
- Feature/new testnet wallet updates [\#968](https://github.com/nymtech/nym/pull/968) ([fmtabbara](https://github.com/fmtabbara))
- Feature/optional bandwidth bypass [\#965](https://github.com/nymtech/nym/pull/965) ([jstuczyn](https://github.com/jstuczyn))
- Additional tauri commands to get bond details [\#964](https://github.com/nymtech/nym/pull/964) ([jstuczyn](https://github.com/jstuczyn))
- Fix topology log [\#962](https://github.com/nymtech/nym/pull/962) ([neacsu](https://github.com/neacsu))
- Network Explorer: configure URLs with `.env` file [\#960](https://github.com/nymtech/nym/pull/960) ([mmsinclair](https://github.com/mmsinclair))
- Add custom denom balance query [\#957](https://github.com/nymtech/nym/pull/957) ([neacsu](https://github.com/neacsu))
- Feature/ts client update [\#956](https://github.com/nymtech/nym/pull/956) ([jstuczyn](https://github.com/jstuczyn))
- Check the response for multiple sends [\#955](https://github.com/nymtech/nym/pull/955) ([neacsu](https://github.com/neacsu))
- Feature/vesting to wallet [\#954](https://github.com/nymtech/nym/pull/954) ([durch](https://github.com/durch))
- Bugfix/rewarding fixes [\#953](https://github.com/nymtech/nym/pull/953) ([jstuczyn](https://github.com/jstuczyn))
- Bump next from 11.1.1 to 11.1.3 in /wallet-web [\#952](https://github.com/nymtech/nym/pull/952) ([dependabot[bot]](https://github.com/apps/dependabot))
- Different workshare calculations for rewarded vs active set [\#951](https://github.com/nymtech/nym/pull/951) ([durch](https://github.com/durch))
- Feature/simulate [\#950](https://github.com/nymtech/nym/pull/950) ([jstuczyn](https://github.com/jstuczyn))
- Feature/profit margin percent config [\#949](https://github.com/nymtech/nym/pull/949) ([durch](https://github.com/durch))
- Run CI for all contracts in one workflow [\#948](https://github.com/nymtech/nym/pull/948) ([durch](https://github.com/durch))
- Desktop Wallet UI Updates [\#947](https://github.com/nymtech/nym/pull/947) ([fmtabbara](https://github.com/fmtabbara))
- Docker updates [\#946](https://github.com/nymtech/nym/pull/946) ([tommyv1987](https://github.com/tommyv1987))
- Add VestingExecute and VestingQuery client traits [\#944](https://github.com/nymtech/nym/pull/944) ([durch](https://github.com/durch))
- Removed reliance on cosmrs fork [\#943](https://github.com/nymtech/nym/pull/943) ([jstuczyn](https://github.com/jstuczyn))
- Feature/terminology update [\#941](https://github.com/nymtech/nym/pull/941) ([jstuczyn](https://github.com/jstuczyn))
- Check the response for other transactions as well [\#937](https://github.com/nymtech/nym/pull/937) ([neacsu](https://github.com/neacsu))
- Allow proxy gateway bonding [\#936](https://github.com/nymtech/nym/pull/936) ([durch](https://github.com/durch))
- Feature/pre cosmrs updates [\#935](https://github.com/nymtech/nym/pull/935) ([jstuczyn](https://github.com/jstuczyn))
- Feature/client on behalf [\#934](https://github.com/nymtech/nym/pull/934) ([neacsu](https://github.com/neacsu))
- Webpack wallet prod configuration [\#933](https://github.com/nymtech/nym/pull/933) ([tommyv1987](https://github.com/tommyv1987))
- Adding tx\_hash to wallet response [\#932](https://github.com/nymtech/nym/pull/932) ([futurechimp](https://github.com/futurechimp))
- Release/1.0.0 pre1 [\#931](https://github.com/nymtech/nym/pull/931) ([durch](https://github.com/durch))
- Feature/identity verification [\#930](https://github.com/nymtech/nym/pull/930) ([jstuczyn](https://github.com/jstuczyn))
- Move cleaned up smart contracts to main code repo  [\#929](https://github.com/nymtech/nym/pull/929) ([mfahampshire](https://github.com/mfahampshire))
- Feature/mixnet contract further adjustments [\#928](https://github.com/nymtech/nym/pull/928) ([jstuczyn](https://github.com/jstuczyn))
- typo copy change for nodemap [\#926](https://github.com/nymtech/nym/pull/926) ([Aid19801](https://github.com/Aid19801))
- Feature/UI enhancements for Desktop Wallet [\#925](https://github.com/nymtech/nym/pull/925) ([fmtabbara](https://github.com/fmtabbara))
- Fixing some clippy warnings [\#922](https://github.com/nymtech/nym/pull/922) ([futurechimp](https://github.com/futurechimp))
- Fixing go warning re unused btc lib [\#921](https://github.com/nymtech/nym/pull/921) ([futurechimp](https://github.com/futurechimp))
- quick fix adding dimensions to nodemap page for consistency [\#920](https://github.com/nymtech/nym/pull/920) ([Aid19801](https://github.com/Aid19801))
- Bump nth-check from 2.0.0 to 2.0.1 in /nym-wallet [\#918](https://github.com/nymtech/nym/pull/918) ([dependabot[bot]](https://github.com/apps/dependabot))
- Fix Mobile View for MUI data-grid \(CARD 108\) [\#915](https://github.com/nymtech/nym/pull/915) ([Aid19801](https://github.com/Aid19801))
- Feature/total delegation bucket [\#913](https://github.com/nymtech/nym/pull/913) ([jstuczyn](https://github.com/jstuczyn))
- Feature/faucet page react [\#911](https://github.com/nymtech/nym/pull/911) ([fmtabbara](https://github.com/fmtabbara))
- Feature/mixnet contract refactor [\#910](https://github.com/nymtech/nym/pull/910) ([futurechimp](https://github.com/futurechimp))
- Update README.md [\#905](https://github.com/nymtech/nym/pull/905) ([tommyv1987](https://github.com/tommyv1987))
- BUG: Bond cell denom  [\#904](https://github.com/nymtech/nym/pull/904) ([Aid19801](https://github.com/Aid19801))
- Explorer UI tests missing data-testid [\#903](https://github.com/nymtech/nym/pull/903) ([tommyv1987](https://github.com/tommyv1987))
- Fix up Nym-Wallet README.md [\#899](https://github.com/nymtech/nym/pull/899) ([tommyv1987](https://github.com/tommyv1987))
- Feature/batch delegator rewarding [\#898](https://github.com/nymtech/nym/pull/898) ([jstuczyn](https://github.com/jstuczyn))
- Bug mapp nodemap [\#897](https://github.com/nymtech/nym/pull/897) ([Aid19801](https://github.com/Aid19801))
- Bug fix/macos keyboard shortcuts [\#896](https://github.com/nymtech/nym/pull/896) ([fmtabbara](https://github.com/fmtabbara))
- Add a Mobile Nav to the Network Explorer [\#895](https://github.com/nymtech/nym/pull/895) ([Aid19801](https://github.com/Aid19801))
- Only use ts-rs in tests [\#894](https://github.com/nymtech/nym/pull/894) ([durch](https://github.com/durch))
- Fix network monitor template [\#892](https://github.com/nymtech/nym/pull/892) ([neacsu](https://github.com/neacsu))
- remove delegation and undelegation from gateways [\#891](https://github.com/nymtech/nym/pull/891) ([fmtabbara](https://github.com/fmtabbara))
- Feature/nym wallet rename [\#890](https://github.com/nymtech/nym/pull/890) ([futurechimp](https://github.com/futurechimp))
- Change MixnodeDetail page's datagrid into a reuseable table component [\#887](https://github.com/nymtech/nym/pull/887) ([Aid19801](https://github.com/Aid19801))
- GitHub Actions: only run job to generate types when not in a PR [\#886](https://github.com/nymtech/nym/pull/886) ([mmsinclair](https://github.com/mmsinclair))
- Adding data-test-ids for the explorer [\#885](https://github.com/nymtech/nym/pull/885) ([tommyv1987](https://github.com/tommyv1987))
- Fix path for github action running tauri-wallet-tests [\#884](https://github.com/nymtech/nym/pull/884) ([tommyv1987](https://github.com/tommyv1987))
- Reverted gateway registration handshake to its 0.11.0 version [\#882](https://github.com/nymtech/nym/pull/882) ([jstuczyn](https://github.com/jstuczyn))
- Network Explorer [\#881](https://github.com/nymtech/nym/pull/881) ([mmsinclair](https://github.com/mmsinclair))
- Feature/rewarding interval updates [\#880](https://github.com/nymtech/nym/pull/880) ([jstuczyn](https://github.com/jstuczyn))
- Put client\_address and id in the correct order [\#875](https://github.com/nymtech/nym/pull/875) ([neacsu](https://github.com/neacsu))
- remove gateway selection on delegation and undelegation pages [\#873](https://github.com/nymtech/nym/pull/873) ([fmtabbara](https://github.com/fmtabbara))
- Set MSRV on all binaries to 1.56 [\#872](https://github.com/nymtech/nym/pull/872) ([jstuczyn](https://github.com/jstuczyn))
- add native window items \(copy/paste\) via tauri [\#871](https://github.com/nymtech/nym/pull/871) ([fmtabbara](https://github.com/fmtabbara))
- Remove stale migration code [\#868](https://github.com/nymtech/nym/pull/868) ([neacsu](https://github.com/neacsu))
- Fixed most recent nightly clippy warnings [\#865](https://github.com/nymtech/nym/pull/865) ([jstuczyn](https://github.com/jstuczyn))
- Active sets =\> Rewarded + Active/Idle sets [\#864](https://github.com/nymtech/nym/pull/864) ([jstuczyn](https://github.com/jstuczyn))
- Chore/cosmrs update [\#862](https://github.com/nymtech/nym/pull/862) ([jstuczyn](https://github.com/jstuczyn))
- Made daily uptime calculation be independent of epoch rewarding [\#860](https://github.com/nymtech/nym/pull/860) ([jstuczyn](https://github.com/jstuczyn))
- Removed epoch rewarding variance [\#857](https://github.com/nymtech/nym/pull/857) ([jstuczyn](https://github.com/jstuczyn))
- Removed gateway rewarding and delegation [\#856](https://github.com/nymtech/nym/pull/856) ([jstuczyn](https://github.com/jstuczyn))
- Update feature-request template [\#855](https://github.com/nymtech/nym/pull/855) ([tommyv1987](https://github.com/tommyv1987))
- Update issue templates [\#854](https://github.com/nymtech/nym/pull/854) ([tommyv1987](https://github.com/tommyv1987))
- Overflow checks in release [\#846](https://github.com/nymtech/nym/pull/846) ([jstuczyn](https://github.com/jstuczyn))
- fix delegate success overflow [\#842](https://github.com/nymtech/nym/pull/842) ([fmtabbara](https://github.com/fmtabbara))
- Feature NYM wallet webdriverio test [\#841](https://github.com/nymtech/nym/pull/841) ([tommyv1987](https://github.com/tommyv1987))
- Update nym\_wallet.yml [\#840](https://github.com/nymtech/nym/pull/840) ([tommyv1987](https://github.com/tommyv1987))
- Feature/vouchers [\#837](https://github.com/nymtech/nym/pull/837) ([aniampio](https://github.com/aniampio))
- Apply readable ids to elements on Nym Wallet [\#836](https://github.com/nymtech/nym/pull/836) ([tommyv1987](https://github.com/tommyv1987))
- Feature/removal of monitor good nodes [\#833](https://github.com/nymtech/nym/pull/833) ([jstuczyn](https://github.com/jstuczyn))
- Feature/bandwidth token [\#832](https://github.com/nymtech/nym/pull/832) ([neacsu](https://github.com/neacsu))
- update app name and icons [\#831](https://github.com/nymtech/nym/pull/831) ([fmtabbara](https://github.com/fmtabbara))
- Create nym-wallet-tests.yml [\#829](https://github.com/nymtech/nym/pull/829) ([tommyv1987](https://github.com/tommyv1987))
- Updated CODEOWNERS [\#828](https://github.com/nymtech/nym/pull/828) ([jstuczyn](https://github.com/jstuczyn))
- Tauri wallet [\#827](https://github.com/nymtech/nym/pull/827) ([fmtabbara](https://github.com/fmtabbara))
- Flag to only run coconut-related functionalities [\#824](https://github.com/nymtech/nym/pull/824) ([jstuczyn](https://github.com/jstuczyn))
- Change false to true, as for mixnodes [\#822](https://github.com/nymtech/nym/pull/822) ([neacsu](https://github.com/neacsu))
- Feature locked client-side bandwidth metering [\#820](https://github.com/nymtech/nym/pull/820) ([jstuczyn](https://github.com/jstuczyn))
- Fixed most recent nightly clippy warnings [\#817](https://github.com/nymtech/nym/pull/817) ([jstuczyn](https://github.com/jstuczyn))
- Feature/resending rewards on timeout [\#810](https://github.com/nymtech/nym/pull/810) ([jstuczyn](https://github.com/jstuczyn))
- Feature/coconut feature [\#805](https://github.com/nymtech/nym/pull/805) ([jstuczyn](https://github.com/jstuczyn))
- Tokenomics rewards [\#802](https://github.com/nymtech/nym/pull/802) ([durch](https://github.com/durch))
- Rocket picking up environment from Rocket.toml again [\#801](https://github.com/nymtech/nym/pull/801) ([jstuczyn](https://github.com/jstuczyn))
- Remove migration code [\#796](https://github.com/nymtech/nym/pull/796) ([neacsu](https://github.com/neacsu))
- Removes code of executed migrations [\#793](https://github.com/nymtech/nym/pull/793) ([jstuczyn](https://github.com/jstuczyn))
- Bugfix/validator api windows build [\#791](https://github.com/nymtech/nym/pull/791) ([jstuczyn](https://github.com/jstuczyn))
- Removed SQLx offline mode artifact [\#790](https://github.com/nymtech/nym/pull/790) ([jstuczyn](https://github.com/jstuczyn))
- Created getters for AccountData [\#787](https://github.com/nymtech/nym/pull/787) ([jstuczyn](https://github.com/jstuczyn))
- Feature/migrate hidden delegations [\#786](https://github.com/nymtech/nym/pull/786) ([neacsu](https://github.com/neacsu))
- Feature/persistent gateway storage [\#784](https://github.com/nymtech/nym/pull/784) ([jstuczyn](https://github.com/jstuczyn))
- Replaced unwrap\_or\_else with unwrap\_or\_default [\#780](https://github.com/nymtech/nym/pull/780) ([jstuczyn](https://github.com/jstuczyn))
- Add block\_height method to Delegation [\#778](https://github.com/nymtech/nym/pull/778) ([durch](https://github.com/durch))
- Make fee helpers public [\#777](https://github.com/nymtech/nym/pull/777) ([durch](https://github.com/durch))
- re-enable bonding [\#776](https://github.com/nymtech/nym/pull/776) ([fmtabbara](https://github.com/fmtabbara))
- Explorer-api: add API resource to show the delegations for each mix node [\#774](https://github.com/nymtech/nym/pull/774) ([mmsinclair](https://github.com/mmsinclair))
- add app alert [\#772](https://github.com/nymtech/nym/pull/772) ([fmtabbara](https://github.com/fmtabbara))
- Migrate legacy delegation data [\#771](https://github.com/nymtech/nym/pull/771) ([durch](https://github.com/durch))
- Adding deps for building the Tauri wallet under Ubuntu [\#770](https://github.com/nymtech/nym/pull/770) ([futurechimp](https://github.com/futurechimp))
- remove alert [\#767](https://github.com/nymtech/nym/pull/767) ([fmtabbara](https://github.com/fmtabbara))
- Feature/consumable bandwidth [\#766](https://github.com/nymtech/nym/pull/766) ([neacsu](https://github.com/neacsu))
- Update coconut-rs and use hash\_to\_scalar from there [\#765](https://github.com/nymtech/nym/pull/765) ([neacsu](https://github.com/neacsu))
- Feature/active sets [\#764](https://github.com/nymtech/nym/pull/764) ([jstuczyn](https://github.com/jstuczyn))
- add app alert banner [\#762](https://github.com/nymtech/nym/pull/762) ([fmtabbara](https://github.com/fmtabbara))
- Updated cosmos-sdk [\#761](https://github.com/nymtech/nym/pull/761) ([jstuczyn](https://github.com/jstuczyn))
- Feature/bond blockstamp [\#760](https://github.com/nymtech/nym/pull/760) ([neacsu](https://github.com/neacsu))
- Feature/revert migration code [\#759](https://github.com/nymtech/nym/pull/759) ([neacsu](https://github.com/neacsu))
- Bump next from 11.1.0 to 11.1.1 in /wallet-web [\#758](https://github.com/nymtech/nym/pull/758) ([dependabot[bot]](https://github.com/apps/dependabot))
- Add block\_height in the Delegation structure as well [\#757](https://github.com/nymtech/nym/pull/757) ([neacsu](https://github.com/neacsu))
- Feature/add blockstamp [\#756](https://github.com/nymtech/nym/pull/756) ([neacsu](https://github.com/neacsu))
- NetworkMonitorBuilder - starting the monitor after rocket has launched [\#754](https://github.com/nymtech/nym/pull/754) ([jstuczyn](https://github.com/jstuczyn))
- Enabled validators api argument [\#753](https://github.com/nymtech/nym/pull/753) ([jstuczyn](https://github.com/jstuczyn))
- Correctly bounding nominator of uptime calculation [\#752](https://github.com/nymtech/nym/pull/752) ([jstuczyn](https://github.com/jstuczyn))
- Fixed argument parsing for ipv6 'good' topology [\#751](https://github.com/nymtech/nym/pull/751) ([jstuczyn](https://github.com/jstuczyn))
- Feature/rust rewarding [\#750](https://github.com/nymtech/nym/pull/750) ([jstuczyn](https://github.com/jstuczyn))
- Revert "Migration commit, will be reverted after the testnet contract… [\#749](https://github.com/nymtech/nym/pull/749) ([neacsu](https://github.com/neacsu))
- Feature/get own delegations [\#748](https://github.com/nymtech/nym/pull/748) ([neacsu](https://github.com/neacsu))
- Feature/more reliable uptime calculation [\#747](https://github.com/nymtech/nym/pull/747) ([jstuczyn](https://github.com/jstuczyn))
- Update template toml key [\#746](https://github.com/nymtech/nym/pull/746) ([neacsu](https://github.com/neacsu))
- Feature/cred after handshake [\#745](https://github.com/nymtech/nym/pull/745) ([neacsu](https://github.com/neacsu))
- Reinstate the POST method blind\_sign [\#744](https://github.com/nymtech/nym/pull/744) ([neacsu](https://github.com/neacsu))
- explorer-api: add pending field to port check response [\#742](https://github.com/nymtech/nym/pull/742) ([mmsinclair](https://github.com/mmsinclair))
- Feature/use delegation rates [\#741](https://github.com/nymtech/nym/pull/741) ([neacsu](https://github.com/neacsu))
- Feature/copy to clipboard [\#740](https://github.com/nymtech/nym/pull/740) ([fmtabbara](https://github.com/fmtabbara))
- Feature/update wallet with stake rates [\#739](https://github.com/nymtech/nym/pull/739) ([neacsu](https://github.com/neacsu))
- Add stake reward rates and bump version of client [\#738](https://github.com/nymtech/nym/pull/738) ([neacsu](https://github.com/neacsu))
- Bump next from 10.1.3 to 11.1.0 in /wallet-web [\#737](https://github.com/nymtech/nym/pull/737) ([dependabot[bot]](https://github.com/apps/dependabot))
- Feature/nymd client integration [\#736](https://github.com/nymtech/nym/pull/736) ([jstuczyn](https://github.com/jstuczyn))
- Bug/fix parking lot on wasm [\#735](https://github.com/nymtech/nym/pull/735) ([neacsu](https://github.com/neacsu))
- Explorer API: add new HTTP resource to decorate mix nodes with geoip locations [\#734](https://github.com/nymtech/nym/pull/734) ([mmsinclair](https://github.com/mmsinclair))
- Feature/completing nymd client api [\#732](https://github.com/nymtech/nym/pull/732) ([jstuczyn](https://github.com/jstuczyn))
- Explorer API - add port check and node description/stats proxy [\#731](https://github.com/nymtech/nym/pull/731) ([mmsinclair](https://github.com/mmsinclair))
- Feature/nymd client fee handling [\#730](https://github.com/nymtech/nym/pull/730) ([jstuczyn](https://github.com/jstuczyn))
- Update DelegationCheck.tsx [\#725](https://github.com/nymtech/nym/pull/725) ([jessgess](https://github.com/jessgess))
- Rust nymd/cosmwasm client [\#724](https://github.com/nymtech/nym/pull/724) ([jstuczyn](https://github.com/jstuczyn))
- Removed wasm feature bypassing cyclic dependencies [\#723](https://github.com/nymtech/nym/pull/723) ([jstuczyn](https://github.com/jstuczyn))
- Updated used sphinx dependency to the most recent revision [\#722](https://github.com/nymtech/nym/pull/722) ([jstuczyn](https://github.com/jstuczyn))
- update state management and validation [\#721](https://github.com/nymtech/nym/pull/721) ([fmtabbara](https://github.com/fmtabbara))
- Add Network Explorer API [\#720](https://github.com/nymtech/nym/pull/720) ([futurechimp](https://github.com/futurechimp))
- Feature/superbuild [\#719](https://github.com/nymtech/nym/pull/719) ([jstuczyn](https://github.com/jstuczyn))
- remove console log [\#718](https://github.com/nymtech/nym/pull/718) ([fmtabbara](https://github.com/fmtabbara))
- Bug/form validation [\#715](https://github.com/nymtech/nym/pull/715) ([fmtabbara](https://github.com/fmtabbara))
- Warnings with identities of good nodes failing checks [\#714](https://github.com/nymtech/nym/pull/714) ([jstuczyn](https://github.com/jstuczyn))
- Removed all sphinx key caching from mixnodes and gateways [\#713](https://github.com/nymtech/nym/pull/713) ([jstuczyn](https://github.com/jstuczyn))
- Feature/receive coins page + UI tweaks [\#704](https://github.com/nymtech/nym/pull/704) ([fmtabbara](https://github.com/fmtabbara))
- Allow users to sign out [\#703](https://github.com/nymtech/nym/pull/703) ([fmtabbara](https://github.com/fmtabbara))
- Feature/docker improvements [\#702](https://github.com/nymtech/nym/pull/702) ([neacsu](https://github.com/neacsu))
- Exposed API port on the validator [\#701](https://github.com/nymtech/nym/pull/701) ([jstuczyn](https://github.com/jstuczyn))
- Feature/default values [\#700](https://github.com/nymtech/nym/pull/700) ([neacsu](https://github.com/neacsu))
- Cleaned up dependencies of our typescript client [\#699](https://github.com/nymtech/nym/pull/699) ([jstuczyn](https://github.com/jstuczyn))
- Bond and delegation alerts [\#698](https://github.com/nymtech/nym/pull/698) ([fmtabbara](https://github.com/fmtabbara))
- Bugfix/network monitor version check [\#697](https://github.com/nymtech/nym/pull/697) ([jstuczyn](https://github.com/jstuczyn))
- Feature/other containers [\#692](https://github.com/nymtech/nym/pull/692) ([neacsu](https://github.com/neacsu))
- Using validator API instead of nymd [\#690](https://github.com/nymtech/nym/pull/690) ([futurechimp](https://github.com/futurechimp))
- Hang coconut issuance off the validator-api [\#679](https://github.com/nymtech/nym/pull/679) ([durch](https://github.com/durch))
- Update hmac and blake3 [\#673](https://github.com/nymtech/nym/pull/673) ([durch](https://github.com/durch))



\* *This Changelog was automatically generated by [github_changelog_generator](https://github.com/github-changelog-generator/github-changelog-generator)*<|MERGE_RESOLUTION|>--- conflicted
+++ resolved
@@ -20,20 +20,7 @@
 - validator-api: add Swagger to document the REST API ([#1249]).
 - validator-api: Added new endpoints for coconut spending flow and communications with coconut & multisig contracts ([#1261])
 - vesting-contract: Added ClaimOperatorReward and ClaimDelegatorReward messages ([#1292])
-<<<<<<< HEAD
 - wallet: the wallet backend learned how to archive wallet files.
-- wallet: add simple CLI tool for decrypting and recovering the wallet file.
-- wallet: added support for multiple accounts ([#1265])
-- wallet: compound and claim reward endpoints for operators and delegators ([#1302])
-- wallet: require password to switch accounts
-- wallet: the wallet backend learned how to keep track of validator name, either hardcoded or by querying the status endpoint.
-- wallet: new delegation and rewards UI
-- wallet: show version in nav bar
-- wallet: contract admin route put back
-- wallet: staking_supply field to StateParams
-- wallet: show transaction hash for redeeming or compounding rewards
-=======
->>>>>>> cc293dc1
 - network-statistics: a new mixnet service that aggregates and exposes anonymized data about mixnet services ([#1328])
 
 ### Fixed

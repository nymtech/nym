--- conflicted
+++ resolved
@@ -77,15 +77,17 @@
         None
     }
 
-    fn send_back_to(self, message: Vec<u8>) -> ClientRequest {
+    fn send_back_to(self, message: Vec<u8>, connection_id: u64) -> ClientRequest {
         match self {
             ReturnAddress::Known(recipient) => ClientRequest::Send {
                 recipient: *recipient,
                 message,
+                connection_id,
             },
             ReturnAddress::Anonymous(sender_tag) => ClientRequest::Reply {
                 message,
                 sender_tag,
+                connection_id,
             },
         }
     }
@@ -122,11 +124,7 @@
     /// via the `websocket_writer`.
     async fn mixnet_response_listener(
         mut websocket_writer: SplitSink<TSWebsocketStream, Message>,
-<<<<<<< HEAD
-        mut mix_reader: mpsc::UnboundedReceiver<(Socks5Message, ReturnAddress)>,
-=======
-        mut mix_reader: MixProxyReader<(Socks5Message, Recipient)>,
->>>>>>> c8b454a0
+        mut mix_reader: MixProxyReader<(Socks5Message, ReturnAddress)>,
         stats_collector: Option<ServiceStatisticsCollector>,
         mut client_connection_rx: ConnectionCommandReceiver,
     ) {
@@ -149,15 +147,10 @@
                                     .processed(remote_addr, msg.size() as u32);
                             }
                         }
+
+                        // make 'request' to native-websocket client
                         let conn_id = msg.conn_id();
-
-                        // make 'request' to native-websocket client
-                        let response_message = ClientRequest::Send {
-                            recipient: return_address,
-                            message: msg.into_bytes(),
-                            with_reply_surb: false,
-                            connection_id: conn_id,
-                        };
+                        let response_message = return_address.send_back_to(msg.into_bytes(), conn_id);
 
                         let message = Message::Binary(response_message.serialize());
                         websocket_writer.send(message).await.unwrap();
@@ -189,13 +182,8 @@
                     }
                 },
             }
-<<<<<<< HEAD
-            // make 'request' to native-websocket client
-            let response_message = return_address.send_back_to(msg.into_bytes());
-=======
-        }
-    }
->>>>>>> c8b454a0
+        }
+    }
 
     fn handle_lane_queue_length_response(
         lane_queue_lengths: &LaneQueueLengths,
@@ -234,7 +222,7 @@
 
             let received = match deserialized_message {
                 ServerResponse::Received(received) => received,
-                ServerResponse::LaneQueueLength(lane, queue_length) => {
+                ServerResponse::LaneQueueLength { lane, queue_length } => {
                     Self::handle_lane_queue_length_response(
                         &lane_queue_lengths,
                         lane,
@@ -257,12 +245,8 @@
         remote_addr: String,
         return_address: ReturnAddress,
         controller_sender: ControllerSender,
-<<<<<<< HEAD
-        mix_input_sender: mpsc::UnboundedSender<(Socks5Message, ReturnAddress)>,
-=======
-        mix_input_sender: MixProxySender<(Socks5Message, Recipient)>,
+        mix_input_sender: MixProxySender<(Socks5Message, ReturnAddress)>,
         lane_queue_lengths: LaneQueueLengths,
->>>>>>> c8b454a0
         shutdown: ShutdownListener,
     ) {
         let mut conn =
@@ -275,27 +259,17 @@
                         err
                     );
 
-<<<<<<< HEAD
                     // inform the remote that the connection is closed before it even was established
-                    mix_input_sender
-                        .unbounded_send((
+                    if mix_input_sender
+                        .send((
                             Socks5Message::Response(Response::new(conn_id, Vec::new(), true)),
                             return_address,
                         ))
-                        .unwrap();
-=======
-                // inform the remote that the connection is closed before it even was established
-                if mix_input_sender
-                    .send((
-                        Socks5Message::Response(Response::new(conn_id, Vec::new(), true)),
-                        return_address,
-                    ))
-                    .await
-                    .is_err()
-                {
-                    panic!();
-                }
->>>>>>> c8b454a0
+                        .await
+                        .is_err()
+                    {
+                        panic!();
+                    }
 
                     return;
                 }
@@ -335,17 +309,10 @@
     async fn handle_proxy_connect(
         &mut self,
         controller_sender: &mut ControllerSender,
-<<<<<<< HEAD
-        mix_input_sender: &mpsc::UnboundedSender<(Socks5Message, ReturnAddress)>,
+        mix_input_sender: &MixProxySender<(Socks5Message, ReturnAddress)>,
+        lane_queue_lengths: LaneQueueLengths,
         sender_tag: Option<AnonymousSenderTag>,
         connect_req: Box<ConnectRequest>,
-=======
-        mix_input_sender: &MixProxySender<(Socks5Message, Recipient)>,
-        lane_queue_lengths: LaneQueueLengths,
-        conn_id: ConnectionId,
-        remote_addr: String,
-        return_address: Recipient,
->>>>>>> c8b454a0
         shutdown: ShutdownListener,
     ) {
         let return_address = match ReturnAddress::new(connect_req.return_address, sender_tag) {
@@ -412,12 +379,8 @@
         &mut self,
         message: ReconstructedMessage,
         controller_sender: &mut ControllerSender,
-<<<<<<< HEAD
-        mix_input_sender: &mpsc::UnboundedSender<(Socks5Message, ReturnAddress)>,
-=======
-        mix_input_sender: &MixProxySender<(Socks5Message, Recipient)>,
+        mix_input_sender: &MixProxySender<(Socks5Message, ReturnAddress)>,
         lane_queue_lengths: LaneQueueLengths,
->>>>>>> c8b454a0
         stats_collector: Option<ServiceStatisticsCollector>,
         shutdown: ShutdownListener,
     ) {
@@ -442,15 +405,9 @@
                     self.handle_proxy_connect(
                         controller_sender,
                         mix_input_sender,
-<<<<<<< HEAD
+                        lane_queue_lengths,
                         message.sender_tag,
                         req,
-=======
-                        lane_queue_lengths,
-                        req.conn_id,
-                        req.remote_addr,
-                        req.return_address,
->>>>>>> c8b454a0
                         shutdown,
                     )
                     .await
@@ -488,10 +445,7 @@
         // channels responsible for managing messages that are to be sent to the mix network. The receiver is
         // going to be used by `mixnet_response_listener`
         let (mix_input_sender, mix_input_receiver) =
-<<<<<<< HEAD
-            mpsc::unbounded::<(Socks5Message, ReturnAddress)>();
-=======
-            tokio::sync::mpsc::channel::<(Socks5Message, Recipient)>(1);
+            tokio::sync::mpsc::channel::<(Socks5Message, ReturnAddress)>(1);
 
         // Used to notify tasks to shutdown. Not all tasks fully supports this (yet).
         let shutdown = task::ShutdownNotifier::default();
@@ -504,7 +458,6 @@
         // Shared queue length data. Published by the `OutQueueController` in the client, and used
         // primarily to throttle incoming connections
         let shared_lane_queue_lengths = LaneQueueLengths::new();
->>>>>>> c8b454a0
 
         // Controller for managing all active connections.
         // We provide it with a ShutdownListener since it requires it, even though for the network

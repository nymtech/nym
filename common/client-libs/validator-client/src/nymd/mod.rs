--- conflicted
+++ resolved
@@ -34,19 +34,13 @@
 pub use cosmrs::Coin as CosmosCoin;
 pub use cosmrs::{AccountId, Decimal, Denom};
 pub use signing_client::Client as SigningNymdClient;
+pub use traits::{VestingQueryClient, VestingSigningClient};
 
 pub mod cosmwasm_client;
 pub mod error;
-<<<<<<< HEAD
 pub mod fee;
-=======
-pub mod fee_helpers;
-pub mod gas_price;
 pub mod traits;
->>>>>>> 70e148b3
 pub mod wallet;
-
-pub use traits::{VestingQueryClient, VestingSigningClient};
 
 #[derive(Debug)]
 pub struct NymdClient<C> {

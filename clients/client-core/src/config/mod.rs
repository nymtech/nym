--- conflicted
+++ resolved
@@ -280,7 +280,7 @@
     }
 
     pub fn get_use_extended_packet_size(&self) -> Option<ExtendedPacketSize> {
-        self.debug.use_extended_packet_size.clone()
+        self.debug.use_extended_packet_size
     }
 
     pub fn get_minimum_reply_surb_storage_threshold(&self) -> usize {
@@ -526,9 +526,8 @@
     /// poisson distribution.
     pub disable_main_poisson_packet_distribution: bool,
 
-<<<<<<< HEAD
-    /// Controls whether the sent sphinx packet use the NON-DEFAULT bigger size.
-    pub use_extended_packet_size: bool,
+    /// Controls whether the sent sphinx packet use a NON-DEFAULT bigger size.
+    pub use_extended_packet_size: Option<ExtendedPacketSize>,
 
     /// Defines the minimum number of reply surbs the client wants to keep in its storage at all times.
     /// It can only allow to go below that value if its to request additional reply surbs.
@@ -550,18 +549,14 @@
     /// for more even though in theory they wouldn't need to.
     #[serde(with = "humantime_serde")]
     pub maximum_reply_surb_waiting_period: Duration,
-=======
-    /// Controls whether the sent sphinx packet use a NON-DEFAULT bigger size.
-    pub use_extended_packet_size: Option<ExtendedPacketSize>,
-}
-
-#[derive(Clone, Debug, Serialize, Deserialize, PartialEq, Eq)]
+}
+
+#[derive(Clone, Copy, Debug, Serialize, Deserialize, PartialEq, Eq)]
 #[serde(rename_all = "lowercase")]
 pub enum ExtendedPacketSize {
     Extended8,
     Extended16,
     Extended32,
->>>>>>> c8b454a0
 }
 
 impl Default for Debug {
@@ -578,16 +573,13 @@
             topology_resolution_timeout: DEFAULT_TOPOLOGY_RESOLUTION_TIMEOUT,
             disable_loop_cover_traffic_stream: false,
             disable_main_poisson_packet_distribution: false,
-<<<<<<< HEAD
-            use_extended_packet_size: false,
+            use_extended_packet_size: None,
             minimum_reply_surb_storage_threshold: DEFAULT_MINIMUM_REPLY_SURB_STORAGE_THRESHOLD,
             maximum_reply_surb_storage_threshold: DEFAULT_MAXIMUM_REPLY_SURB_STORAGE_THRESHOLD,
             minimum_reply_surb_request_size: DEFAULT_MINIMUM_REPLY_SURB_REQUEST_SIZE,
             maximum_reply_surb_request_size: DEFAULT_MAXIMUM_REPLY_SURB_REQUEST_SIZE,
             maximum_allowed_reply_surb_request_size: DEFAULT_MAXIMUM_ALLOWED_SURB_REQUEST_SIZE,
             maximum_reply_surb_waiting_period: DEFAULT_MAXIMUM_REPLY_SURB_WAITING_PERIOD,
-=======
-            use_extended_packet_size: None,
         }
     }
 }
@@ -598,7 +590,6 @@
             ExtendedPacketSize::Extended8 => PacketSize::ExtendedPacket8,
             ExtendedPacketSize::Extended16 => PacketSize::ExtendedPacket16,
             ExtendedPacketSize::Extended32 => PacketSize::ExtendedPacket32,
->>>>>>> c8b454a0
         }
     }
 }
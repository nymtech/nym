// Copyright 2021 - Nym Technologies SA <contact@nymtech.net>
// SPDX-License-Identifier: Apache-2.0

<<<<<<< HEAD
use crate::client::config::{Config, SocketType};
use crate::error::ClientError;
use crate::websocket;
use client_connections::{
    ConnectionCommandReceiver, ConnectionCommandSender, LaneQueueLengths, TransmissionLane,
};
use client_core::client::cover_traffic_stream::LoopCoverTrafficStream;
use client_core::client::inbound_messages::{
    InputMessage, InputMessageReceiver, InputMessageSender,
};
use client_core::client::key_manager::KeyManager;
use client_core::client::mix_traffic::{BatchMixMessageSender, MixTrafficController};
use client_core::client::real_messages_control;
use client_core::client::real_messages_control::RealMessagesController;
use client_core::client::received_buffer::{
    ReceivedBufferMessage, ReceivedBufferRequestReceiver, ReceivedBufferRequestSender,
    ReceivedMessagesBufferController, ReconstructedMessagesReceiver,
};
use client_core::client::replies::reply_controller;
use client_core::client::replies::reply_controller::{
    ReplyControllerReceiver, ReplyControllerSender,
};
use client_core::client::replies::reply_storage::{
    fs_backend, CombinedReplyStorage, PersistentReplyStorage, SentReplyKeys,
};
use client_core::client::topology_control::{
    TopologyAccessor, TopologyRefresher, TopologyRefresherConfig,
};
=======
use crate::client::config::Config;
use crate::error::ClientError;
use crate::websocket;
use client_connections::TransmissionLane;
use client_core::client::base_client::{BaseClientBuilder, ClientInput, ClientOutput};
use client_core::client::inbound_messages::InputMessage;
use client_core::client::key_manager::KeyManager;
use client_core::client::received_buffer::{ReceivedBufferMessage, ReconstructedMessagesReceiver};
>>>>>>> a16c5667
use client_core::config::persistence::key_pathfinder::ClientKeyPathfinder;
use futures::channel::mpsc;
use gateway_client::bandwidth::BandwidthController;
use log::*;
use nymsphinx::addressing::clients::Recipient;
<<<<<<< HEAD
use nymsphinx::addressing::nodes::NodeIdentity;
use nymsphinx::anonymous_replies::requests::AnonymousSenderTag;
use nymsphinx::receiver::ReconstructedMessage;
use task::{wait_for_signal, ShutdownListener, ShutdownNotifier};
=======
use nymsphinx::anonymous_replies::ReplySurb;
use nymsphinx::receiver::ReconstructedMessage;
use task::{wait_for_signal, ShutdownNotifier};
>>>>>>> a16c5667

pub(crate) mod config;

pub struct SocketClient {
    /// Client configuration options, including, among other things, packet sending rates,
    /// key filepaths, etc.
    config: Config,

    /// KeyManager object containing smart pointers to all relevant keys used by the client.
    key_manager: KeyManager,
}

impl SocketClient {
    pub fn new(config: Config) -> Self {
        let pathfinder = ClientKeyPathfinder::new_from_config(config.get_base());
        let key_manager = KeyManager::load_keys(&pathfinder).expect("failed to load stored keys");

        SocketClient {
            config,
            key_manager,
<<<<<<< HEAD
            input_tx: None,
            receive_tx: None,
        }
    }

    pub fn as_mix_recipient(&self) -> Recipient {
        Recipient::new(
            *self.key_manager.identity_keypair().public_key(),
            *self.key_manager.encryption_keypair().public_key(),
            // TODO: below only works under assumption that gateway address == gateway id
            // (which currently is true)
            NodeIdentity::from_base58_string(self.config.get_base().get_gateway_id()).unwrap(),
        )
    }

    // future constantly pumping loop cover traffic at some specified average rate
    // the pumped traffic goes to the MixTrafficController
    fn start_cover_traffic_stream(
        &self,
        topology_accessor: TopologyAccessor,
        mix_tx: BatchMixMessageSender,
        shutdown: ShutdownListener,
    ) {
        info!("Starting loop cover traffic stream...");

        let mut stream = LoopCoverTrafficStream::new(
            self.key_manager.ack_key(),
            self.config.get_base().get_average_ack_delay(),
            self.config.get_base().get_average_packet_delay(),
            self.config
                .get_base()
                .get_loop_cover_traffic_average_delay(),
            mix_tx,
            self.as_mix_recipient(),
            topology_accessor,
        );

        if let Some(size) = self.config.get_base().get_use_extended_packet_size() {
            log::debug!("Setting extended packet size: {:?}", size);
            stream.set_custom_packet_size(size.into());
        }

        stream.start_with_shutdown(shutdown);
    }

    #[allow(clippy::too_many_arguments)]
    fn start_real_traffic_controller(
        &self,
        topology_accessor: TopologyAccessor,
        ack_receiver: AcknowledgementReceiver,
        input_receiver: InputMessageReceiver,
        mix_sender: BatchMixMessageSender,
        reply_storage: CombinedReplyStorage,
        reply_controller_sender: ReplyControllerSender,
        reply_controller_receiver: ReplyControllerReceiver,
        lane_queue_lengths: LaneQueueLengths,
        client_connection_rx: ConnectionCommandReceiver,
        shutdown: ShutdownListener,
    ) {
        let mut controller_config = real_messages_control::Config::new(
            self.config.get_debug_settings(),
            self.key_manager.ack_key(),
            self.as_mix_recipient(),
        );

        if let Some(size) = self.config.get_base().get_use_extended_packet_size() {
            log::debug!("Setting extended packet size: {:?}", size);
            controller_config.set_custom_packet_size(size.into());
        }

        info!("Starting real traffic stream...");

        RealMessagesController::new(
            controller_config,
            ack_receiver,
            input_receiver,
            mix_sender,
            topology_accessor,
            reply_storage,
            reply_controller_sender,
            reply_controller_receiver,
            lane_queue_lengths,
            client_connection_rx,
        )
        .start_with_shutdown(shutdown);
    }

    // buffer controlling all messages fetched from provider
    // required so that other components would be able to use them (say the websocket)
    fn start_received_messages_buffer_controller(
        &self,
        query_receiver: ReceivedBufferRequestReceiver,
        mixnet_receiver: MixnetMessageReceiver,
        reply_key_storage: SentReplyKeys,
        reply_controller_sender: ReplyControllerSender,
        shutdown: ShutdownListener,
    ) {
        info!("Starting received messages buffer controller...");
        ReceivedMessagesBufferController::new(
            self.key_manager.encryption_keypair(),
            query_receiver,
            mixnet_receiver,
            reply_key_storage,
            reply_controller_sender,
        )
        .start_with_shutdown(shutdown)
=======
        }
>>>>>>> a16c5667
    }

    async fn create_bandwidth_controller(config: &Config) -> BandwidthController {
        #[cfg(feature = "coconut")]
        let bandwidth_controller = {
            let details = network_defaults::NymNetworkDetails::new_from_env();
            let client_config = validator_client::Config::try_from_nym_network_details(&details)
                .expect("failed to construct validator client config");
            let client = validator_client::Client::new_query(client_config)
                .expect("Could not construct query client");
            let coconut_api_clients =
                validator_client::CoconutApiClient::all_coconut_api_clients(&client)
                    .await
                    .expect("Could not query api clients");
            BandwidthController::new(
                credential_storage::initialise_storage(config.get_base().get_database_path()).await,
                coconut_api_clients,
            )
        };
        #[cfg(not(feature = "coconut"))]
        let bandwidth_controller = BandwidthController::new(
            credential_storage::initialise_storage(config.get_base().get_database_path()).await,
        )
        .expect("Could not create bandwidth controller");
        bandwidth_controller
    }

    fn start_websocket_listener(
        config: &Config,
        client_input: ClientInput,
        client_output: ClientOutput,
        self_address: Recipient,
    ) {
        info!("Starting websocket listener...");

        let ClientInput {
            shared_lane_queue_lengths,
            connection_command_sender,
            input_sender,
        } = client_input;

        let received_buffer_request_sender = client_output.received_buffer_request_sender;

        let websocket_handler = websocket::Handler::new(
            input_sender,
            connection_command_sender,
            received_buffer_request_sender,
            self_address,
            shared_lane_queue_lengths,
        );

        websocket::Listener::new(config.get_listening_port()).start(websocket_handler);
    }

    /// blocking version of `start_socket` method. Will run forever (or until SIGINT is sent)
    pub async fn run_socket_forever(self) -> Result<(), ClientError> {
        let shutdown = self.start_socket().await?;
        wait_for_signal().await;

        println!(
            "Received signal - the client will terminate now (threads are not yet nicely stopped, if you see stack traces that's alright)."
        );

        log::info!("Sending shutdown");
        shutdown.signal_shutdown().ok();

        // Some of these components have shutdown signalling implemented as part of socks5 work,
        // but since it's not fully implemented (yet) for all the components of the native client,
        // we don't try to wait and instead just stop immediately.
        //log::info!("Waiting for tasks to finish... (Press ctrl-c to force)");
        //shutdown.wait_for_shutdown().await;

        log::info!("Stopping nym-client");
        Ok(())
    }

    pub async fn start_socket(self) -> Result<ShutdownNotifier, ClientError> {
        if !self.config.get_socket_type().is_websocket() {
            return Err(ClientError::InvalidSocketMode);
        }

        let base_builder = BaseClientBuilder::new_from_base_config(
            self.config.get_base(),
            self.key_manager,
            Some(Self::create_bandwidth_controller(&self.config).await),
        );

        let self_address = base_builder.as_mix_recipient();
        let mut started_client = base_builder.start_base().await?;
        let client_input = started_client.client_input.register_producer();
        let client_output = started_client.client_output.register_consumer();

        Self::start_websocket_listener(&self.config, client_input, client_output, self_address);

        info!("Client startup finished!");
        info!("The address of this client is: {}", self_address);

        Ok(started_client.shutdown_notifier)
    }

<<<<<<< HEAD
    async fn setup_persistent_reply_storage(
        &self,
        shutdown: ShutdownListener,
    ) -> Result<CombinedReplyStorage, ClientError> {
        // if the database file doesnt exist, initialise fresh storage, otherwise attempt to load the existing one
        let db_path = self.config.get_base().get_reply_surb_database_path();
        let (persistent_storage, mem_store) = if db_path.exists() {
            info!("loading existing surb database");
            let storage_backend = match fs_backend::Backend::try_load(db_path).await {
                Ok(backend) => backend,
                Err(err) => {
                    error!("failed to setup persistent storage backend for our reply needs: {err}");
                    return Err(err.into());
                }
            };
            let persistent_storage = PersistentReplyStorage::new(storage_backend);
            let mem_store = persistent_storage.load_state_from_backend().await?;
            (persistent_storage, mem_store)
        } else {
            info!("creating fresh surb database");
            let storage_backend = match fs_backend::Backend::init(db_path).await {
                Ok(backend) => backend,
                Err(err) => {
                    error!("failed to setup persistent storage backend for our reply needs: {err}");
                    return Err(err.into());
                }
            };
            let persistent_storage = PersistentReplyStorage::new(storage_backend);
            let mem_store = CombinedReplyStorage::new(
                self.config
                    .get_base()
                    .get_minimum_reply_surb_storage_threshold(),
                self.config
                    .get_base()
                    .get_maximum_reply_surb_storage_threshold(),
            );
            (persistent_storage, mem_store)
        };

        let store_clone = mem_store.clone();
        tokio::spawn(async move {
            persistent_storage
                .flush_on_shutdown(store_clone, shutdown)
                .await
        });

        Ok(mem_store)
    }

    fn start_websocket_listener(
        &self,
        buffer_requester: ReceivedBufferRequestSender,
        msg_input: InputMessageSender,
        shared_lane_queue_lengths: LaneQueueLengths,
        client_connection_tx: ConnectionCommandSender,
    ) {
        info!("Starting websocket listener...");
=======
    pub async fn start_direct(self) -> Result<DirectClient, ClientError> {
        if self.config.get_socket_type().is_websocket() {
            return Err(ClientError::InvalidSocketMode);
        }
>>>>>>> a16c5667

        let base_client = BaseClientBuilder::new_from_base_config(
            self.config.get_base(),
            self.key_manager,
            Some(Self::create_bandwidth_controller(&self.config).await),
        );

        let mut started_client = base_client.start_base().await?;
        let client_input = started_client.client_input.register_producer();
        let client_output = started_client.client_output.register_consumer();

        // register our receiver
        let (reconstructed_sender, reconstructed_receiver) = mpsc::unbounded();

        // tell the buffer to start sending stuff to us
        client_output
            .received_buffer_request_sender
            .unbounded_send(ReceivedBufferMessage::ReceiverAnnounce(
                reconstructed_sender,
            ))
            .expect("the buffer request failed!");

        Ok(DirectClient {
            client_input,
            reconstructed_receiver,
            _shutdown_notifier: started_client.shutdown_notifier,
        })
    }
}

pub struct DirectClient {
    client_input: ClientInput,
    reconstructed_receiver: ReconstructedMessagesReceiver,

    // we need to keep reference to this guy otherwise things will start dropping
    _shutdown_notifier: ShutdownNotifier,
}

impl DirectClient {
    /// EXPERIMENTAL DIRECT RUST API
    /// It's untested and there are absolutely no guarantees about it (but seems to have worked
    /// well enough in local tests)
    pub async fn send_regular_message(&mut self, recipient: Recipient, message: Vec<u8>) {
        let lane = TransmissionLane::General;
        let input_msg = InputMessage::new_regular(recipient, message, lane);

        self.input_tx
            .as_ref()
            .expect("start method was not called before!")
            .send(input_msg)
            .await
            .expect("InputMessageReceiver has stopped receiving!");
    }

    /// EXPERIMENTAL DIRECT RUST API
    /// It's untested and there are absolutely no guarantees about it (but seems to have worked
    /// well enough in local tests)
    pub async fn send_anonymous_message(
        &mut self,
        recipient: Recipient,
        message: Vec<u8>,
        reply_surbs: u32,
    ) {
        let lane = TransmissionLane::General;
        let input_msg = InputMessage::new_anonymous(recipient, message, reply_surbs, lane);

        self.client_input
            .input_sender
            .send(input_msg)
            .await
            .expect("InputMessageReceiver has stopped receiving!");
    }

    /// EXPERIMENTAL DIRECT RUST API
    /// It's untested and there are absolutely no guarantees about it (but seems to have worked
    /// well enough in local tests)
    pub async fn send_reply(&mut self, recipient_tag: AnonymousSenderTag, message: Vec<u8>) {
        let lane = TransmissionLane::General;
        let input_msg = InputMessage::new_reply(recipient_tag, message, lane);

        self.client_input
            .input_sender
            .send(input_msg)
            .await
            .expect("InputMessageReceiver has stopped receiving!");
    }

    /// EXPERIMENTAL DIRECT RUST API
    /// It's untested and there are absolutely no guarantees about it (but seems to have worked
    /// well enough in local tests)
    /// Note: it waits for the first occurrence of messages being sent to ourselves. If you expect multiple
    /// messages, you might have to call this function repeatedly.
    // TODO: I guess this should really return something that `impl Stream<Item=ReconstructedMessage>`
    pub async fn wait_for_messages(&mut self) -> Vec<ReconstructedMessage> {
        use futures::StreamExt;

        self.reconstructed_receiver
            .next()
            .await
            .expect("buffer controller seems to have somehow died!")
    }
<<<<<<< HEAD

    /// blocking version of `start` method. Will run forever (or until SIGINT is sent)
    pub async fn run_forever(&mut self) -> Result<(), ClientError> {
        let mut shutdown = self.start().await?;
        wait_for_signal().await;

        println!(
            "Received signal - the client will terminate now (threads are not yet nicely stopped, if you see stack traces that's alright)."
        );

        log::info!("Sending shutdown");
        shutdown.signal_shutdown().ok();

        // Some of these components have shutdown signalling implemented as part of socks5 work,
        // but since it's not fully implemented (yet) for all the components of the native client,
        // we don't try to wait and instead just stop immediately.
        log::info!("Waiting for tasks to finish... (Press ctrl-c to force)");
        shutdown.wait_for_shutdown().await;

        log::info!("Stopping nym-client");
        Ok(())
    }

    pub async fn start(&mut self) -> Result<ShutdownNotifier, ClientError> {
        info!("Starting nym client");
        // channels for inter-component communication
        // TODO: make the channels be internally created by the relevant components
        // rather than creating them here, so say for example the buffer controller would create the request channels
        // and would allow anyone to clone the sender channel

        // unwrapped_sphinx_sender is the transmitter of mixnet messages received from the gateway
        // unwrapped_sphinx_receiver is the receiver for said messages - used by ReceivedMessagesBuffer
        let (mixnet_messages_sender, mixnet_messages_receiver) = mpsc::unbounded();

        // used for announcing connection or disconnection of a channel for pushing re-assembled messages to
        let (received_buffer_request_sender, received_buffer_request_receiver) = mpsc::unbounded();

        // channels responsible for controlling real messages
        let (input_sender, input_receiver) = tokio::sync::mpsc::channel::<InputMessage>(1);

        // channels responsible for controlling ack messages
        let (ack_sender, ack_receiver) = mpsc::unbounded();
        let shared_topology_accessor = TopologyAccessor::new();

        // channels responsible for dealing with reply-related fun
        let (reply_controller_sender, reply_controller_receiver) =
            reply_controller::new_control_channels();

        // Shutdown notifier for signalling tasks to stop
        let shutdown = ShutdownNotifier::default();

        let reply_storage = self
            .setup_persistent_reply_storage(shutdown.subscribe())
            .await?;

        // the components are started in very specific order. Unless you know what you are doing,
        // do not change that.
        self.start_topology_refresher(shared_topology_accessor.clone(), shutdown.subscribe())
            .await?;
        self.start_received_messages_buffer_controller(
            received_buffer_request_receiver,
            mixnet_messages_receiver,
            reply_storage.key_storage(),
            reply_controller_sender.clone(),
            shutdown.subscribe(),
        );

        let gateway_client = self
            .start_gateway_client(mixnet_messages_sender, ack_sender, shutdown.subscribe())
            .await;

        // The sphinx_message_sender is the transmitter for any component generating sphinx packets
        // that are to be sent to the mixnet. They are used by cover traffic stream and real
        // traffic stream.
        // The MixTrafficController then sends the actual traffic
        let sphinx_message_sender =
            Self::start_mix_traffic_controller(gateway_client, shutdown.subscribe());

        // Channels that the websocket listener can use to signal downstream to the real traffic
        // controller that connections are closed.
        let (client_connection_tx, client_connection_rx) = mpsc::unbounded();

        // Shared queue length data. Published by the `OutQueueController` in the client, and used
        // primarily to throttle incoming connections (e.g socks5 for attached network-requesters)
        let shared_lane_queue_lengths = LaneQueueLengths::new();

        self.start_real_traffic_controller(
            shared_topology_accessor.clone(),
            ack_receiver,
            input_receiver,
            sphinx_message_sender.clone(),
            reply_storage,
            reply_controller_sender,
            reply_controller_receiver,
            shared_lane_queue_lengths.clone(),
            client_connection_rx,
            shutdown.subscribe(),
        );

        if !self
            .config
            .get_base()
            .get_disabled_loop_cover_traffic_stream()
        {
            self.start_cover_traffic_stream(
                shared_topology_accessor,
                sphinx_message_sender,
                shutdown.subscribe(),
            );
        }

        match self.config.get_socket_type() {
            SocketType::WebSocket => self.start_websocket_listener(
                received_buffer_request_sender,
                input_sender,
                shared_lane_queue_lengths,
                client_connection_tx,
            ),
            SocketType::None => {
                // if we did not start the socket, it means we're running (supposedly) in the native mode
                // and hence we should announce 'ourselves' to the buffer
                let (reconstructed_sender, reconstructed_receiver) = mpsc::unbounded();

                // tell the buffer to start sending stuff to us
                received_buffer_request_sender
                    .unbounded_send(ReceivedBufferMessage::ReceiverAnnounce(
                        reconstructed_sender,
                    ))
                    .expect("the buffer request failed!");

                self.receive_tx = Some(reconstructed_receiver);
                self.input_tx = Some(input_sender);
            }
        }

        info!("Client startup finished!");
        info!("The address of this client is: {}", self.as_mix_recipient());

        Ok(shutdown)
    }
=======
>>>>>>> a16c5667
}<|MERGE_RESOLUTION|>--- conflicted
+++ resolved
@@ -1,60 +1,25 @@
-// Copyright 2021 - Nym Technologies SA <contact@nymtech.net>
+// Copyright 2021-2022 - Nym Technologies SA <contact@nymtech.net>
 // SPDX-License-Identifier: Apache-2.0
 
-<<<<<<< HEAD
-use crate::client::config::{Config, SocketType};
-use crate::error::ClientError;
-use crate::websocket;
-use client_connections::{
-    ConnectionCommandReceiver, ConnectionCommandSender, LaneQueueLengths, TransmissionLane,
-};
-use client_core::client::cover_traffic_stream::LoopCoverTrafficStream;
-use client_core::client::inbound_messages::{
-    InputMessage, InputMessageReceiver, InputMessageSender,
-};
-use client_core::client::key_manager::KeyManager;
-use client_core::client::mix_traffic::{BatchMixMessageSender, MixTrafficController};
-use client_core::client::real_messages_control;
-use client_core::client::real_messages_control::RealMessagesController;
-use client_core::client::received_buffer::{
-    ReceivedBufferMessage, ReceivedBufferRequestReceiver, ReceivedBufferRequestSender,
-    ReceivedMessagesBufferController, ReconstructedMessagesReceiver,
-};
-use client_core::client::replies::reply_controller;
-use client_core::client::replies::reply_controller::{
-    ReplyControllerReceiver, ReplyControllerSender,
-};
-use client_core::client::replies::reply_storage::{
-    fs_backend, CombinedReplyStorage, PersistentReplyStorage, SentReplyKeys,
-};
-use client_core::client::topology_control::{
-    TopologyAccessor, TopologyRefresher, TopologyRefresherConfig,
-};
-=======
 use crate::client::config::Config;
 use crate::error::ClientError;
 use crate::websocket;
 use client_connections::TransmissionLane;
-use client_core::client::base_client::{BaseClientBuilder, ClientInput, ClientOutput};
+use client_core::client::base_client::{
+    non_wasm_helpers, BaseClientBuilder, ClientInput, ClientOutput,
+};
 use client_core::client::inbound_messages::InputMessage;
 use client_core::client::key_manager::KeyManager;
 use client_core::client::received_buffer::{ReceivedBufferMessage, ReconstructedMessagesReceiver};
->>>>>>> a16c5667
 use client_core::config::persistence::key_pathfinder::ClientKeyPathfinder;
 use futures::channel::mpsc;
 use gateway_client::bandwidth::BandwidthController;
 use log::*;
 use nymsphinx::addressing::clients::Recipient;
-<<<<<<< HEAD
-use nymsphinx::addressing::nodes::NodeIdentity;
 use nymsphinx::anonymous_replies::requests::AnonymousSenderTag;
-use nymsphinx::receiver::ReconstructedMessage;
-use task::{wait_for_signal, ShutdownListener, ShutdownNotifier};
-=======
 use nymsphinx::anonymous_replies::ReplySurb;
 use nymsphinx::receiver::ReconstructedMessage;
 use task::{wait_for_signal, ShutdownNotifier};
->>>>>>> a16c5667
 
 pub(crate) mod config;
 
@@ -75,116 +40,7 @@
         SocketClient {
             config,
             key_manager,
-<<<<<<< HEAD
-            input_tx: None,
-            receive_tx: None,
         }
-    }
-
-    pub fn as_mix_recipient(&self) -> Recipient {
-        Recipient::new(
-            *self.key_manager.identity_keypair().public_key(),
-            *self.key_manager.encryption_keypair().public_key(),
-            // TODO: below only works under assumption that gateway address == gateway id
-            // (which currently is true)
-            NodeIdentity::from_base58_string(self.config.get_base().get_gateway_id()).unwrap(),
-        )
-    }
-
-    // future constantly pumping loop cover traffic at some specified average rate
-    // the pumped traffic goes to the MixTrafficController
-    fn start_cover_traffic_stream(
-        &self,
-        topology_accessor: TopologyAccessor,
-        mix_tx: BatchMixMessageSender,
-        shutdown: ShutdownListener,
-    ) {
-        info!("Starting loop cover traffic stream...");
-
-        let mut stream = LoopCoverTrafficStream::new(
-            self.key_manager.ack_key(),
-            self.config.get_base().get_average_ack_delay(),
-            self.config.get_base().get_average_packet_delay(),
-            self.config
-                .get_base()
-                .get_loop_cover_traffic_average_delay(),
-            mix_tx,
-            self.as_mix_recipient(),
-            topology_accessor,
-        );
-
-        if let Some(size) = self.config.get_base().get_use_extended_packet_size() {
-            log::debug!("Setting extended packet size: {:?}", size);
-            stream.set_custom_packet_size(size.into());
-        }
-
-        stream.start_with_shutdown(shutdown);
-    }
-
-    #[allow(clippy::too_many_arguments)]
-    fn start_real_traffic_controller(
-        &self,
-        topology_accessor: TopologyAccessor,
-        ack_receiver: AcknowledgementReceiver,
-        input_receiver: InputMessageReceiver,
-        mix_sender: BatchMixMessageSender,
-        reply_storage: CombinedReplyStorage,
-        reply_controller_sender: ReplyControllerSender,
-        reply_controller_receiver: ReplyControllerReceiver,
-        lane_queue_lengths: LaneQueueLengths,
-        client_connection_rx: ConnectionCommandReceiver,
-        shutdown: ShutdownListener,
-    ) {
-        let mut controller_config = real_messages_control::Config::new(
-            self.config.get_debug_settings(),
-            self.key_manager.ack_key(),
-            self.as_mix_recipient(),
-        );
-
-        if let Some(size) = self.config.get_base().get_use_extended_packet_size() {
-            log::debug!("Setting extended packet size: {:?}", size);
-            controller_config.set_custom_packet_size(size.into());
-        }
-
-        info!("Starting real traffic stream...");
-
-        RealMessagesController::new(
-            controller_config,
-            ack_receiver,
-            input_receiver,
-            mix_sender,
-            topology_accessor,
-            reply_storage,
-            reply_controller_sender,
-            reply_controller_receiver,
-            lane_queue_lengths,
-            client_connection_rx,
-        )
-        .start_with_shutdown(shutdown);
-    }
-
-    // buffer controlling all messages fetched from provider
-    // required so that other components would be able to use them (say the websocket)
-    fn start_received_messages_buffer_controller(
-        &self,
-        query_receiver: ReceivedBufferRequestReceiver,
-        mixnet_receiver: MixnetMessageReceiver,
-        reply_key_storage: SentReplyKeys,
-        reply_controller_sender: ReplyControllerSender,
-        shutdown: ShutdownListener,
-    ) {
-        info!("Starting received messages buffer controller...");
-        ReceivedMessagesBufferController::new(
-            self.key_manager.encryption_keypair(),
-            query_receiver,
-            mixnet_receiver,
-            reply_key_storage,
-            reply_controller_sender,
-        )
-        .start_with_shutdown(shutdown)
-=======
-        }
->>>>>>> a16c5667
     }
 
     async fn create_bandwidth_controller(config: &Config) -> BandwidthController {
@@ -270,6 +126,11 @@
             self.config.get_base(),
             self.key_manager,
             Some(Self::create_bandwidth_controller(&self.config).await),
+            non_wasm_helpers::setup_fs_reply_surb_backend(
+                self.config.get_base().get_reply_surb_database_path(),
+                self.config.get_debug_settings(),
+            )
+            .await?,
         );
 
         let self_address = base_builder.as_mix_recipient();
@@ -285,75 +146,20 @@
         Ok(started_client.shutdown_notifier)
     }
 
-<<<<<<< HEAD
-    async fn setup_persistent_reply_storage(
-        &self,
-        shutdown: ShutdownListener,
-    ) -> Result<CombinedReplyStorage, ClientError> {
-        // if the database file doesnt exist, initialise fresh storage, otherwise attempt to load the existing one
-        let db_path = self.config.get_base().get_reply_surb_database_path();
-        let (persistent_storage, mem_store) = if db_path.exists() {
-            info!("loading existing surb database");
-            let storage_backend = match fs_backend::Backend::try_load(db_path).await {
-                Ok(backend) => backend,
-                Err(err) => {
-                    error!("failed to setup persistent storage backend for our reply needs: {err}");
-                    return Err(err.into());
-                }
-            };
-            let persistent_storage = PersistentReplyStorage::new(storage_backend);
-            let mem_store = persistent_storage.load_state_from_backend().await?;
-            (persistent_storage, mem_store)
-        } else {
-            info!("creating fresh surb database");
-            let storage_backend = match fs_backend::Backend::init(db_path).await {
-                Ok(backend) => backend,
-                Err(err) => {
-                    error!("failed to setup persistent storage backend for our reply needs: {err}");
-                    return Err(err.into());
-                }
-            };
-            let persistent_storage = PersistentReplyStorage::new(storage_backend);
-            let mem_store = CombinedReplyStorage::new(
-                self.config
-                    .get_base()
-                    .get_minimum_reply_surb_storage_threshold(),
-                self.config
-                    .get_base()
-                    .get_maximum_reply_surb_storage_threshold(),
-            );
-            (persistent_storage, mem_store)
-        };
-
-        let store_clone = mem_store.clone();
-        tokio::spawn(async move {
-            persistent_storage
-                .flush_on_shutdown(store_clone, shutdown)
-                .await
-        });
-
-        Ok(mem_store)
-    }
-
-    fn start_websocket_listener(
-        &self,
-        buffer_requester: ReceivedBufferRequestSender,
-        msg_input: InputMessageSender,
-        shared_lane_queue_lengths: LaneQueueLengths,
-        client_connection_tx: ConnectionCommandSender,
-    ) {
-        info!("Starting websocket listener...");
-=======
     pub async fn start_direct(self) -> Result<DirectClient, ClientError> {
         if self.config.get_socket_type().is_websocket() {
             return Err(ClientError::InvalidSocketMode);
         }
->>>>>>> a16c5667
 
         let base_client = BaseClientBuilder::new_from_base_config(
             self.config.get_base(),
             self.key_manager,
             Some(Self::create_bandwidth_controller(&self.config).await),
+            non_wasm_helpers::setup_fs_reply_surb_backend(
+                self.config.get_base().get_reply_surb_database_path(),
+                self.config.get_debug_settings(),
+            )
+            .await?,
         );
 
         let mut started_client = base_client.start_base().await?;
@@ -395,9 +201,8 @@
         let lane = TransmissionLane::General;
         let input_msg = InputMessage::new_regular(recipient, message, lane);
 
-        self.input_tx
-            .as_ref()
-            .expect("start method was not called before!")
+        self.client_input
+            .input_sender
             .send(input_msg)
             .await
             .expect("InputMessageReceiver has stopped receiving!");
@@ -450,147 +255,4 @@
             .await
             .expect("buffer controller seems to have somehow died!")
     }
-<<<<<<< HEAD
-
-    /// blocking version of `start` method. Will run forever (or until SIGINT is sent)
-    pub async fn run_forever(&mut self) -> Result<(), ClientError> {
-        let mut shutdown = self.start().await?;
-        wait_for_signal().await;
-
-        println!(
-            "Received signal - the client will terminate now (threads are not yet nicely stopped, if you see stack traces that's alright)."
-        );
-
-        log::info!("Sending shutdown");
-        shutdown.signal_shutdown().ok();
-
-        // Some of these components have shutdown signalling implemented as part of socks5 work,
-        // but since it's not fully implemented (yet) for all the components of the native client,
-        // we don't try to wait and instead just stop immediately.
-        log::info!("Waiting for tasks to finish... (Press ctrl-c to force)");
-        shutdown.wait_for_shutdown().await;
-
-        log::info!("Stopping nym-client");
-        Ok(())
-    }
-
-    pub async fn start(&mut self) -> Result<ShutdownNotifier, ClientError> {
-        info!("Starting nym client");
-        // channels for inter-component communication
-        // TODO: make the channels be internally created by the relevant components
-        // rather than creating them here, so say for example the buffer controller would create the request channels
-        // and would allow anyone to clone the sender channel
-
-        // unwrapped_sphinx_sender is the transmitter of mixnet messages received from the gateway
-        // unwrapped_sphinx_receiver is the receiver for said messages - used by ReceivedMessagesBuffer
-        let (mixnet_messages_sender, mixnet_messages_receiver) = mpsc::unbounded();
-
-        // used for announcing connection or disconnection of a channel for pushing re-assembled messages to
-        let (received_buffer_request_sender, received_buffer_request_receiver) = mpsc::unbounded();
-
-        // channels responsible for controlling real messages
-        let (input_sender, input_receiver) = tokio::sync::mpsc::channel::<InputMessage>(1);
-
-        // channels responsible for controlling ack messages
-        let (ack_sender, ack_receiver) = mpsc::unbounded();
-        let shared_topology_accessor = TopologyAccessor::new();
-
-        // channels responsible for dealing with reply-related fun
-        let (reply_controller_sender, reply_controller_receiver) =
-            reply_controller::new_control_channels();
-
-        // Shutdown notifier for signalling tasks to stop
-        let shutdown = ShutdownNotifier::default();
-
-        let reply_storage = self
-            .setup_persistent_reply_storage(shutdown.subscribe())
-            .await?;
-
-        // the components are started in very specific order. Unless you know what you are doing,
-        // do not change that.
-        self.start_topology_refresher(shared_topology_accessor.clone(), shutdown.subscribe())
-            .await?;
-        self.start_received_messages_buffer_controller(
-            received_buffer_request_receiver,
-            mixnet_messages_receiver,
-            reply_storage.key_storage(),
-            reply_controller_sender.clone(),
-            shutdown.subscribe(),
-        );
-
-        let gateway_client = self
-            .start_gateway_client(mixnet_messages_sender, ack_sender, shutdown.subscribe())
-            .await;
-
-        // The sphinx_message_sender is the transmitter for any component generating sphinx packets
-        // that are to be sent to the mixnet. They are used by cover traffic stream and real
-        // traffic stream.
-        // The MixTrafficController then sends the actual traffic
-        let sphinx_message_sender =
-            Self::start_mix_traffic_controller(gateway_client, shutdown.subscribe());
-
-        // Channels that the websocket listener can use to signal downstream to the real traffic
-        // controller that connections are closed.
-        let (client_connection_tx, client_connection_rx) = mpsc::unbounded();
-
-        // Shared queue length data. Published by the `OutQueueController` in the client, and used
-        // primarily to throttle incoming connections (e.g socks5 for attached network-requesters)
-        let shared_lane_queue_lengths = LaneQueueLengths::new();
-
-        self.start_real_traffic_controller(
-            shared_topology_accessor.clone(),
-            ack_receiver,
-            input_receiver,
-            sphinx_message_sender.clone(),
-            reply_storage,
-            reply_controller_sender,
-            reply_controller_receiver,
-            shared_lane_queue_lengths.clone(),
-            client_connection_rx,
-            shutdown.subscribe(),
-        );
-
-        if !self
-            .config
-            .get_base()
-            .get_disabled_loop_cover_traffic_stream()
-        {
-            self.start_cover_traffic_stream(
-                shared_topology_accessor,
-                sphinx_message_sender,
-                shutdown.subscribe(),
-            );
-        }
-
-        match self.config.get_socket_type() {
-            SocketType::WebSocket => self.start_websocket_listener(
-                received_buffer_request_sender,
-                input_sender,
-                shared_lane_queue_lengths,
-                client_connection_tx,
-            ),
-            SocketType::None => {
-                // if we did not start the socket, it means we're running (supposedly) in the native mode
-                // and hence we should announce 'ourselves' to the buffer
-                let (reconstructed_sender, reconstructed_receiver) = mpsc::unbounded();
-
-                // tell the buffer to start sending stuff to us
-                received_buffer_request_sender
-                    .unbounded_send(ReceivedBufferMessage::ReceiverAnnounce(
-                        reconstructed_sender,
-                    ))
-                    .expect("the buffer request failed!");
-
-                self.receive_tx = Some(reconstructed_receiver);
-                self.input_tx = Some(input_sender);
-            }
-        }
-
-        info!("Client startup finished!");
-        info!("The address of this client is: {}", self.as_mix_recipient());
-
-        Ok(shutdown)
-    }
-=======
->>>>>>> a16c5667
 }
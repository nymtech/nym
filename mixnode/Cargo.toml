# Copyright 2020 - Nym Technologies SA <contact@nymtech.net>
# SPDX-License-Identifier: Apache-2.0

[package]
name = "nym-mixnode"
<<<<<<< HEAD
version = "0.10.1"
=======
version = "0.10.1-dev"
>>>>>>> 7dc4d653
authors = ["Dave Hrycyszyn <futurechimp@users.noreply.github.com>", "Jędrzej Stuczyński <andrew@nymtech.net>"]
edition = "2018"

# See more keys and their definitions at https://doc.rust-lang.org/cargo/reference/manifest.html

[dependencies]
bs58 = "0.4.0"
clap = "2.33.0"
colored = "2"
dirs = "3.0"
dotenv = "0.15.0"
futures = "0.3"
humantime-serde = "1.0.1"
log = "0.4"
pretty_env_logger = "0.4"
rand = "0.7"
rocket = { git = "https://github.com/SergioBenitez/Rocket", rev="f442ad93cb2788bfd08aca5d94e509db20888101" }
rocket_contrib = { git = "https://github.com/SergioBenitez/Rocket", rev="f442ad93cb2788bfd08aca5d94e509db20888101" }
serde = { version = "1.0", features = ["derive"] }
tokio = { version = "1.4", features = [ "rt-multi-thread", "net", "signal" ] }
tokio-util = { version = "0.6", features = ["codec"] }

## internal
config = { path = "../common/config" }
crypto = { path = "../common/crypto" }
metrics-client = { path = "../common/client-libs/metrics-client" }
mixnet-client = { path = "../common/client-libs/mixnet-client" }
mixnode-common = { path = "../common/mixnode-common" }
nonexhaustive-delayqueue = { path = "../common/nonexhaustive-delayqueue" }
nymsphinx = { path = "../common/nymsphinx" }
pemstore = { path = "../common/pemstore" }
topology = { path = "../common/topology" }
validator-client-rest = { path = "../common/client-libs/validator-client-rest" }
version-checker = { path = "../common/version-checker" }<|MERGE_RESOLUTION|>--- conflicted
+++ resolved
@@ -3,11 +3,7 @@
 
 [package]
 name = "nym-mixnode"
-<<<<<<< HEAD
-version = "0.10.1"
-=======
 version = "0.10.1-dev"
->>>>>>> 7dc4d653
 authors = ["Dave Hrycyszyn <futurechimp@users.noreply.github.com>", "Jędrzej Stuczyński <andrew@nymtech.net>"]
 edition = "2018"
 

--- conflicted
+++ resolved
@@ -20,10 +20,6 @@
 publicsuffix = "1.5"
 rand = "0.7"
 reqwest = { version = "0.11", features = ["json"] }
-<<<<<<< HEAD
-rocket = { version = "0.5.0-rc.2", features = ["json"], optional = true }
-=======
->>>>>>> 4f46e36a
 serde = { version = "1.0", features = ["derive"] }
 sqlx = { version = "0.5", features = ["runtime-tokio-rustls", "chrono"]}
 thiserror = "1"

--- conflicted
+++ resolved
@@ -112,14 +112,8 @@
 }
 
 #[tauri::command]
-<<<<<<< HEAD
 pub fn validate_mnemonic(mnemonic: &str) -> bool {
   Mnemonic::from_str(mnemonic).is_ok()
-=======
-pub fn validate_mnemonic(mnemonic: &str) -> Result<(), BackendError> {
-  Mnemonic::from_str(mnemonic)?;
-  Ok(())
->>>>>>> 9ea2ce5c
 }
 
 #[tauri::command]

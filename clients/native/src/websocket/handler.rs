// Copyright 2020 Nym Technologies SA
//
// Licensed under the Apache License, Version 2.0 (the "License");
// you may not use this file except in compliance with the License.
// You may obtain a copy of the License at
//
//     http://www.apache.org/licenses/LICENSE-2.0
//
// Unless required by applicable law or agreed to in writing, software
// distributed under the License is distributed on an "AS IS" BASIS,
// WITHOUT WARRANTIES OR CONDITIONS OF ANY KIND, either express or implied.
// See the License for the specific language governing permissions and
// limitations under the License.

use super::types::{BinaryClientRequest, ClientTextRequest, ServerTextResponse};
use crate::client::{
    inbound_messages::{InputMessage, InputMessageSender},
    received_buffer::{
        ReceivedBufferMessage, ReceivedBufferRequestSender, ReconstructedMessagesReceiver,
    },
};
use crate::websocket::types::ReceivedTextMessage;
use futures::channel::mpsc;
use futures::{SinkExt, StreamExt};
use log::*;
use nymsphinx::addressing::clients::Recipient;
use nymsphinx::anonymous_replies::ReplySURB;
use nymsphinx::receiver::ReconstructedMessage;
use std::convert::{TryFrom, TryInto};
use tokio::net::TcpStream;
use tokio_tungstenite::{
    accept_async,
    tungstenite::{protocol::Message, Error as WsError},
    WebSocketStream,
};

enum ReceivedResponseType {
    Binary,
    Text,
}

impl Default for ReceivedResponseType {
    fn default() -> Self {
        ReceivedResponseType::Binary
    }
}

pub(crate) struct Handler {
    msg_input: InputMessageSender,
    buffer_requester: ReceivedBufferRequestSender,
    self_full_address: Recipient,
    socket: Option<WebSocketStream<TcpStream>>,
    received_response_type: ReceivedResponseType,
}

// clone is used to use handler on a new connection, which initially is `None`
impl Clone for Handler {
    fn clone(&self) -> Self {
        Handler {
            msg_input: self.msg_input.clone(),
            buffer_requester: self.buffer_requester.clone(),
            self_full_address: self.self_full_address.clone(),
            socket: None,
            received_response_type: Default::default(),
        }
    }
}

impl Drop for Handler {
    fn drop(&mut self) {
        self.buffer_requester
            .unbounded_send(ReceivedBufferMessage::ReceiverDisconnect)
            .expect("the buffer request failed!")
    }
}

impl Handler {
    pub(crate) fn new(
        msg_input: InputMessageSender,
        buffer_requester: ReceivedBufferRequestSender,
        self_full_address: Recipient,
    ) -> Self {
        Handler {
            msg_input,
            buffer_requester,
            self_full_address,
            socket: None,
            received_response_type: Default::default(),
        }
    }

    fn handle_text_send(
        &mut self,
        msg: String,
        full_recipient_address: String,
        with_reply_surb: bool,
    ) -> Option<ServerTextResponse> {
        let message_bytes = msg.into_bytes();

        let recipient = match Recipient::try_from_string(full_recipient_address) {
            Ok(address) => address,
            Err(err) => {
                trace!("failed to parse received Recipient: {:?}", err);
                return Some(ServerTextResponse::new_error("malformed recipient address"));
            }
        };

        // the ack control is now responsible for chunking, etc.
        let input_msg = InputMessage::new_fresh(recipient, message_bytes, with_reply_surb);
        self.msg_input.unbounded_send(input_msg).unwrap();

        self.received_response_type = ReceivedResponseType::Text;
        None
    }

    fn handle_text_reply(&mut self, msg: String, reply_surb: String) -> Option<ServerTextResponse> {
        let message_bytes = msg.into_bytes();

        let reply_surb = match ReplySURB::from_base58_string(reply_surb) {
            Ok(reply_surb) => reply_surb,
            Err(err) => {
                trace!("failed to parse received ReplySURB: {:?}", err);
                return Some(ServerTextResponse::new_error("malformed reply surb"));
            }
        };

        let input_msg = InputMessage::new_reply(reply_surb, message_bytes);
        self.msg_input.unbounded_send(input_msg).unwrap();

        self.received_response_type = ReceivedResponseType::Text;
        None
    }

<<<<<<< HEAD
    async fn handle_text_get_clients(&mut self) -> ServerTextResponse {
        match self.topology_accessor.get_all_clients().await {
            Some(clients) => {
                let client_keys = clients.into_iter().map(|client| client.pub_key).collect();
                ServerTextResponse::GetClients {
                    clients: client_keys,
                }
            }
            None => ServerTextResponse::new_error("invalid network topology"),
        }
    }

    fn handle_text_self_address(&self) -> ServerTextResponse {
        ServerTextResponse::SelfAddress {
=======
    fn handle_text_self_address(&self) -> ServerResponse {
        ServerResponse::SelfAddress {
>>>>>>> 2a29bbd5
            address: self.self_full_address.to_string(),
        }
    }

    async fn handle_text_message(&mut self, msg: String) -> Option<Message> {
        debug!("Handling text message request");
        trace!("Content: {:?}", msg.clone());

        match ClientTextRequest::try_from(msg) {
            Err(e) => Some(
                ServerTextResponse::Error {
                    message: format!("received invalid request. err: {:?}", e),
                }
                .into(),
            ),
            Ok(req) => match req {
                ClientTextRequest::Send {
                    message,
                    recipient,
                    with_reply_surb,
                } => self
                    .handle_text_send(message, recipient, with_reply_surb)
                    .map(|resp| resp.into()),
<<<<<<< HEAD
                ClientTextRequest::Reply {
                    message,
                    reply_surb,
                } => self
                    .handle_text_reply(message, reply_surb)
                    .map(|resp| resp.into()),
                ClientTextRequest::GetClients => Some(self.handle_text_get_clients().await.into()),
                ClientTextRequest::SelfAddress => Some(self.handle_text_self_address().into()),
=======
                ClientRequest::SelfAddress => Some(self.handle_text_self_address().into()),
>>>>>>> 2a29bbd5
            },
        }
    }

    fn handle_binary_send(
        &mut self,
        recipient: Recipient,
        data: Vec<u8>,
        with_reply_surb: bool,
    ) -> Option<ServerTextResponse> {
        // the ack control is now responsible for chunking, etc.
        let input_msg = InputMessage::new_fresh(recipient, data, with_reply_surb);
        self.msg_input.unbounded_send(input_msg).unwrap();

        self.received_response_type = ReceivedResponseType::Binary;

        None
    }

    fn handle_binary_reply(
        &mut self,
        reply_surb: ReplySURB,
        message: Vec<u8>,
    ) -> Option<ServerTextResponse> {
        if message.len() > ReplySURB::max_msg_len(Default::default()) {
            return Some(ServerTextResponse::new_error(format!("too long message to put inside a reply SURB. Received: {} bytes and maximum is {} bytes", message.len(), ReplySURB::max_msg_len(Default::default()))));
        }

        let input_msg = InputMessage::new_reply(reply_surb, message);
        self.msg_input.unbounded_send(input_msg).unwrap();

        self.received_response_type = ReceivedResponseType::Binary;

        None
    }

    // if it's binary we assume it's a sphinx packet formatted the same way as we'd have sent
    // it to the gateway
    fn handle_binary_message(&mut self, msg: Vec<u8>) -> Option<Message> {
        debug!("Handling binary message request");

        self.received_response_type = ReceivedResponseType::Binary;
        // make sure it is correctly formatted
        let binary_request = BinaryClientRequest::try_from_bytes(&msg);
        if binary_request.is_none() {
            return Some(ServerTextResponse::new_error("invalid binary request").into());
        }
        match binary_request.unwrap() {
            BinaryClientRequest::Send {
                recipient,
                data,
                with_reply_surb,
            } => self.handle_binary_send(recipient, data, with_reply_surb),
            BinaryClientRequest::Reply {
                message,
                reply_surb,
            } => self.handle_binary_reply(reply_surb, message),
        }
        .map(|resp| resp.into())
    }

    async fn handle_request(&mut self, raw_request: Message) -> Option<Message> {
        // apparently tungstenite auto-handles ping/pong/close messages so for now let's ignore
        // them and let's test that claim. If that's not the case, just copy code from
        // old version of this file.
        match raw_request {
            Message::Text(text_message) => self.handle_text_message(text_message).await,
            Message::Binary(binary_message) => self.handle_binary_message(binary_message),
            _ => None,
        }
    }

    async fn push_websocket_received_plaintexts(
        &mut self,
        reconstructed_messages: Vec<ReconstructedMessage>,
    ) -> Result<(), WsError> {
        // TODO: later there might be a flag on the reconstructed message itself

        let response_messages: Vec<_> = match self.received_response_type {
            ReceivedResponseType::Binary => reconstructed_messages
                .into_iter()
                .map(|msg| Ok(Message::Binary(msg.into_bytes())))
                .collect(),
            ReceivedResponseType::Text => {
                let mut decoded_messages: Vec<ReceivedTextMessage> = Vec::new();
                // either all succeed or all fall back
                let mut did_fail = false;
                for message in reconstructed_messages.iter() {
                    match message.try_into() {
                        Ok(msg) => decoded_messages.push(msg),
                        Err(err) => {
                            did_fail = true;
                            warn!("Invalid UTF-8 sequence in response message - {:?}", err);
                            break;
                        }
                    }
                }
                if did_fail {
                    reconstructed_messages
                        .into_iter()
                        .map(|msg| Ok(Message::Binary(msg.into_bytes())))
                        .collect()
                } else {
                    decoded_messages
                        .into_iter()
                        .map(|msg| Ok(ServerTextResponse::Received(msg).into()))
                        .collect()
                }
            }
        };

        let mut send_stream = futures::stream::iter(response_messages);
        self.socket
            .as_mut()
            .unwrap()
            .send_all(&mut send_stream)
            .await
    }

    async fn send_websocket_response(&mut self, msg: Message) -> Result<(), WsError> {
        match self.socket {
            // TODO: more closely investigate difference between `Sink::send` and `Sink::send_all`
            // it got something to do with batching and flushing - it might be important if it
            // turns out somehow we've got a bottleneck here
            Some(ref mut ws_stream) => ws_stream.send(msg).await,
            _ => panic!("impossible state - websocket handshake was somehow reverted"),
        }
    }

    async fn next_websocket_request(&mut self) -> Option<Result<Message, WsError>> {
        match self.socket {
            Some(ref mut ws_stream) => ws_stream.next().await,
            None => None,
        }
    }

    async fn listen_for_requests(&mut self, mut msg_receiver: ReconstructedMessagesReceiver) {
        loop {
            tokio::select! {
                socket_msg = self.next_websocket_request() => {
                    if socket_msg.is_none() {
                        break;
                    }
                    let socket_msg = match socket_msg.unwrap() {
                        Ok(socket_msg) => socket_msg,
                        Err(err) => {
                            error!("failed to obtain message from websocket stream! stopping connection handler: {}", err);
                            break;
                        }
                    };

                    if socket_msg.is_close() {
                        break;
                    }

                    if let Some(response) = self.handle_request(socket_msg).await {
                        if let Err(err) = self.send_websocket_response(response).await {
                            warn!(
                                "Failed to send message over websocket: {}. Assuming the connection is dead.",
                                err
                            );
                            break;
                        }
                    }
                }
                mix_messages = msg_receiver.next() => {
                    let mix_messages = mix_messages.expect(
                        "mix messages sender was unexpectedly closed! this shouldn't have ever happened!",
                    );
                    if let Err(e) = self.push_websocket_received_plaintexts(mix_messages).await {
                        warn!("failed to send sphinx packets back to the client - {:?}, assuming the connection is dead", e);
                        break;
                    }
                }
            }
        }
    }

    // consume self to make sure `drop` is called after this is done
    pub(crate) async fn handle_connection(mut self, socket: TcpStream) {
        let ws_stream = match accept_async(socket).await {
            Ok(ws_stream) => ws_stream,
            Err(err) => {
                warn!("error while performing the websocket handshake - {:?}", err);
                return;
            }
        };
        self.socket = Some(ws_stream);

        let (reconstructed_sender, reconstructed_receiver) = mpsc::unbounded();

        // tell the buffer to start sending stuff to us
        self.buffer_requester
            .unbounded_send(ReceivedBufferMessage::ReceiverAnnounce(
                reconstructed_sender,
            ))
            .expect("the buffer request failed!");

        self.listen_for_requests(reconstructed_receiver).await;
    }
}<|MERGE_RESOLUTION|>--- conflicted
+++ resolved
@@ -131,25 +131,8 @@
         None
     }
 
-<<<<<<< HEAD
-    async fn handle_text_get_clients(&mut self) -> ServerTextResponse {
-        match self.topology_accessor.get_all_clients().await {
-            Some(clients) => {
-                let client_keys = clients.into_iter().map(|client| client.pub_key).collect();
-                ServerTextResponse::GetClients {
-                    clients: client_keys,
-                }
-            }
-            None => ServerTextResponse::new_error("invalid network topology"),
-        }
-    }
-
     fn handle_text_self_address(&self) -> ServerTextResponse {
         ServerTextResponse::SelfAddress {
-=======
-    fn handle_text_self_address(&self) -> ServerResponse {
-        ServerResponse::SelfAddress {
->>>>>>> 2a29bbd5
             address: self.self_full_address.to_string(),
         }
     }
@@ -173,18 +156,13 @@
                 } => self
                     .handle_text_send(message, recipient, with_reply_surb)
                     .map(|resp| resp.into()),
-<<<<<<< HEAD
                 ClientTextRequest::Reply {
                     message,
                     reply_surb,
                 } => self
                     .handle_text_reply(message, reply_surb)
                     .map(|resp| resp.into()),
-                ClientTextRequest::GetClients => Some(self.handle_text_get_clients().await.into()),
                 ClientTextRequest::SelfAddress => Some(self.handle_text_self_address().into()),
-=======
-                ClientRequest::SelfAddress => Some(self.handle_text_self_address().into()),
->>>>>>> 2a29bbd5
             },
         }
     }

// Copyright 2021 - Nym Technologies SA <contact@nymtech.net>
// SPDX-License-Identifier: Apache-2.0

use crate::nymd::cosmwasm_client::signing_client;
use crate::nymd::cosmwasm_client::types::{
    Account, ChangeAdminResult, ContractCodeId, ExecuteResult, InstantiateOptions,
    InstantiateResult, MigrateResult, SequenceResponse, SimulateResponse, UploadResult,
};
use crate::nymd::error::NymdError;
use crate::nymd::fee::DEFAULT_SIMULATED_GAS_MULTIPLIER;
use crate::nymd::wallet::DirectSecp256k1HdWallet;
use cosmrs::cosmwasm;
use cosmrs::rpc::Error as TendermintRpcError;
use cosmrs::rpc::HttpClientUrl;
use cosmrs::tx::Msg;
use cosmwasm_std::Uint128;
pub use fee::gas_price::GasPrice;
use mixnet_contract_common::mixnode::DelegationEvent;
use mixnet_contract_common::{
    ContractStateParams, Delegation, ExecuteMsg, Gateway, GatewayBond, GatewayOwnershipResponse,
    IdentityKey, Interval, LayerDistribution, MixNode, MixNodeBond, MixOwnershipResponse,
    MixnetContractVersion, MixnodeRewardingStatusResponse, PagedDelegatorDelegationsResponse,
    PagedGatewayResponse, PagedMixDelegationsResponse, PagedMixnodeResponse,
    PagedRewardedSetResponse, QueryMsg, RewardedSetUpdateDetails,
};
use serde::Serialize;
use std::convert::TryInto;

pub use crate::nymd::cosmwasm_client::client::CosmWasmClient;
pub use crate::nymd::cosmwasm_client::signing_client::SigningCosmWasmClient;
pub use crate::nymd::fee::Fee;
pub use coin::Coin;
pub use cosmrs::bank::MsgSend;
pub use cosmrs::rpc::endpoint::tx::Response as TxResponse;
pub use cosmrs::rpc::endpoint::validators::Response as ValidatorResponse;
pub use cosmrs::rpc::HttpClient as QueryNymdClient;
pub use cosmrs::rpc::Paging;
pub use cosmrs::tendermint::abci::responses::{DeliverTx, Event};
pub use cosmrs::tendermint::abci::tag::Tag;
pub use cosmrs::tendermint::block::Height;
pub use cosmrs::tendermint::hash;
pub use cosmrs::tendermint::validator::Info as TendermintValidatorInfo;
pub use cosmrs::tendermint::Time as TendermintTime;
pub use cosmrs::tx::{self, Gas};
pub use cosmrs::Coin as CosmosCoin;
pub use cosmrs::{bip32, AccountId, Decimal, Denom};
<<<<<<< HEAD
use network_defaults::DEFAULT_NETWORK;
=======
pub use cosmwasm_std::Coin as CosmWasmCoin;
>>>>>>> a5759ab2
pub use signing_client::Client as SigningNymdClient;
pub use traits::{VestingQueryClient, VestingSigningClient};

pub mod coin;
pub mod cosmwasm_client;
pub mod error;
pub mod fee;
pub mod traits;
pub mod wallet;

#[derive(Debug)]
pub struct NymdClient<C> {
    client: C,
    mixnet_contract_address: AccountId,
    vesting_contract_address: AccountId,
    bandwidth_claim_contract_address: AccountId,
    coconut_bandwidth_contract_address: AccountId,
    multisig_contract_address: AccountId,
    client_address: Option<Vec<AccountId>>,
    simulated_gas_multiplier: f32,
}

impl<C> NymdClient<C> {
    pub fn with_mixnet_contract_address(mut self, address: AccountId) -> Self {
        self.mixnet_contract_address = address;
        self
    }
    pub fn with_vesting_contract_address(mut self, address: AccountId) -> Self {
        self.vesting_contract_address = address;
        self
    }
    pub fn with_bandwidth_claim_contract_address(mut self, address: AccountId) -> Self {
        self.bandwidth_claim_contract_address = address;
        self
    }
    pub fn with_coconut_bandwidth_contract_address(mut self, address: AccountId) -> Self {
        self.coconut_bandwidth_contract_address = address;
        self
    }
    pub fn with_multisig_contract_address(mut self, address: AccountId) -> Self {
        self.multisig_contract_address = address;
        self
    }
}

impl NymdClient<QueryNymdClient> {
    pub fn connect<U>(endpoint: U) -> Result<NymdClient<QueryNymdClient>, NymdError>
    where
        U: TryInto<HttpClientUrl, Error = TendermintRpcError>,
    {
        Ok(NymdClient {
            client: QueryNymdClient::new(endpoint)?,
            client_address: None,
            simulated_gas_multiplier: DEFAULT_SIMULATED_GAS_MULTIPLIER,
            mixnet_contract_address: DEFAULT_NETWORK
                .mixnet_contract_address()
                .parse()
                .expect("Error parsing mixnet contract address"),
            vesting_contract_address: DEFAULT_NETWORK
                .vesting_contract_address()
                .parse()
                .expect("Error parsing vesting contract address"),
            bandwidth_claim_contract_address: DEFAULT_NETWORK
                .bandwidth_claim_contract_address()
                .parse()
                .expect("Error parsing bandwidth claim contract address"),
            coconut_bandwidth_contract_address: DEFAULT_NETWORK
                .coconut_bandwidth_contract_address()
                .parse()
                .unwrap(),
            multisig_contract_address: DEFAULT_NETWORK.multisig_contract_address().parse().unwrap(),
        })
    }
}

impl NymdClient<SigningNymdClient> {
    // maybe the wallet could be made into a generic, but for now, let's just have this one implementation
    pub fn connect_with_signer<U: Clone>(
        network: config::defaults::all::Network,
        endpoint: U,
        signer: DirectSecp256k1HdWallet,
        gas_price: Option<GasPrice>,
    ) -> Result<NymdClient<SigningNymdClient>, NymdError>
    where
        U: TryInto<HttpClientUrl, Error = TendermintRpcError>,
    {
        let denom = network.denom();
        let client_address = signer
            .try_derive_accounts()?
            .into_iter()
            .map(|account| account.address)
            .collect();
        let gas_price = gas_price.unwrap_or(GasPrice::new_with_default_price(denom)?);

        Ok(NymdClient {
            client: SigningNymdClient::connect_with_signer(endpoint, signer, gas_price)?,
            client_address: Some(client_address),
            simulated_gas_multiplier: DEFAULT_SIMULATED_GAS_MULTIPLIER,
            mixnet_contract_address: DEFAULT_NETWORK
                .mixnet_contract_address()
                .parse()
                .expect("Error parsing mixnet contract address"),
            vesting_contract_address: DEFAULT_NETWORK
                .vesting_contract_address()
                .parse()
                .expect("Error parsing vesting contract address"),
            bandwidth_claim_contract_address: DEFAULT_NETWORK
                .bandwidth_claim_contract_address()
                .parse()
                .expect("Error parsing bandwidth claim contract address"),
            coconut_bandwidth_contract_address: DEFAULT_NETWORK
                .coconut_bandwidth_contract_address()
                .parse()
                .unwrap(),
            multisig_contract_address: DEFAULT_NETWORK.multisig_contract_address().parse().unwrap(),
        })
    }

    pub fn connect_with_mnemonic<U: Clone>(
        network: config::defaults::all::Network,
        endpoint: U,
        mnemonic: bip39::Mnemonic,
        gas_price: Option<GasPrice>,
    ) -> Result<NymdClient<SigningNymdClient>, NymdError>
    where
        U: TryInto<HttpClientUrl, Error = TendermintRpcError>,
    {
        let prefix = network.bech32_prefix();
        let denom = network.denom();
        let wallet = DirectSecp256k1HdWallet::from_mnemonic(prefix, mnemonic)?;
        let client_address = wallet
            .try_derive_accounts()?
            .into_iter()
            .map(|account| account.address)
            .collect();
        let gas_price = gas_price.unwrap_or(GasPrice::new_with_default_price(denom)?);

        Ok(NymdClient {
            client: SigningNymdClient::connect_with_signer(endpoint, wallet, gas_price)?,
            client_address: Some(client_address),
            simulated_gas_multiplier: DEFAULT_SIMULATED_GAS_MULTIPLIER,
            mixnet_contract_address: DEFAULT_NETWORK
                .mixnet_contract_address()
                .parse()
                .expect("Error parsing mixnet contract address"),
            vesting_contract_address: DEFAULT_NETWORK
                .vesting_contract_address()
                .parse()
                .expect("Error parsing vesting contract address"),
            bandwidth_claim_contract_address: DEFAULT_NETWORK
                .bandwidth_claim_contract_address()
                .parse()
                .expect("Error parsing bandwidth claim contract address"),
            coconut_bandwidth_contract_address: DEFAULT_NETWORK
                .coconut_bandwidth_contract_address()
                .parse()
                .unwrap(),
            multisig_contract_address: DEFAULT_NETWORK.multisig_contract_address().parse().unwrap(),
        })
    }
}

impl<C> NymdClient<C> {
    pub fn mixnet_contract_address(&self) -> &AccountId {
        &self.mixnet_contract_address
    }

    pub fn vesting_contract_address(&self) -> &AccountId {
        &self.vesting_contract_address
    }

    pub fn bandwidth_claim_contract_address(&self) -> &AccountId {
        &self.bandwidth_claim_contract_address
    }

    pub fn coconut_bandwidth_contract_address(&self) -> &AccountId {
        &self.coconut_bandwidth_contract_address
    }

    pub fn multisig_contract_address(&self) -> &AccountId {
        &self.multisig_contract_address
    }

    pub fn set_simulated_gas_multiplier(&mut self, multiplier: f32) {
        self.simulated_gas_multiplier = multiplier;
    }

    pub fn wrap_contract_execute_message<M>(
        &self,
        contract_address: &AccountId,
        msg: &M,
        funds: Vec<Coin>,
    ) -> Result<cosmwasm::MsgExecuteContract, NymdError>
    where
        C: SigningCosmWasmClient,
        M: ?Sized + Serialize,
    {
        Ok(cosmwasm::MsgExecuteContract {
            sender: self.address().clone(),
            contract: contract_address.clone(),
            msg: serde_json::to_vec(msg)?,
            funds: funds.into_iter().map(Into::into).collect(),
        })
    }

    pub fn address(&self) -> &AccountId
    where
        C: SigningCosmWasmClient,
    {
        // if this is a signing client (as required by the trait bound), it must have the address set
        &self.client_address.as_ref().unwrap()[0]
    }

    pub fn gas_price(&self) -> &GasPrice
    where
        C: SigningCosmWasmClient,
    {
        self.client.gas_price()
    }

    pub async fn account_sequence(&self) -> Result<SequenceResponse, NymdError>
    where
        C: SigningCosmWasmClient + Sync,
    {
        self.client.get_sequence(self.address()).await
    }

    pub async fn get_account_details(
        &self,
        address: &AccountId,
    ) -> Result<Option<Account>, NymdError>
    where
        C: SigningCosmWasmClient + Sync,
    {
        self.client.get_account(address).await
    }

    pub async fn get_current_block_timestamp(&self) -> Result<TendermintTime, NymdError>
    where
        C: CosmWasmClient + Sync,
    {
        Ok(self.client.get_block(None).await?.block.header.time)
    }

    pub async fn get_current_block_height(&self) -> Result<Height, NymdError>
    where
        C: CosmWasmClient + Sync,
    {
        self.client.get_height().await
    }

    /// Obtains the hash of a block specified by the provided height.
    ///
    /// # Arguments
    ///
    /// * `height`: height of the block for which we want to obtain the hash.
    pub async fn get_block_hash(&self, height: u32) -> Result<hash::Hash, NymdError>
    where
        C: CosmWasmClient + Sync,
    {
        self.client
            .get_block(Some(height))
            .await
            .map(|block| block.block_id.hash)
    }

    pub async fn get_validators(
        &self,
        height: u64,
        paging: Paging,
    ) -> Result<ValidatorResponse, NymdError>
    where
        C: CosmWasmClient + Sync,
    {
        Ok(self.client.validators(height as u32, paging).await?)
    }

    pub async fn get_balance(
        &self,
        address: &AccountId,
        denom: Denom,
    ) -> Result<Option<Coin>, NymdError>
    where
        C: CosmWasmClient + Sync,
    {
        self.client.get_balance(address, denom).await
    }

    pub async fn get_tx(&self, id: tx::Hash) -> Result<TxResponse, NymdError>
    where
        C: CosmWasmClient + Sync,
    {
        self.client.get_tx(id).await
    }

    pub async fn get_total_supply(&self) -> Result<Vec<Coin>, NymdError>
    where
        C: CosmWasmClient + Sync,
    {
        self.client.get_total_supply().await
    }

    pub async fn get_contract_settings(&self) -> Result<ContractStateParams, NymdError>
    where
        C: CosmWasmClient + Sync,
    {
        let request = QueryMsg::StateParams {};
        self.client
            .query_contract_smart(self.mixnet_contract_address(), &request)
            .await
    }

    pub async fn get_operator_rewards(&self, address: String) -> Result<Uint128, NymdError>
    where
        C: CosmWasmClient + Sync,
    {
        let request = QueryMsg::QueryOperatorReward { address };
        self.client
            .query_contract_smart(self.mixnet_contract_address(), &request)
            .await
    }

    pub async fn get_delegator_rewards(
        &self,
        address: String,
        mix_identity: IdentityKey,
        proxy: Option<String>,
    ) -> Result<Uint128, NymdError>
    where
        C: CosmWasmClient + Sync,
    {
        let request = QueryMsg::QueryDelegatorReward {
            address,
            mix_identity,
            proxy,
        };
        self.client
            .query_contract_smart(self.mixnet_contract_address(), &request)
            .await
    }

    pub async fn get_pending_delegation_events(
        &self,
        owner_address: String,
        proxy_address: Option<String>,
    ) -> Result<Vec<DelegationEvent>, NymdError>
    where
        C: CosmWasmClient + Sync,
    {
        let request = QueryMsg::GetPendingDelegationEvents {
            owner_address,
            proxy_address,
        };
        self.client
            .query_contract_smart(self.mixnet_contract_address(), &request)
            .await
    }

    pub async fn get_current_epoch(&self) -> Result<Interval, NymdError>
    where
        C: CosmWasmClient + Sync,
    {
        let request = QueryMsg::GetCurrentEpoch {};
        self.client
            .query_contract_smart(self.mixnet_contract_address(), &request)
            .await
    }

    pub async fn get_mixnet_contract_version(&self) -> Result<MixnetContractVersion, NymdError>
    where
        C: CosmWasmClient + Sync,
    {
        let request = QueryMsg::GetContractVersion {};
        self.client
            .query_contract_smart(self.mixnet_contract_address(), &request)
            .await
    }

    pub async fn get_rewarding_status(
        &self,
        mix_identity: mixnet_contract_common::IdentityKey,
        interval_id: u32,
    ) -> Result<MixnodeRewardingStatusResponse, NymdError>
    where
        C: CosmWasmClient + Sync,
    {
        let request = QueryMsg::GetRewardingStatus {
            mix_identity,
            interval_id,
        };
        self.client
            .query_contract_smart(self.mixnet_contract_address(), &request)
            .await
    }

    pub async fn query_current_rewarded_set_height(&self) -> Result<u64, NymdError>
    where
        C: CosmWasmClient + Sync,
    {
        let request = QueryMsg::GetCurrentRewardedSetHeight {};
        self.client
            .query_contract_smart(self.mixnet_contract_address(), &request)
            .await
    }

    pub async fn query_current_rewarded_set_update_details(
        &self,
    ) -> Result<RewardedSetUpdateDetails, NymdError>
    where
        C: CosmWasmClient + Sync,
    {
        let request = QueryMsg::GetRewardedSetUpdateDetails {};
        self.client
            .query_contract_smart(self.mixnet_contract_address(), &request)
            .await
    }

    pub async fn get_rewarded_set_identities_paged(
        &self,
        start_after: Option<IdentityKey>,
        page_limit: Option<u32>,
        height: Option<u64>,
    ) -> Result<PagedRewardedSetResponse, NymdError>
    where
        C: CosmWasmClient + Sync,
    {
        let request = QueryMsg::GetRewardedSet {
            height,
            start_after,
            limit: page_limit,
        };

        self.client
            .query_contract_smart(self.mixnet_contract_address(), &request)
            .await
    }

    pub async fn get_layer_distribution(&self) -> Result<LayerDistribution, NymdError>
    where
        C: CosmWasmClient + Sync,
    {
        let request = QueryMsg::LayerDistribution {};
        self.client
            .query_contract_smart(self.mixnet_contract_address(), &request)
            .await
    }

    pub async fn get_reward_pool(&self) -> Result<Uint128, NymdError>
    where
        C: CosmWasmClient + Sync,
    {
        let request = QueryMsg::GetRewardPool {};
        self.client
            .query_contract_smart(self.mixnet_contract_address(), &request)
            .await
    }

    pub async fn get_circulating_supply(&self) -> Result<Uint128, NymdError>
    where
        C: CosmWasmClient + Sync,
    {
        let request = QueryMsg::GetCirculatingSupply {};
        self.client
            .query_contract_smart(self.mixnet_contract_address(), &request)
            .await
    }

    pub async fn get_sybil_resistance_percent(&self) -> Result<u8, NymdError>
    where
        C: CosmWasmClient + Sync,
    {
        let request = QueryMsg::GetSybilResistancePercent {};
        self.client
            .query_contract_smart(self.mixnet_contract_address(), &request)
            .await
    }

    pub async fn get_active_set_work_factor(&self) -> Result<u8, NymdError>
    where
        C: CosmWasmClient + Sync,
    {
        let request = QueryMsg::GetActiveSetWorkFactor {};
        self.client
            .query_contract_smart(self.mixnet_contract_address(), &request)
            .await
    }

    pub async fn get_interval_reward_percent(&self) -> Result<u8, NymdError>
    where
        C: CosmWasmClient + Sync,
    {
        let request = QueryMsg::GetIntervalRewardPercent {};
        self.client
            .query_contract_smart(self.mixnet_contract_address(), &request)
            .await
    }

    pub async fn get_epochs_in_interval(&self) -> Result<u64, NymdError>
    where
        C: CosmWasmClient + Sync,
    {
        let request = QueryMsg::GetEpochsInInterval {};
        self.client
            .query_contract_smart(self.mixnet_contract_address(), &request)
            .await
    }

    /// Checks whether there is a bonded mixnode associated with the provided client's address
    pub async fn owns_mixnode(&self, address: &AccountId) -> Result<Option<MixNodeBond>, NymdError>
    where
        C: CosmWasmClient + Sync,
    {
        let request = QueryMsg::OwnsMixnode {
            address: address.to_string(),
        };
        let response: MixOwnershipResponse = self
            .client
            .query_contract_smart(self.mixnet_contract_address(), &request)
            .await?;
        Ok(response.mixnode)
    }

    /// Checks whether there is a bonded gateway associated with the provided client's address
    pub async fn owns_gateway(&self, address: &AccountId) -> Result<Option<GatewayBond>, NymdError>
    where
        C: CosmWasmClient + Sync,
    {
        let request = QueryMsg::OwnsGateway {
            address: address.to_string(),
        };
        let response: GatewayOwnershipResponse = self
            .client
            .query_contract_smart(self.mixnet_contract_address(), &request)
            .await?;
        Ok(response.gateway)
    }

    pub async fn get_mixnodes_paged(
        &self,
        start_after: Option<IdentityKey>,
        page_limit: Option<u32>,
    ) -> Result<PagedMixnodeResponse, NymdError>
    where
        C: CosmWasmClient + Sync,
    {
        let request = QueryMsg::GetMixNodes {
            start_after,
            limit: page_limit,
        };
        self.client
            .query_contract_smart(self.mixnet_contract_address(), &request)
            .await
    }

    pub async fn get_gateways_paged(
        &self,
        start_after: Option<IdentityKey>,
        page_limit: Option<u32>,
    ) -> Result<PagedGatewayResponse, NymdError>
    where
        C: CosmWasmClient + Sync,
    {
        let request = QueryMsg::GetGateways {
            start_after,
            limit: page_limit,
        };
        self.client
            .query_contract_smart(self.mixnet_contract_address(), &request)
            .await
    }

    /// Gets list of all delegations towards particular mixnode on particular page.
    pub async fn get_mix_delegations_paged(
        &self,
        mix_identity: IdentityKey,
        start_after: Option<(String, u64)>,
        page_limit: Option<u32>,
    ) -> Result<PagedMixDelegationsResponse, NymdError>
    where
        C: CosmWasmClient + Sync,
    {
        let request = QueryMsg::GetMixnodeDelegations {
            mix_identity: mix_identity.to_owned(),
            start_after,
            limit: page_limit,
        };
        self.client
            .query_contract_smart(self.mixnet_contract_address(), &request)
            .await
    }

    /// Gets list of all the mixnodes on which a particular address delegated.
    pub async fn get_delegator_delegations_paged(
        &self,
        delegator: String,
        start_after: Option<IdentityKey>,
        page_limit: Option<u32>,
    ) -> Result<PagedDelegatorDelegationsResponse, NymdError>
    where
        C: CosmWasmClient + Sync,
    {
        let request = QueryMsg::GetDelegatorDelegations {
            delegator,
            start_after,
            limit: page_limit,
        };
        self.client
            .query_contract_smart(self.mixnet_contract_address(), &request)
            .await
    }

    /// Checks value of delegation of given client towards particular mixnode.
    pub async fn get_delegation_details(
        &self,
        mix_identity: IdentityKey,
        delegator: &AccountId,
        proxy: Option<String>,
    ) -> Result<Delegation, NymdError>
    where
        C: CosmWasmClient + Sync,
    {
        let request = QueryMsg::GetDelegationDetails {
            mix_identity,
            delegator: delegator.to_string(),
            proxy,
        };
        self.client
            .query_contract_smart(self.mixnet_contract_address(), &request)
            .await
    }

    pub async fn simulate<I, M>(&self, messages: I) -> Result<SimulateResponse, NymdError>
    where
        C: SigningCosmWasmClient + Sync,
        I: IntoIterator<Item = M> + Send,
        M: Msg,
    {
        self.client
            .simulate(
                self.address(),
                messages
                    .into_iter()
                    .map(|msg| msg.into_any())
                    .collect::<Result<Vec<_>, _>>()
                    .map_err(|_| {
                        NymdError::SerializationError("custom simulate messages".to_owned())
                    })?,
                "simulating execution of transactions",
            )
            .await
    }

    /// Send funds from one address to another
    pub async fn send(
        &self,
        recipient: &AccountId,
        amount: Vec<Coin>,
        memo: impl Into<String> + Send + 'static,
        fee: Option<Fee>,
    ) -> Result<TxResponse, NymdError>
    where
        C: SigningCosmWasmClient + Sync,
    {
        let fee = fee.unwrap_or(Fee::Auto(Some(self.simulated_gas_multiplier)));
        self.client
            .send_tokens(self.address(), recipient, amount, fee, memo)
            .await
    }

    /// Send funds from one address to multiple others
    pub async fn send_multiple(
        &self,
        msgs: Vec<(AccountId, Vec<Coin>)>,
        memo: impl Into<String> + Send + 'static,
        fee: Option<Fee>,
    ) -> Result<TxResponse, NymdError>
    where
        C: SigningCosmWasmClient + Sync,
    {
        let fee = fee.unwrap_or(Fee::Auto(Some(self.simulated_gas_multiplier)));
        self.client
            .send_tokens_multiple(self.address(), msgs, fee, memo)
            .await
    }

    pub async fn execute<M>(
        &self,
        contract_address: &AccountId,
        msg: &M,
        fee: Fee,
        memo: impl Into<String> + Send + 'static,
        funds: Vec<Coin>,
    ) -> Result<ExecuteResult, NymdError>
    where
        C: SigningCosmWasmClient + Sync,
        M: ?Sized + Serialize + Sync,
    {
        self.client
            .execute(self.address(), contract_address, msg, fee, memo, funds)
            .await
    }

    pub async fn execute_multiple<I, M>(
        &self,
        contract_address: &AccountId,
        msgs: I,
        fee: Fee,
        memo: impl Into<String> + Send + 'static,
    ) -> Result<ExecuteResult, NymdError>
    where
        C: SigningCosmWasmClient + Sync,
        I: IntoIterator<Item = (M, Vec<Coin>)> + Send,
        M: Serialize,
    {
        self.client
            .execute_multiple(self.address(), contract_address, msgs, fee, memo)
            .await
    }

    pub async fn upload(
        &self,
        wasm_code: Vec<u8>,
        memo: impl Into<String> + Send + 'static,
        fee: Option<Fee>,
    ) -> Result<UploadResult, NymdError>
    where
        C: SigningCosmWasmClient + Sync,
    {
        let fee = fee.unwrap_or(Fee::Auto(Some(self.simulated_gas_multiplier)));
        self.client
            .upload(self.address(), wasm_code, fee, memo)
            .await
    }

    pub async fn instantiate<M>(
        &self,
        code_id: ContractCodeId,
        msg: &M,
        label: String,
        memo: impl Into<String> + Send + 'static,
        options: Option<InstantiateOptions>,
        fee: Option<Fee>,
    ) -> Result<InstantiateResult, NymdError>
    where
        C: SigningCosmWasmClient + Sync,
        M: ?Sized + Serialize + Sync,
    {
        let fee = fee.unwrap_or(Fee::Auto(Some(self.simulated_gas_multiplier)));
        self.client
            .instantiate(self.address(), code_id, msg, label, fee, memo, options)
            .await
    }

    pub async fn update_admin(
        &self,
        contract_address: &AccountId,
        new_admin: &AccountId,
        memo: impl Into<String> + Send + 'static,
        fee: Option<Fee>,
    ) -> Result<ChangeAdminResult, NymdError>
    where
        C: SigningCosmWasmClient + Sync,
    {
        let fee = fee.unwrap_or(Fee::Auto(Some(self.simulated_gas_multiplier)));
        self.client
            .update_admin(self.address(), contract_address, new_admin, fee, memo)
            .await
    }

    pub async fn clear_admin(
        &self,
        contract_address: &AccountId,
        memo: impl Into<String> + Send + 'static,
        fee: Option<Fee>,
    ) -> Result<ChangeAdminResult, NymdError>
    where
        C: SigningCosmWasmClient + Sync,
    {
        let fee = fee.unwrap_or(Fee::Auto(Some(self.simulated_gas_multiplier)));
        self.client
            .clear_admin(self.address(), contract_address, fee, memo)
            .await
    }

    pub async fn migrate<M>(
        &self,
        contract_address: &AccountId,
        code_id: ContractCodeId,
        msg: &M,
        memo: impl Into<String> + Send + 'static,
        fee: Option<Fee>,
    ) -> Result<MigrateResult, NymdError>
    where
        C: SigningCosmWasmClient + Sync,
        M: ?Sized + Serialize + Sync,
    {
        let fee = fee.unwrap_or(Fee::Auto(Some(self.simulated_gas_multiplier)));
        self.client
            .migrate(self.address(), contract_address, code_id, fee, msg, memo)
            .await
    }

    pub async fn compound_operator_reward(
        &self,
        fee: Option<Fee>,
    ) -> Result<ExecuteResult, NymdError>
    where
        C: SigningCosmWasmClient + Sync,
    {
        let fee = fee.unwrap_or(Fee::Auto(Some(self.simulated_gas_multiplier)));
        let req = ExecuteMsg::CompoundOperatorReward {};
        self.client
            .execute(
                self.address(),
                self.mixnet_contract_address()?,
                &req,
                fee,
                "MixnetContract::CompoundOperatorReward",
                vec![],
            )
            .await
    }

    pub async fn claim_operator_reward(&self, fee: Option<Fee>) -> Result<ExecuteResult, NymdError>
    where
        C: SigningCosmWasmClient + Sync,
    {
        let fee = fee.unwrap_or(Fee::Auto(Some(self.simulated_gas_multiplier)));
        let req = ExecuteMsg::ClaimOperatorReward {};
        self.client
            .execute(
                self.address(),
                self.mixnet_contract_address()?,
                &req,
                fee,
                "MixnetContract::ClaimOperatorReward",
                vec![],
            )
            .await
    }

    pub async fn compound_delegator_reward(
        &self,
        mix_identity: IdentityKey,
        fee: Option<Fee>,
    ) -> Result<ExecuteResult, NymdError>
    where
        C: SigningCosmWasmClient + Sync,
    {
        let fee = fee.unwrap_or(Fee::Auto(Some(self.simulated_gas_multiplier)));
        let req = ExecuteMsg::CompoundDelegatorReward { mix_identity };
        self.client
            .execute(
                self.address(),
                self.mixnet_contract_address()?,
                &req,
                fee,
                "MixnetContract::CompoundDelegatorReward",
                vec![],
            )
            .await
    }

    pub async fn claim_delegator_reward(
        &self,
        mix_identity: IdentityKey,
        fee: Option<Fee>,
    ) -> Result<ExecuteResult, NymdError>
    where
        C: SigningCosmWasmClient + Sync,
    {
        let fee = fee.unwrap_or(Fee::Auto(Some(self.simulated_gas_multiplier)));
        let req = ExecuteMsg::ClaimDelegatorReward { mix_identity };
        self.client
            .execute(
                self.address(),
                self.mixnet_contract_address()?,
                &req,
                fee,
                "MixnetContract::ClaimDelegatorReward",
                vec![],
            )
            .await
    }

    /// Announce a mixnode, paying a fee.
    pub async fn bond_mixnode(
        &self,
        mixnode: MixNode,
        owner_signature: String,
        pledge: Coin,
        fee: Option<Fee>,
    ) -> Result<ExecuteResult, NymdError>
    where
        C: SigningCosmWasmClient + Sync,
    {
        let fee = fee.unwrap_or(Fee::Auto(Some(self.simulated_gas_multiplier)));

        let req = ExecuteMsg::BondMixnode {
            mix_node: mixnode,
            owner_signature,
        };
        self.client
            .execute(
                self.address(),
                self.mixnet_contract_address(),
                &req,
                fee,
                "Bonding mixnode from rust!",
                vec![pledge],
            )
            .await
    }

    /// Announce a mixnode on behalf of the owner, paying a fee.
    pub async fn bond_mixnode_on_behalf(
        &self,
        mixnode: MixNode,
        owner: String,
        owner_signature: String,
        pledge: Coin,
        fee: Option<Fee>,
    ) -> Result<ExecuteResult, NymdError>
    where
        C: SigningCosmWasmClient + Sync,
    {
        let fee = fee.unwrap_or(Fee::Auto(Some(self.simulated_gas_multiplier)));

        let req = ExecuteMsg::BondMixnodeOnBehalf {
            mix_node: mixnode,
            owner,
            owner_signature,
        };
        self.client
            .execute(
                self.address(),
                self.mixnet_contract_address(),
                &req,
                fee,
                "Bonding mixnode on behalf from rust!",
                vec![pledge],
            )
            .await
    }

    /// Announce multiple mixnodes on behalf of other owners, paying a fee.
    pub async fn bond_multiple_mixnodes_on_behalf(
        &self,
        mixnode_bonds_with_sigs: Vec<(MixNodeBond, String)>,
        fee: Option<Fee>,
    ) -> Result<ExecuteResult, NymdError>
    where
        C: SigningCosmWasmClient + Sync,
    {
        let fee = fee.unwrap_or(Fee::Auto(Some(self.simulated_gas_multiplier)));

        let reqs: Vec<(ExecuteMsg, Vec<Coin>)> = mixnode_bonds_with_sigs
            .into_iter()
            .map(|(bond, owner_signature)| {
                (
                    ExecuteMsg::BondMixnodeOnBehalf {
                        mix_node: bond.mix_node,
                        owner: bond.owner.to_string(),
                        owner_signature,
                    },
                    vec![bond.pledge_amount.into()],
                )
            })
            .collect();

        self.client
            .execute_multiple(
                self.address(),
                self.mixnet_contract_address(),
                reqs,
                fee,
                "Bonding multiple mixnodes on behalf from rust!",
            )
            .await
    }

    /// Unbond a mixnode, removing it from the network and reclaiming staked coins
    pub async fn unbond_mixnode(&self, fee: Option<Fee>) -> Result<ExecuteResult, NymdError>
    where
        C: SigningCosmWasmClient + Sync,
    {
        let fee = fee.unwrap_or(Fee::Auto(Some(self.simulated_gas_multiplier)));

        let req = ExecuteMsg::UnbondMixnode {};
        self.client
            .execute(
                self.address(),
                self.mixnet_contract_address(),
                &req,
                fee,
                "Unbonding mixnode from rust!",
                vec![],
            )
            .await
    }

    /// Unbond a mixnode on behalf of the owner, removing it from the network and reclaiming staked coins
    pub async fn unbond_mixnode_on_behalf(
        &self,
        owner: String,
        fee: Option<Fee>,
    ) -> Result<ExecuteResult, NymdError>
    where
        C: SigningCosmWasmClient + Sync,
    {
        let fee = fee.unwrap_or(Fee::Auto(Some(self.simulated_gas_multiplier)));

        let req = ExecuteMsg::UnbondMixnodeOnBehalf { owner };
        self.client
            .execute(
                self.address(),
                self.mixnet_contract_address(),
                &req,
                fee,
                "Unbonding mixnode on behalf from rust!",
                vec![],
            )
            .await
    }

    /// Update the configuration of a mixnode. Right now, only possible for profit margin.
    pub async fn update_mixnode_config(
        &self,
        profit_margin_percent: u8,
        fee: Option<Fee>,
    ) -> Result<ExecuteResult, NymdError>
    where
        C: SigningCosmWasmClient + Sync,
    {
        let fee = fee.unwrap_or(Fee::Auto(Some(self.simulated_gas_multiplier)));

        let req = ExecuteMsg::UpdateMixnodeConfig {
            profit_margin_percent,
        };
        self.client
            .execute(
                self.address(),
                self.mixnet_contract_address(),
                &req,
                fee,
                "Updating mixnode configuration from rust!",
                vec![],
            )
            .await
    }

    /// Delegates specified amount of stake to particular mixnode.
    pub async fn delegate_to_mixnode(
        &self,
        mix_identity: &str,
        amount: Coin,
        fee: Option<Fee>,
    ) -> Result<ExecuteResult, NymdError>
    where
        C: SigningCosmWasmClient + Sync,
    {
        let fee = fee.unwrap_or(Fee::Auto(Some(self.simulated_gas_multiplier)));

        let req = ExecuteMsg::DelegateToMixnode {
            mix_identity: mix_identity.to_string(),
        };
        self.client
            .execute(
                self.address(),
                self.mixnet_contract_address(),
                &req,
                fee,
                "Delegating to mixnode from rust!",
                vec![amount],
            )
            .await
    }

    /// Delegates specified amount of stake to particular mixnode on
    /// behalf of a particular delegator.
    pub async fn delegate_to_mixnode_on_behalf(
        &self,
        mix_identity: &str,
        delegate: &str,
        amount: Coin,
        fee: Option<Fee>,
    ) -> Result<ExecuteResult, NymdError>
    where
        C: SigningCosmWasmClient + Sync,
    {
        let fee = fee.unwrap_or(Fee::Auto(Some(self.simulated_gas_multiplier)));

        let req = ExecuteMsg::DelegateToMixnodeOnBehalf {
            mix_identity: mix_identity.to_string(),
            delegate: delegate.to_string(),
        };
        self.client
            .execute(
                self.address(),
                self.mixnet_contract_address(),
                &req,
                fee,
                "Delegating to mixnode on behalf from rust!",
                vec![amount],
            )
            .await
    }

    /// Delegates specified amount of stake to multiple mixnodes on behalf of multiple delegators.
    pub async fn delegate_to_multiple_mixnodes_on_behalf(
        &self,
        mixnode_delegations: Vec<Delegation>,
        fee: Option<Fee>,
    ) -> Result<ExecuteResult, NymdError>
    where
        C: SigningCosmWasmClient + Sync,
    {
        let fee = fee.unwrap_or(Fee::Auto(Some(self.simulated_gas_multiplier)));

        let reqs: Vec<(ExecuteMsg, Vec<Coin>)> = mixnode_delegations
            .into_iter()
            .map(|delegation| {
                (
                    ExecuteMsg::DelegateToMixnodeOnBehalf {
                        mix_identity: delegation.node_identity(),
                        delegate: delegation.owner().to_string(),
                    },
                    vec![delegation.amount().clone().into()],
                )
            })
            .collect();

        self.client
            .execute_multiple(
                self.address(),
                self.mixnet_contract_address(),
                reqs,
                fee,
                "Delegating to multiple mixnodes on behalf from rust!",
            )
            .await
    }

    /// Removes stake delegation from a particular mixnode.
    pub async fn remove_mixnode_delegation(
        &self,
        mix_identity: &str,
        fee: Option<Fee>,
    ) -> Result<ExecuteResult, NymdError>
    where
        C: SigningCosmWasmClient + Sync,
    {
        let fee = fee.unwrap_or(Fee::Auto(Some(self.simulated_gas_multiplier)));

        let req = ExecuteMsg::UndelegateFromMixnode {
            mix_identity: mix_identity.to_string(),
        };
        self.client
            .execute(
                self.address(),
                self.mixnet_contract_address(),
                &req,
                fee,
                "Removing mixnode delegation from rust!",
                vec![],
            )
            .await
    }

    /// Removes stake delegation from a particular mixnode on behalf of a particular delegator.
    pub async fn remove_mixnode_delegation_on_behalf(
        &self,
        mix_identity: &str,
        delegate: &str,
        fee: Option<Fee>,
    ) -> Result<ExecuteResult, NymdError>
    where
        C: SigningCosmWasmClient + Sync,
    {
        let fee = fee.unwrap_or(Fee::Auto(Some(self.simulated_gas_multiplier)));

        let req = ExecuteMsg::UndelegateFromMixnodeOnBehalf {
            mix_identity: mix_identity.to_string(),
            delegate: delegate.to_string(),
        };
        self.client
            .execute(
                self.address(),
                self.mixnet_contract_address(),
                &req,
                fee,
                "Removing mixnode delegation on behalf from rust!",
                vec![],
            )
            .await
    }

    /// Announce a gateway, paying a fee.
    pub async fn bond_gateway(
        &self,
        gateway: Gateway,
        owner_signature: String,
        pledge: Coin,
        fee: Option<Fee>,
    ) -> Result<ExecuteResult, NymdError>
    where
        C: SigningCosmWasmClient + Sync,
    {
        let fee = fee.unwrap_or(Fee::Auto(Some(self.simulated_gas_multiplier)));

        let req = ExecuteMsg::BondGateway {
            gateway,
            owner_signature,
        };
        self.client
            .execute(
                self.address(),
                self.mixnet_contract_address(),
                &req,
                fee,
                "Bonding gateway from rust!",
                vec![pledge],
            )
            .await
    }

    /// Announce a gateway on behalf of the owner, paying a fee.
    pub async fn bond_gateway_on_behalf(
        &self,
        gateway: Gateway,
        owner: String,
        owner_signature: String,
        pledge: Coin,
        fee: Option<Fee>,
    ) -> Result<ExecuteResult, NymdError>
    where
        C: SigningCosmWasmClient + Sync,
    {
        let fee = fee.unwrap_or(Fee::Auto(Some(self.simulated_gas_multiplier)));

        let req = ExecuteMsg::BondGatewayOnBehalf {
            gateway,
            owner,
            owner_signature,
        };
        self.client
            .execute(
                self.address(),
                self.mixnet_contract_address(),
                &req,
                fee,
                "Bonding gateway on behalf from rust!",
                vec![pledge],
            )
            .await
    }

    /// Announce multiple gateways on behalf of other owners, paying a fee.
    pub async fn bond_multiple_gateways_on_behalf(
        &self,
        gateway_bonds_with_sigs: Vec<(GatewayBond, String)>,
        fee: Option<Fee>,
    ) -> Result<ExecuteResult, NymdError>
    where
        C: SigningCosmWasmClient + Sync,
    {
        let fee = fee.unwrap_or(Fee::Auto(Some(self.simulated_gas_multiplier)));

        let reqs: Vec<(ExecuteMsg, Vec<Coin>)> = gateway_bonds_with_sigs
            .into_iter()
            .map(|(bond, owner_signature)| {
                (
                    ExecuteMsg::BondGatewayOnBehalf {
                        gateway: bond.gateway,
                        owner: bond.owner.to_string(),
                        owner_signature,
                    },
                    vec![bond.pledge_amount.into()],
                )
            })
            .collect();

        self.client
            .execute_multiple(
                self.address(),
                self.mixnet_contract_address(),
                reqs,
                fee,
                "Bonding multiple gateways on behalf from rust!",
            )
            .await
    }

    /// Unbond a gateway, removing it from the network and reclaiming staked coins
    pub async fn unbond_gateway(&self, fee: Option<Fee>) -> Result<ExecuteResult, NymdError>
    where
        C: SigningCosmWasmClient + Sync,
    {
        let fee = fee.unwrap_or(Fee::Auto(Some(self.simulated_gas_multiplier)));

        let req = ExecuteMsg::UnbondGateway {};
        self.client
            .execute(
                self.address(),
                self.mixnet_contract_address(),
                &req,
                fee,
                "Unbonding gateway from rust!",
                vec![],
            )
            .await
    }

    /// Unbond a gateway on behalf of the owner, removing it from the
    /// network and reclaiming staked coins
    pub async fn unbond_gateway_on_behalf(
        &self,
        owner: String,
        fee: Option<Fee>,
    ) -> Result<ExecuteResult, NymdError>
    where
        C: SigningCosmWasmClient + Sync,
    {
        let fee = fee.unwrap_or(Fee::Auto(Some(self.simulated_gas_multiplier)));

        let req = ExecuteMsg::UnbondGatewayOnBehalf { owner };
        self.client
            .execute(
                self.address(),
                self.mixnet_contract_address(),
                &req,
                fee,
                "Unbonding gateway on behalf from rust!",
                vec![],
            )
            .await
    }

    pub async fn update_contract_settings(
        &self,
        new_params: ContractStateParams,
        fee: Option<Fee>,
    ) -> Result<ExecuteResult, NymdError>
    where
        C: SigningCosmWasmClient + Sync,
    {
        let fee = fee.unwrap_or(Fee::Auto(Some(self.simulated_gas_multiplier)));

        let req = ExecuteMsg::UpdateContractStateParams(new_params);
        self.client
            .execute(
                self.address(),
                self.mixnet_contract_address(),
                &req,
                fee,
                "Updating contract state from rust!",
                vec![],
            )
            .await
    }

    pub async fn advance_current_epoch(&self, fee: Option<Fee>) -> Result<ExecuteResult, NymdError>
    where
        C: SigningCosmWasmClient + Sync,
    {
        let fee = fee.unwrap_or(Fee::Auto(Some(self.simulated_gas_multiplier)));

        let req = ExecuteMsg::AdvanceCurrentEpoch {};
        self.client
            .execute(
                self.address(),
                self.mixnet_contract_address(),
                &req,
                fee,
                "Advance current epoch",
                vec![],
            )
            .await
    }

    pub async fn reconcile_delegations(&self, fee: Option<Fee>) -> Result<ExecuteResult, NymdError>
    where
        C: SigningCosmWasmClient + Sync,
    {
        let fee = fee.unwrap_or(Fee::Auto(Some(self.simulated_gas_multiplier)));

        let req = ExecuteMsg::ReconcileDelegations {};
        self.client
            .execute(
                self.address(),
                self.mixnet_contract_address(),
                &req,
                fee,
                "Reconciling delegation events",
                vec![],
            )
            .await
    }

    pub async fn checkpoint_mixnodes(&self, fee: Option<Fee>) -> Result<ExecuteResult, NymdError>
    where
        C: SigningCosmWasmClient + Sync,
    {
        let fee = fee.unwrap_or(Fee::Auto(Some(self.simulated_gas_multiplier)));

        let req = ExecuteMsg::CheckpointMixnodes {};
        self.client
            .execute(
                self.address(),
                self.mixnet_contract_address(),
                &req,
                fee,
                "Snapshotting mixnodes",
                vec![],
            )
            .await
    }

    pub async fn write_rewarded_set(
        &self,
        rewarded_set: Vec<IdentityKey>,
        expected_active_set_size: u32,
        fee: Option<Fee>,
    ) -> Result<ExecuteResult, NymdError>
    where
        C: SigningCosmWasmClient + Sync,
    {
        let fee = fee.unwrap_or(Fee::Auto(Some(self.simulated_gas_multiplier)));

        let req = ExecuteMsg::WriteRewardedSet {
            rewarded_set,
            expected_active_set_size,
        };
        self.client
            .execute(
                self.address(),
                self.mixnet_contract_address(),
                &req,
                fee,
                "Writing rewarded set",
                vec![],
            )
            .await
    }
}<|MERGE_RESOLUTION|>--- conflicted
+++ resolved
@@ -23,6 +23,7 @@
     PagedGatewayResponse, PagedMixDelegationsResponse, PagedMixnodeResponse,
     PagedRewardedSetResponse, QueryMsg, RewardedSetUpdateDetails,
 };
+use network_defaults::DEFAULT_NETWORK;
 use serde::Serialize;
 use std::convert::TryInto;
 
@@ -44,11 +45,7 @@
 pub use cosmrs::tx::{self, Gas};
 pub use cosmrs::Coin as CosmosCoin;
 pub use cosmrs::{bip32, AccountId, Decimal, Denom};
-<<<<<<< HEAD
-use network_defaults::DEFAULT_NETWORK;
-=======
 pub use cosmwasm_std::Coin as CosmWasmCoin;
->>>>>>> a5759ab2
 pub use signing_client::Client as SigningNymdClient;
 pub use traits::{VestingQueryClient, VestingSigningClient};
 
@@ -863,7 +860,7 @@
         self.client
             .execute(
                 self.address(),
-                self.mixnet_contract_address()?,
+                self.mixnet_contract_address(),
                 &req,
                 fee,
                 "MixnetContract::CompoundOperatorReward",
@@ -881,7 +878,7 @@
         self.client
             .execute(
                 self.address(),
-                self.mixnet_contract_address()?,
+                self.mixnet_contract_address(),
                 &req,
                 fee,
                 "MixnetContract::ClaimOperatorReward",
@@ -903,7 +900,7 @@
         self.client
             .execute(
                 self.address(),
-                self.mixnet_contract_address()?,
+                self.mixnet_contract_address(),
                 &req,
                 fee,
                 "MixnetContract::CompoundDelegatorReward",
@@ -925,7 +922,7 @@
         self.client
             .execute(
                 self.address(),
-                self.mixnet_contract_address()?,
+                self.mixnet_contract_address(),
                 &req,
                 fee,
                 "MixnetContract::ClaimDelegatorReward",

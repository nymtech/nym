// Copyright 2020 - Nym Technologies SA <contact@nymtech.net>
// SPDX-License-Identifier: Apache-2.0

use crate::commands::*;
use crate::config::persistence::pathfinder::MixNodePathfinder;
use crate::config::Config;
use crate::node::MixNode;
use clap::{App, Arg, ArgMatches};
use config::NymConfig;
use crypto::asymmetric::{encryption, identity};

pub fn command_args<'a, 'b>() -> clap::App<'a, 'b> {
    App::new("init")
        .about("Initialise the mixnode")
        .arg(
            Arg::with_name(ID_ARG_NAME)
                .long(ID_ARG_NAME)
                .help("Id of the nym-mixnode we want to create config for.")
                .takes_value(true)
                .required(true),
        )
        .arg(
            Arg::with_name(HOST_ARG_NAME)
                .long(HOST_ARG_NAME)
                .help("The host on which the mixnode will be running")
                .takes_value(true)
                .required(true),
        )
        .arg(
            Arg::with_name(MIX_PORT_ARG_NAME)
                .long(MIX_PORT_ARG_NAME)
                .help("The port on which the mixnode will be listening for mix packets")
                .takes_value(true),
        )
        .arg(
            Arg::with_name(VERLOC_PORT_ARG_NAME)
                .long(VERLOC_PORT_ARG_NAME)
                .help("The port on which the mixnode will be listening for verloc packets")
                .takes_value(true),
        )
        .arg(
            Arg::with_name(HTTP_API_PORT_ARG_NAME)
                .long(HTTP_API_PORT_ARG_NAME)
                .help("The port on which the mixnode will be listening for http requests")
                .takes_value(true),
        )
        .arg(
            Arg::with_name(ANNOUNCE_HOST_ARG_NAME)
                .long(ANNOUNCE_HOST_ARG_NAME)
                .help("The custom host that will be reported to the directory server")
                .takes_value(true),
        )
        .arg(
            Arg::with_name(VALIDATORS_ARG_NAME)
                .long(VALIDATORS_ARG_NAME)
                .help("Comma separated list of rest endpoints of the validators")
                .takes_value(true),
        )
        .arg(
            Arg::with_name(WALLET_ADDRESS)
            .long(WALLET_ADDRESS)
            .help("The wallet address you will use to bond this mixnode, e.g. nymt1z9egw0knv47nmur0p8vk4rcx59h9gg4zuxrrr9")
            .takes_value(true)
            .required(true)
        )
}

pub async fn execute(matches: ArgMatches<'static>) {
    // TODO: this should probably be made implicit by slapping `#[tokio::main]` on our main method
    // and then removing runtime from mixnode itself in `run`
    let id = matches.value_of(ID_ARG_NAME).unwrap();
    println!("Initialising mixnode {}...", id);

    let already_init = if Config::default_config_file_path(Some(id)).exists() {
        println!("Mixnode \"{}\" was already initialised before! Config information will be overwritten (but keys will be kept)!", id);
        true
    } else {
        false
    };

    let mut config = Config::new(id);
    config = override_config(config, &matches);

    // if node was already initialised, don't generate new keys
    if !already_init {
        let mut rng = rand::rngs::OsRng;

        let identity_keys = identity::KeyPair::new(&mut rng);
        let sphinx_keys = encryption::KeyPair::new(&mut rng);
        let pathfinder = MixNodePathfinder::new_from_config(&config);
        pemstore::store_keypair(
            &identity_keys,
            &pemstore::KeyPairPath::new(
                pathfinder.private_identity_key().to_owned(),
                pathfinder.public_identity_key().to_owned(),
            ),
        )
        .expect("Failed to save identity keys");

        pemstore::store_keypair(
            &sphinx_keys,
            &pemstore::KeyPairPath::new(
                pathfinder.private_encryption_key().to_owned(),
                pathfinder.public_encryption_key().to_owned(),
            ),
        )
        .expect("Failed to save sphinx keys");

        println!("Saved mixnet identity and sphinx keypairs");
    }

    let config_save_location = config.get_config_file_save_location();
    config
        .save_to_file(None)
        .expect("Failed to save the config file");
    println!("Saved configuration file to {:?}", config_save_location);
    println!("Mixnode configuration completed.\n\n\n");

<<<<<<< HEAD
    show_bonding_info(&config)
=======
        MixNode::new(config).print_node_details()
    })
>>>>>>> 4f109169
}<|MERGE_RESOLUTION|>--- conflicted
+++ resolved
@@ -116,10 +116,5 @@
     println!("Saved configuration file to {:?}", config_save_location);
     println!("Mixnode configuration completed.\n\n\n");
 
-<<<<<<< HEAD
-    show_bonding_info(&config)
-=======
-        MixNode::new(config).print_node_details()
-    })
->>>>>>> 4f109169
+    MixNode::new(config).print_node_details()
 }
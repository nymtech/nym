--- conflicted
+++ resolved
@@ -21,7 +21,6 @@
 use std::sync::Arc;
 use std::time::Duration;
 
-use nymsphinx::params::PacketSize;
 #[cfg(not(target_arch = "wasm32"))]
 use tokio::time;
 
@@ -84,15 +83,11 @@
 
     /// Internal state, determined by `average_message_sending_delay`,
     /// used to keep track of when a next packet should be sent out.
-<<<<<<< HEAD
     #[cfg(not(target_arch = "wasm32"))]
     next_delay: Option<Pin<Box<time::Sleep>>>,
 
     #[cfg(target_arch = "wasm32")]
     next_delay: Option<Pin<Box<wasm_timer::Delay>>>,
-=======
-    next_delay: Option<Pin<Box<time::Sleep>>>,
->>>>>>> 54d97fdb
 
     /// Channel used for sending prepared sphinx packets to `MixTrafficController` that sends them
     /// out to the network without any further delays.
@@ -203,7 +198,7 @@
                 generate_loop_cover_packet(
                     &mut self.rng,
                     topology_ref,
-                    &self.ack_key,
+                    &*self.ack_key,
                     &self.our_full_destination,
                     self.config.average_ack_delay,
                     self.config.average_packet_delay,
@@ -239,7 +234,6 @@
         tokio::task::yield_now().await;
     }
 
-<<<<<<< HEAD
     fn poll_poisson(&mut self, cx: &mut Context<'_>) -> Poll<Option<StreamMessage>> {
         if let Some(ref mut next_delay) = &mut self.next_delay {
             // it is not yet time to return a message
@@ -353,11 +347,6 @@
     pub(super) async fn run_with_shutdown(&mut self, mut shutdown: task::ShutdownListener) {
         debug!("Started OutQueueControl with graceful shutdown support");
 
-=======
-    // Send messages at certain rate and if no real traffic is available, send cover message.
-    async fn run_normal_out_queue(&mut self) {
-        let mut shutdown = self.shutdown.clone();
->>>>>>> 54d97fdb
         while !shutdown.is_shutdown() {
             tokio::select! {
                 biased;
@@ -398,110 +387,4 @@
     fn poll_next(self: Pin<&mut Self>, cx: &mut Context<'_>) -> Poll<Option<Self::Item>> {
         self.poll_next_message(cx)
     }
-
-    fn poll_poisson(&mut self, cx: &mut Context<'_>) -> Poll<Option<StreamMessage>> {
-        if let Some(ref mut next_delay) = &mut self.next_delay {
-            // it is not yet time to return a message
-            if next_delay.as_mut().poll(cx).is_pending() {
-                return Poll::Pending;
-            };
-
-            // we know it's time to send a message, so let's prepare delay for the next one
-            // Get the `now` by looking at the current `delay` deadline
-            let avg_delay = self.config.average_message_sending_delay;
-            let now = next_delay.deadline();
-            let next_poisson_delay = sample_poisson_duration(&mut self.rng, avg_delay);
-
-            // The next interval value is `next_poisson_delay` after the one that just
-            // yielded.
-            let next = now + next_poisson_delay;
-            next_delay.as_mut().reset(next);
-
-            // check if we have anything immediately available
-            if let Some(real_available) = self.received_buffer.pop_front() {
-                return Poll::Ready(Some(StreamMessage::Real(Box::new(real_available))));
-            }
-
-            // decide what kind of message to send
-            match Pin::new(&mut self.real_receiver).poll_next(cx) {
-                // in the case our real message channel stream was closed, we should also indicate we are closed
-                // (and whoever is using the stream should panic)
-                Poll::Ready(None) => Poll::Ready(None),
-
-                // if there are more messages available, return first one and store the rest
-                Poll::Ready(Some(real_messages)) => {
-                    self.received_buffer = real_messages.into();
-                    // we MUST HAVE received at least ONE message
-                    Poll::Ready(Some(StreamMessage::Real(Box::new(
-                        self.received_buffer.pop_front().unwrap(),
-                    ))))
-                }
-
-                // otherwise construct a dummy one
-                Poll::Pending => Poll::Ready(Some(StreamMessage::Cover)),
-            }
-        } else {
-            // we never set an initial delay - let's do it now
-            cx.waker().wake_by_ref();
-
-            self.next_delay = Some(Box::pin(time::sleep(sample_poisson_duration(
-                &mut self.rng,
-                self.config.average_message_sending_delay,
-            ))));
-
-            Poll::Pending
-        }
-    }
-
-    fn poll_immediate(&mut self, cx: &mut Context<'_>) -> Poll<Option<StreamMessage>> {
-        // check if we have anything immediately available
-        if let Some(real_available) = self.received_buffer.pop_front() {
-            // if there are more messages immediately available, notify the runtime
-            // because we should be polled again
-            if !self.received_buffer.is_empty() {
-                cx.waker().wake_by_ref()
-            }
-            return Poll::Ready(Some(StreamMessage::Real(Box::new(real_available))));
-        }
-
-        match Pin::new(&mut self.real_receiver).poll_next(cx) {
-            // in the case our real message channel stream was closed, we should also indicate we are closed
-            // (and whoever is using the stream should panic)
-            Poll::Ready(None) => Poll::Ready(None),
-
-            // if there are more messages available, return first one and store the rest
-            Poll::Ready(Some(real_messages)) => {
-                self.received_buffer = real_messages.into();
-                // we MUST HAVE received at least ONE message
-                Poll::Ready(Some(StreamMessage::Real(Box::new(
-                    self.received_buffer.pop_front().unwrap(),
-                ))))
-            }
-
-            // if there's nothing, then there's nothing
-            Poll::Pending => Poll::Pending,
-        }
-    }
-
-    fn poll_next_message(
-        mut self: Pin<&mut Self>,
-        cx: &mut Context<'_>,
-    ) -> Poll<Option<StreamMessage>> {
-        if self.config.disable_poisson_packet_distribution {
-            self.poll_immediate(cx)
-        } else {
-            self.poll_poisson(cx)
-        }
-    }
-}
-
-impl<R> Stream for OutQueueControl<R>
-where
-    R: CryptoRng + Rng + Unpin,
-{
-    type Item = StreamMessage;
-
-    fn poll_next(self: Pin<&mut Self>, cx: &mut Context<'_>) -> Poll<Option<Self::Item>> {
-        self.poll_next_message(cx)
-    }
 }
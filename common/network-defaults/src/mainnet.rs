--- conflicted
+++ resolved
@@ -30,8 +30,7 @@
 
 pub const NYXD_URL: &str = "https://rpc.nymtech.net";
 pub const NYXD_WS: &str = "wss://rpc.nymtech.net/websocket";
-<<<<<<< HEAD
-pub const EXPLORER_API: &str = "https://explorer.nymtech.net/api/";
+
 pub const NYM_API: &str = "https://validator.nymtech.net/api/";
 #[cfg(feature = "network")]
 pub const NYM_APIS: &[ApiUrlConst] = &[
@@ -48,8 +47,7 @@
         front_hosts: Some(&["yelp.global.ssl.fastly.net"]),
     },
 ];
-=======
->>>>>>> 3ac58e0c
+
 pub const NYM_VPN_API: &str = "https://nymvpn.com/api/";
 #[cfg(feature = "network")]
 pub const NYM_VPN_APIS: &[ApiUrlConst] = &[

--- conflicted
+++ resolved
@@ -113,11 +113,7 @@
         .nodes;
     info!("nym api reports {} gateways", gateways.len());
 
-<<<<<<< HEAD
-    tracing::trace!("Gateways: {:#?}", gateways);
-=======
-    log::trace!("Gateways: {gateways:#?}");
->>>>>>> b11f6c6c
+    tracing::trace!("Gateways: {gateways:#?}");
 
     // filter out gateways below minimum performance and ones that could operate as a mixnode
     // (we don't want instability)
@@ -127,13 +123,8 @@
         .filter(|g| g.performance.round_to_integer() >= minimum_performance)
         .filter_map(|gateway| gateway.try_into().ok())
         .collect::<Vec<_>>();
-<<<<<<< HEAD
     tracing::debug!("After checking validity: {}", valid_gateways.len());
-    tracing::trace!("Valid gateways: {:#?}", valid_gateways);
-=======
-    log::debug!("After checking validity: {}", valid_gateways.len());
-    log::trace!("Valid gateways: {valid_gateways:#?}");
->>>>>>> b11f6c6c
+    tracing::trace!("Valid gateways: {valid_gateways:#?}");
 
     tracing::info!(
         "and {} after validity and performance filtering",
@@ -298,11 +289,7 @@
     gateways: &[RoutingNode],
     must_use_tls: bool,
 ) -> Result<RoutingNode, ClientCoreError> {
-<<<<<<< HEAD
-    tracing::debug!("Requesting specified gateway: {}", gateway_identity);
-=======
-    log::debug!("Requesting specified gateway: {gateway_identity}");
->>>>>>> b11f6c6c
+    tracing::debug!("Requesting specified gateway: {gateway_identity}");
     let user_gateway = ed25519::PublicKey::from_base58_string(gateway_identity)
         .map_err(ClientCoreError::UnableToCreatePublicKeyFromGatewayId)?;
 

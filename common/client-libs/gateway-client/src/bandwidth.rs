--- conflicted
+++ resolved
@@ -205,12 +205,7 @@
                 &self.eth_private_key,
             )
             .await?;
-<<<<<<< HEAD
-        // 0 means a transaction failure, 1 means success
-        if Some(U64::from(0)) == recipt.status {
-=======
         if Some(U64::from(0u64)) == recipt.status {
->>>>>>> 59bc7cb5
             Err(GatewayClientError::BurnTokenError(
                 web3::Error::InvalidResponse(format!(
                     "Transaction status is 0 (failure): {:?}",

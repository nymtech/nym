use crate::contract::DENOM;
use crate::error::ContractError;
use crate::state::StateParams;
use crate::storage::{
    gateway_delegations_read, gateways_owners_read, gateways_read, mix_delegations_read,
    mixnodes_owners_read, mixnodes_read, read_layer_distribution, read_state_params,
};
use cosmwasm_std::Deps;
use cosmwasm_std::Order;
use cosmwasm_std::StdResult;
use cosmwasm_std::{coin, HumanAddr};
use mixnet_contract::{
    Delegation, GatewayBond, GatewayOwnershipResponse, IdentityKey, LayerDistribution, MixNodeBond,
    MixOwnershipResponse, PagedGatewayDelegationsResponse, PagedGatewayResponse,
    PagedMixDelegationsResponse, PagedResponse,
};
use std::ops::Deref;

const BOND_PAGE_MAX_LIMIT: u32 = 100;
const BOND_PAGE_DEFAULT_LIMIT: u32 = 50;

// currently the maximum limit before running into memory issue is somewhere between 1150 and 1200
pub(crate) const DELEGATION_PAGE_MAX_LIMIT: u32 = 750;
const DELEGATION_PAGE_DEFAULT_LIMIT: u32 = 500;

pub fn query_mixnodes_paged(
    deps: Deps,
    start_after: Option<IdentityKey>,
    limit: Option<u32>,
) -> StdResult<PagedResponse> {
    let limit = limit
        .unwrap_or(BOND_PAGE_DEFAULT_LIMIT)
        .min(BOND_PAGE_MAX_LIMIT) as usize;
    let start = calculate_start_value(start_after);

    let nodes = mixnodes_read(deps.storage)
        .range(start.as_deref(), None, Order::Ascending)
        .take(limit)
        .map(|res| res.map(|item| item.1))
        .collect::<StdResult<Vec<MixNodeBond>>>()?;

    let start_next_after = nodes.last().map(|node| node.identity().clone());

    Ok(PagedResponse::new(nodes, limit, start_next_after))
}

pub(crate) fn query_gateways_paged(
    deps: Deps,
    start_after: Option<IdentityKey>,
    limit: Option<u32>,
) -> StdResult<PagedGatewayResponse> {
    let limit = limit
        .unwrap_or(BOND_PAGE_DEFAULT_LIMIT)
        .min(BOND_PAGE_MAX_LIMIT) as usize;
    let start = calculate_start_value(start_after);

    let nodes = gateways_read(deps.storage)
        .range(start.as_deref(), None, Order::Ascending)
        .take(limit)
        .map(|res| res.map(|item| item.1))
        .collect::<StdResult<Vec<GatewayBond>>>()?;

    let start_next_after = nodes.last().map(|node| node.identity().clone());

    Ok(PagedGatewayResponse::new(nodes, limit, start_next_after))
}

pub(crate) fn query_owns_mixnode(
    deps: Deps,
    address: HumanAddr,
) -> StdResult<MixOwnershipResponse> {
    let has_node = mixnodes_owners_read(deps.storage)
        .may_load(address.as_ref())?
        .is_some();
    Ok(MixOwnershipResponse { address, has_node })
}

pub(crate) fn query_owns_gateway(
    deps: Deps,
    address: HumanAddr,
) -> StdResult<GatewayOwnershipResponse> {
    let has_gateway = gateways_owners_read(deps.storage)
        .may_load(address.as_ref())?
        .is_some();
    Ok(GatewayOwnershipResponse {
        address,
        has_gateway,
    })
}

pub(crate) fn query_state_params(deps: Deps) -> StateParams {
    read_state_params(deps.storage)
}

pub(crate) fn query_layer_distribution(deps: Deps) -> LayerDistribution {
    read_layer_distribution(deps.storage)
}

/// Adds a 0 byte to terminate the `start_after` value given. This allows CosmWasm
/// to get the succeeding key as the start of the next page.
// S works for both `String` and `HumanAddr` and that's what we wanted
fn calculate_start_value<S: Deref<Target = str>>(start_after: Option<S>) -> Option<Vec<u8>> {
    start_after.as_ref().map(|identity| {
        identity
            .as_bytes()
            .iter()
            .cloned()
            .chain(std::iter::once(0))
            .collect()
    })
}

pub(crate) fn query_mixnode_delegations_paged(
    deps: Deps,
<<<<<<< HEAD
    mix_identity: String,
    start_after: Option<HumanAddr>,
=======
    mix_identity: IdentityKey,
    start_after: Option<String>,
>>>>>>> d0379862
    limit: Option<u32>,
) -> StdResult<PagedMixDelegationsResponse> {
    let limit = limit
        .unwrap_or(DELEGATION_PAGE_DEFAULT_LIMIT)
        .min(DELEGATION_PAGE_MAX_LIMIT) as usize;
    let start = calculate_start_value(start_after);

    let delegations = mix_delegations_read(deps.storage, &mix_identity)
        .range(start.as_deref(), None, Order::Ascending)
        .take(limit)
        .map(|res| {
            res.map(|entry| {
                Delegation::new(
                    HumanAddr(String::from_utf8(entry.0).unwrap()),
                    coin(entry.1.u128(), DENOM),
                )
            })
        })
        .collect::<StdResult<Vec<Delegation>>>()?;

    let start_next_after = delegations.last().map(|delegation| delegation.owner());

    Ok(PagedMixDelegationsResponse::new(
        mix_identity,
        delegations,
        start_next_after,
    ))
}

// queries for delegation value of given address for particular node
pub(crate) fn query_mixnode_delegation(
    deps: Deps,
    mix_identity: IdentityKey,
    address: HumanAddr,
) -> Result<Delegation, ContractError> {
    match mix_delegations_read(deps.storage, &mix_identity).may_load(address.as_bytes())? {
        Some(delegation_value) => Ok(Delegation::new(
            address,
            coin(delegation_value.u128(), DENOM),
        )),
        None => Err(ContractError::NoMixnodeDelegationFound {
            identity: mix_identity,
            address,
        }),
    }
}

pub(crate) fn query_gateway_delegations_paged(
    deps: Deps,
<<<<<<< HEAD
    gateway_identity: String,
    start_after: Option<HumanAddr>,
=======
    gateway_identity: IdentityKey,
    start_after: Option<String>,
>>>>>>> d0379862
    limit: Option<u32>,
) -> StdResult<PagedGatewayDelegationsResponse> {
    let limit = limit
        .unwrap_or(DELEGATION_PAGE_DEFAULT_LIMIT)
        .min(DELEGATION_PAGE_MAX_LIMIT) as usize;
    let start = calculate_start_value(start_after);

    let delegations = gateway_delegations_read(deps.storage, &gateway_identity)
        .range(start.as_deref(), None, Order::Ascending)
        .take(limit)
        .map(|res| {
            res.map(|entry| {
                Delegation::new(
                    HumanAddr(String::from_utf8(entry.0).unwrap()),
                    coin(entry.1.u128(), DENOM),
                )
            })
        })
        .collect::<StdResult<Vec<Delegation>>>()?;

    let start_next_after = delegations.last().map(|delegation| delegation.owner());

    Ok(PagedGatewayDelegationsResponse::new(
        gateway_identity,
        delegations,
        start_next_after,
    ))
}

// queries for delegation value of given address for particular node
pub(crate) fn query_gateway_delegation(
    deps: Deps,
    gateway_identity: IdentityKey,
    address: HumanAddr,
) -> Result<Delegation, ContractError> {
    match gateway_delegations_read(deps.storage, &gateway_identity).may_load(address.as_bytes())? {
        Some(delegation_value) => Ok(Delegation::new(
            address,
            coin(delegation_value.u128(), DENOM),
        )),
        None => Err(ContractError::NoGatewayDelegationFound {
            identity: gateway_identity,
            address,
        }),
    }
}

#[cfg(test)]
mod tests {
    use super::*;
    use crate::state::State;
    use crate::storage::{config, gateway_delegations, gateways, mix_delegations, mixnodes};
    use crate::support::tests::helpers;
    use crate::support::tests::helpers::{good_gateway_bond, good_mixnode_bond};
    use crate::transactions;
    use cosmwasm_std::testing::{mock_env, mock_info};
    use cosmwasm_std::{Storage, Uint128};
    use mixnet_contract::{Gateway, MixNode};

    #[test]
    fn mixnodes_empty_on_init() {
        let deps = helpers::init_contract();
        let response = query_mixnodes_paged(deps.as_ref(), None, Option::from(2)).unwrap();
        assert_eq!(0, response.nodes.len());
    }

    #[test]
    fn mixnodes_paged_retrieval_obeys_limits() {
        let mut deps = helpers::init_contract();
        let storage = deps.as_mut().storage;
        let limit = 2;
        for n in 0..10000 {
            let key = format!("bond{}", n);
            let node = helpers::mixnode_bond_fixture();
            mixnodes(storage).save(key.as_bytes(), &node).unwrap();
        }

        let page1 = query_mixnodes_paged(deps.as_ref(), None, Option::from(limit)).unwrap();
        assert_eq!(limit, page1.nodes.len() as u32);
    }

    #[test]
    fn mixnodes_paged_retrieval_has_default_limit() {
        let mut deps = helpers::init_contract();
        let storage = deps.as_mut().storage;
        for n in 0..100 {
            let key = format!("bond{}", n);
            let node = helpers::mixnode_bond_fixture();
            mixnodes(storage).save(key.as_bytes(), &node).unwrap();
        }

        // query without explicitly setting a limit
        let page1 = query_mixnodes_paged(deps.as_ref(), None, None).unwrap();

        let expected_limit = 50;
        assert_eq!(expected_limit, page1.nodes.len() as u32);
    }

    #[test]
    fn mixnodes_paged_retrieval_has_max_limit() {
        let mut deps = helpers::init_contract();
        let storage = deps.as_mut().storage;
        for n in 0..10000 {
            let key = format!("bond{}", n);
            let node = helpers::mixnode_bond_fixture();
            mixnodes(storage).save(key.as_bytes(), &node).unwrap();
        }

        // query with a crazily high limit in an attempt to use too many resources
        let crazy_limit = 1000;
        let page1 = query_mixnodes_paged(deps.as_ref(), None, Option::from(crazy_limit)).unwrap();

        // we default to a decent sized upper bound instead
        let expected_limit = 100;
        assert_eq!(expected_limit, page1.nodes.len() as u32);
    }

    #[test]
    fn pagination_works() {
        let mut deps = helpers::init_contract();
        let node = helpers::mixnode_bond_fixture();
        mixnodes(&mut deps.storage)
            .save("1".as_bytes(), &node)
            .unwrap();

        let per_page = 2;
        let page1 = query_mixnodes_paged(deps.as_ref(), None, Option::from(per_page)).unwrap();

        // page should have 1 result on it
        assert_eq!(1, page1.nodes.len());

        // save another
        mixnodes(&mut deps.storage)
            .save("2".as_bytes(), &node)
            .unwrap();

        // page1 should have 2 results on it
        let page1 = query_mixnodes_paged(deps.as_ref(), None, Option::from(per_page)).unwrap();
        assert_eq!(2, page1.nodes.len());

        mixnodes(&mut deps.storage)
            .save("3".as_bytes(), &node)
            .unwrap();

        // page1 still has 2 results
        let page1 = query_mixnodes_paged(deps.as_ref(), None, Option::from(per_page)).unwrap();
        assert_eq!(2, page1.nodes.len());

        // retrieving the next page should start after the last key on this page
        let start_after = String::from("2");
        let page2 = query_mixnodes_paged(
            deps.as_ref(),
            Option::from(start_after),
            Option::from(per_page),
        )
        .unwrap();

        assert_eq!(1, page2.nodes.len());

        // save another one
        mixnodes(&mut deps.storage)
            .save("4".as_bytes(), &node)
            .unwrap();

        let start_after = String::from("2");
        let page2 = query_mixnodes_paged(
            deps.as_ref(),
            Option::from(start_after),
            Option::from(per_page),
        )
        .unwrap();

        // now we have 2 pages, with 2 results on the second page
        assert_eq!(2, page2.nodes.len());
    }

    #[test]
    fn gateways_empty_on_init() {
        let deps = helpers::init_contract();
        let response = query_gateways_paged(deps.as_ref(), None, Option::from(2)).unwrap();
        assert_eq!(0, response.nodes.len());
    }

    fn store_n_gateway_fixtures(n: u32, storage: &mut dyn Storage) {
        for i in 0..n {
            let key = format!("bond{}", i);
            let node = helpers::gateway_bond_fixture();
            gateways(storage).save(key.as_bytes(), &node).unwrap();
        }
    }

    #[test]
    fn gateways_paged_retrieval_obeys_limits() {
        let mut deps = helpers::init_contract();
        let storage = deps.as_mut().storage;
        let limit = 2;
        store_n_gateway_fixtures(100, storage);

        let page1 = query_gateways_paged(deps.as_ref(), None, Option::from(limit)).unwrap();
        assert_eq!(limit, page1.nodes.len() as u32);
    }

    #[test]
    fn gateways_paged_retrieval_has_default_limit() {
        let mut deps = helpers::init_contract();
        let storage = deps.as_mut().storage;
        store_n_gateway_fixtures(10 * BOND_PAGE_DEFAULT_LIMIT, storage);

        // query without explicitly setting a limit
        let page1 = query_gateways_paged(deps.as_ref(), None, None).unwrap();

        assert_eq!(BOND_PAGE_DEFAULT_LIMIT, page1.nodes.len() as u32);
    }

    #[test]
    fn gateways_paged_retrieval_has_max_limit() {
        let mut deps = helpers::init_contract();
        let storage = deps.as_mut().storage;
        store_n_gateway_fixtures(100, storage);

        // query with a crazily high limit in an attempt to use too many resources
        let crazy_limit = 1000 * BOND_PAGE_DEFAULT_LIMIT;
        let page1 = query_gateways_paged(deps.as_ref(), None, Option::from(crazy_limit)).unwrap();

        // we default to a decent sized upper bound instead
        let expected_limit = BOND_PAGE_MAX_LIMIT;
        assert_eq!(expected_limit, page1.nodes.len() as u32);
    }

    #[test]
    fn gateway_pagination_works() {
        let mut deps = helpers::init_contract();
        let node = helpers::gateway_bond_fixture();
        gateways(&mut deps.storage)
            .save("1".as_bytes(), &node)
            .unwrap();

        let per_page = 2;
        let page1 = query_gateways_paged(deps.as_ref(), None, Option::from(per_page)).unwrap();

        // page should have 1 result on it
        assert_eq!(1, page1.nodes.len());

        // save another
        gateways(&mut deps.storage)
            .save("2".as_bytes(), &node)
            .unwrap();

        // page1 should have 2 results on it
        let page1 = query_gateways_paged(deps.as_ref(), None, Option::from(per_page)).unwrap();
        assert_eq!(2, page1.nodes.len());

        gateways(&mut deps.storage)
            .save("3".as_bytes(), &node)
            .unwrap();

        // page1 still has 2 results
        let page1 = query_gateways_paged(deps.as_ref(), None, Option::from(per_page)).unwrap();
        assert_eq!(2, page1.nodes.len());

        // retrieving the next page should start after the last key on this page
        let start_after = String::from("2");
        let page2 = query_gateways_paged(
            deps.as_ref(),
            Option::from(start_after),
            Option::from(per_page),
        )
        .unwrap();

        assert_eq!(1, page2.nodes.len());

        // save another one
        gateways(&mut deps.storage)
            .save("4".as_bytes(), &node)
            .unwrap();

        let start_after = String::from("2");
        let page2 = query_gateways_paged(
            deps.as_ref(),
            Option::from(start_after),
            Option::from(per_page),
        )
        .unwrap();

        // now we have 2 pages, with 2 results on the second page
        assert_eq!(2, page2.nodes.len());
    }

    #[test]
    fn query_for_mixnode_owner_works() {
        let mut deps = helpers::init_contract();
        let env = mock_env();

        // "fred" does not own a mixnode if there are no mixnodes
        let res = query_owns_mixnode(deps.as_ref(), "fred".into()).unwrap();
        assert!(!res.has_node);

        // mixnode was added to "bob", "fred" still does not own one
        let node = MixNode {
            identity_key: "bobsnode".into(),
            ..helpers::mix_node_fixture()
        };
        transactions::try_add_mixnode(deps.as_mut(), mock_info("bob", &good_mixnode_bond()), node)
            .unwrap();

        let res = query_owns_mixnode(deps.as_ref(), "fred".into()).unwrap();
        assert!(!res.has_node);

        // "fred" now owns a mixnode!
        let node = MixNode {
            identity_key: "fredsnode".into(),
            ..helpers::mix_node_fixture()
        };
        transactions::try_add_mixnode(deps.as_mut(), mock_info("fred", &good_mixnode_bond()), node)
            .unwrap();

        let res = query_owns_mixnode(deps.as_ref(), "fred".into()).unwrap();
        assert!(res.has_node);

        // but after unbonding it, he doesn't own one anymore
        transactions::try_remove_mixnode(deps.as_mut(), mock_info("fred", &[]), env).unwrap();

        let res = query_owns_mixnode(deps.as_ref(), "fred".into()).unwrap();
        assert!(!res.has_node);
    }

    #[test]
    fn query_for_gateway_owner_works() {
        let mut deps = helpers::init_contract();
        let env = mock_env();

        // "fred" does not own a mixnode if there are no mixnodes
        let res = query_owns_gateway(deps.as_ref(), "fred".into()).unwrap();
        assert!(!res.has_gateway);

        // mixnode was added to "bob", "fred" still does not own one
        let node = Gateway {
            identity_key: "bobsnode".into(),
            ..helpers::gateway_fixture()
        };
        transactions::try_add_gateway(deps.as_mut(), mock_info("bob", &good_gateway_bond()), node)
            .unwrap();

        let res = query_owns_gateway(deps.as_ref(), "fred".into()).unwrap();
        assert!(!res.has_gateway);

        // "fred" now owns a gateway!
        let node = Gateway {
            identity_key: "fredsnode".into(),
            ..helpers::gateway_fixture()
        };
        transactions::try_add_gateway(deps.as_mut(), mock_info("fred", &good_gateway_bond()), node)
            .unwrap();

        let res = query_owns_gateway(deps.as_ref(), "fred".into()).unwrap();
        assert!(res.has_gateway);

        // but after unbonding it, he doesn't own one anymore
        transactions::try_remove_gateway(deps.as_mut(), mock_info("fred", &[]), env).unwrap();

        let res = query_owns_gateway(deps.as_ref(), "fred".into()).unwrap();
        assert!(!res.has_gateway);
    }

    #[test]
    fn query_for_contract_state_works() {
        let mut deps = helpers::init_contract();

        let dummy_state = State {
            owner: "someowner".into(),
            network_monitor_address: "monitor".into(),
            params: StateParams {
                epoch_length: 1,
                minimum_mixnode_bond: 123u128.into(),
                minimum_gateway_bond: 456u128.into(),
                mixnode_bond_reward_rate: "1.23".parse().unwrap(),
                gateway_bond_reward_rate: "4.56".parse().unwrap(),
                mixnode_active_set_size: 1000,
            },
            mixnode_epoch_bond_reward: "1.23".parse().unwrap(),
            gateway_epoch_bond_reward: "4.56".parse().unwrap(),
        };

        config(deps.as_mut().storage).save(&dummy_state).unwrap();

        assert_eq!(dummy_state.params, query_state_params(deps.as_ref()))
    }

    #[cfg(test)]
    mod querying_for_mixnode_delegations_paged {
        use super::*;
        use crate::storage::mix_delegations;
        use cosmwasm_std::Uint128;

        fn store_n_delegations(n: u32, storage: &mut dyn Storage, node_identity: &str) {
            for i in 0..n {
                let address = format!("address{}", i);
                mix_delegations(storage, node_identity)
                    .save(address.as_bytes(), &Uint128(42))
                    .unwrap();
            }
        }

        #[test]
        fn retrieval_obeys_limits() {
            let mut deps = helpers::init_contract();
            let limit = 2;
            let node_identity: IdentityKey = "foo".into();
            store_n_delegations(100, &mut deps.storage, &node_identity);

            let page1 = query_mixnode_delegations_paged(
                deps.as_ref(),
                node_identity,
                None,
                Option::from(limit),
            )
            .unwrap();
            assert_eq!(limit, page1.delegations.len() as u32);
        }

        #[test]
        fn retrieval_has_default_limit() {
            let mut deps = helpers::init_contract();
            let node_identity: IdentityKey = "foo".into();
            store_n_delegations(
                DELEGATION_PAGE_DEFAULT_LIMIT * 10,
                &mut deps.storage,
                &node_identity,
            );

            // query without explicitly setting a limit
            let page1 =
                query_mixnode_delegations_paged(deps.as_ref(), node_identity, None, None).unwrap();
            assert_eq!(
                DELEGATION_PAGE_DEFAULT_LIMIT,
                page1.delegations.len() as u32
            );
        }

        #[test]
        fn retrieval_has_max_limit() {
            let mut deps = helpers::init_contract();
            let node_identity: IdentityKey = "foo".into();
            store_n_delegations(
                DELEGATION_PAGE_DEFAULT_LIMIT * 10,
                &mut deps.storage,
                &node_identity,
            );

            // query with a crazily high limit in an attempt to use too many resources
            let crazy_limit = 1000 * DELEGATION_PAGE_DEFAULT_LIMIT;
            let page1 = query_mixnode_delegations_paged(
                deps.as_ref(),
                node_identity,
                None,
                Option::from(crazy_limit),
            )
            .unwrap();

            // we default to a decent sized upper bound instead
            let expected_limit = DELEGATION_PAGE_MAX_LIMIT;
            assert_eq!(expected_limit, page1.delegations.len() as u32);
        }

        #[test]
        fn pagination_works() {
            let mut deps = helpers::init_contract();
            let node_identity: IdentityKey = "foo".into();

            mix_delegations(&mut deps.storage, &node_identity)
                .save("1".as_bytes(), &Uint128(42))
                .unwrap();

            let per_page = 2;
            let page1 = query_mixnode_delegations_paged(
                deps.as_ref(),
                node_identity.clone(),
                None,
                Option::from(per_page),
            )
            .unwrap();

            // page should have 1 result on it
            assert_eq!(1, page1.delegations.len());

            // save another
            mix_delegations(&mut deps.storage, &node_identity)
                .save("2".as_bytes(), &Uint128(42))
                .unwrap();

            // page1 should have 2 results on it
            let page1 = query_mixnode_delegations_paged(
                deps.as_ref(),
                node_identity.clone(),
                None,
                Option::from(per_page),
            )
            .unwrap();
            assert_eq!(2, page1.delegations.len());

            mix_delegations(&mut deps.storage, &node_identity)
                .save("3".as_bytes(), &Uint128(42))
                .unwrap();

            // page1 still has 2 results
            let page1 = query_mixnode_delegations_paged(
                deps.as_ref(),
                node_identity.clone(),
                None,
                Option::from(per_page),
            )
            .unwrap();
            assert_eq!(2, page1.delegations.len());

            // retrieving the next page should start after the last key on this page
            let start_after = HumanAddr::from("2");
            let page2 = query_mixnode_delegations_paged(
                deps.as_ref(),
                node_identity.clone(),
                Option::from(start_after),
                Option::from(per_page),
            )
            .unwrap();

            assert_eq!(1, page2.delegations.len());

            // save another one
            mix_delegations(&mut deps.storage, &node_identity)
                .save("4".as_bytes(), &Uint128(42))
                .unwrap();

            let start_after = HumanAddr::from("2");
            let page2 = query_mixnode_delegations_paged(
                deps.as_ref(),
                node_identity,
                Option::from(start_after),
                Option::from(per_page),
            )
            .unwrap();

            // now we have 2 pages, with 2 results on the second page
            assert_eq!(2, page2.delegations.len());
        }
    }

    #[test]
    fn mix_deletion_query_returns_current_delegation_value() {
        let mut deps = helpers::init_contract();
<<<<<<< HEAD
        let node_identity: String = "foo".into();
        let delegation_owner: HumanAddr = "bar".into();
=======
        let node_identity: IdentityKey = "foo".into();
>>>>>>> d0379862

        mix_delegations(&mut deps.storage, &node_identity)
            .save(delegation_owner.as_bytes(), &Uint128(42))
            .unwrap();

        assert_eq!(
            Ok(Delegation::new(delegation_owner.clone(), coin(42, DENOM))),
            query_mixnode_delegation(deps.as_ref(), node_identity, delegation_owner)
        )
    }

    #[test]
    fn mix_deletion_query_returns_error_if_delegation_doesnt_exist() {
        let mut deps = helpers::init_contract();
<<<<<<< HEAD
        let node_identity1: String = "foo1".into();
        let node_identity2: String = "foo2".into();
        let delegation_owner1: HumanAddr = "bar".into();
        let delegation_owner2: HumanAddr = "bar2".into();
=======
        let node_identity: IdentityKey = "foo".into();
>>>>>>> d0379862

        assert_eq!(
            Err(ContractError::NoMixnodeDelegationFound {
                identity: node_identity1.clone(),
                address: delegation_owner1.clone(),
            }),
            query_mixnode_delegation(
                deps.as_ref(),
                node_identity1.clone(),
                delegation_owner1.clone()
            )
        );

        // add delegation from a different address
        mix_delegations(&mut deps.storage, &node_identity1)
            .save(delegation_owner2.as_bytes(), &Uint128(42))
            .unwrap();

        assert_eq!(
            Err(ContractError::NoMixnodeDelegationFound {
                identity: node_identity1.clone(),
                address: delegation_owner1.clone(),
            }),
            query_mixnode_delegation(
                deps.as_ref(),
                node_identity1.clone(),
                delegation_owner1.clone()
            )
        );

        // add delegation for a different node
        mix_delegations(&mut deps.storage, &node_identity2)
            .save(delegation_owner1.as_bytes(), &Uint128(42))
            .unwrap();

        assert_eq!(
            Err(ContractError::NoMixnodeDelegationFound {
                identity: node_identity1.clone(),
                address: delegation_owner1.clone()
            }),
            query_mixnode_delegation(deps.as_ref(), node_identity1.clone(), delegation_owner1)
        )
    }

    #[cfg(test)]
    mod querying_for_gateway_delegations_paged {
        use super::*;
        use crate::storage::gateway_delegations;
        use cosmwasm_std::Uint128;

        fn store_n_delegations(n: u32, storage: &mut dyn Storage, node_identity: &str) {
            for i in 0..n {
                let address = format!("address{}", i);
                gateway_delegations(storage, node_identity)
                    .save(address.as_bytes(), &Uint128(42))
                    .unwrap();
            }
        }

        #[test]
        fn retrieval_obeys_limits() {
            let mut deps = helpers::init_contract();
            let limit = 2;
            let node_identity: IdentityKey = "foo".into();
            store_n_delegations(100, &mut deps.storage, &node_identity);

            let page1 = query_gateway_delegations_paged(
                deps.as_ref(),
                node_identity,
                None,
                Option::from(limit),
            )
            .unwrap();
            assert_eq!(limit, page1.delegations.len() as u32);
        }

        #[test]
        fn retrieval_has_default_limit() {
            let mut deps = helpers::init_contract();
            let node_identity: IdentityKey = "foo".into();
            store_n_delegations(
                DELEGATION_PAGE_DEFAULT_LIMIT * 10,
                &mut deps.storage,
                &node_identity,
            );

            // query without explicitly setting a limit
            let page1 =
                query_gateway_delegations_paged(deps.as_ref(), node_identity, None, None).unwrap();
            assert_eq!(
                DELEGATION_PAGE_DEFAULT_LIMIT,
                page1.delegations.len() as u32
            );
        }

        #[test]
        fn retrieval_has_max_limit() {
            let mut deps = helpers::init_contract();
            let node_identity: IdentityKey = "foo".into();
            store_n_delegations(
                DELEGATION_PAGE_DEFAULT_LIMIT * 10,
                &mut deps.storage,
                &node_identity,
            );

            // query with a crazily high limit in an attempt to use too many resources
            let crazy_limit = 1000 * DELEGATION_PAGE_DEFAULT_LIMIT;
            let page1 = query_gateway_delegations_paged(
                deps.as_ref(),
                node_identity,
                None,
                Option::from(crazy_limit),
            )
            .unwrap();

            // we default to a decent sized upper bound instead
            let expected_limit = DELEGATION_PAGE_MAX_LIMIT;
            assert_eq!(expected_limit, page1.delegations.len() as u32);
        }

        #[test]
        fn pagination_works() {
            let mut deps = helpers::init_contract();
            let node_identity: IdentityKey = "foo".into();

            gateway_delegations(&mut deps.storage, &node_identity)
                .save("1".as_bytes(), &Uint128(42))
                .unwrap();

            let per_page = 2;
            let page1 = query_gateway_delegations_paged(
                deps.as_ref(),
                node_identity.clone(),
                None,
                Option::from(per_page),
            )
            .unwrap();

            // page should have 1 result on it
            assert_eq!(1, page1.delegations.len());

            // save another
            gateway_delegations(&mut deps.storage, &node_identity)
                .save("2".as_bytes(), &Uint128(42))
                .unwrap();

            // page1 should have 2 results on it
            let page1 = query_gateway_delegations_paged(
                deps.as_ref(),
                node_identity.clone(),
                None,
                Option::from(per_page),
            )
            .unwrap();
            assert_eq!(2, page1.delegations.len());

            gateway_delegations(&mut deps.storage, &node_identity)
                .save("3".as_bytes(), &Uint128(42))
                .unwrap();

            // page1 still has 2 results
            let page1 = query_gateway_delegations_paged(
                deps.as_ref(),
                node_identity.clone(),
                None,
                Option::from(per_page),
            )
            .unwrap();
            assert_eq!(2, page1.delegations.len());

            // retrieving the next page should start after the last key on this page
            let start_after = HumanAddr::from("2");
            let page2 = query_gateway_delegations_paged(
                deps.as_ref(),
                node_identity.clone(),
                Option::from(start_after),
                Option::from(per_page),
            )
            .unwrap();

            assert_eq!(1, page2.delegations.len());

            // save another one
            gateway_delegations(&mut deps.storage, &node_identity)
                .save("4".as_bytes(), &Uint128(42))
                .unwrap();

            let start_after = HumanAddr::from("2");
            let page2 = query_gateway_delegations_paged(
                deps.as_ref(),
                node_identity,
                Option::from(start_after),
                Option::from(per_page),
            )
            .unwrap();

            // now we have 2 pages, with 2 results on the second page
            assert_eq!(2, page2.delegations.len());
        }
    }

    #[test]
    fn gateway_deletion_query_returns_current_delegation_value() {
        let mut deps = helpers::init_contract();
<<<<<<< HEAD
        let node_identity: String = "foo".into();
        let delegation_owner: HumanAddr = "bar".into();
=======
        let node_identity: IdentityKey = "foo".into();
>>>>>>> d0379862

        gateway_delegations(&mut deps.storage, &node_identity)
            .save(delegation_owner.as_bytes(), &Uint128(42))
            .unwrap();

        assert_eq!(
            Ok(Delegation::new(delegation_owner.clone(), coin(42, DENOM))),
            query_gateway_delegation(deps.as_ref(), node_identity, delegation_owner)
        )
    }

    #[test]
    fn gateway_deletion_query_returns_error_if_delegation_doesnt_exist() {
        let mut deps = helpers::init_contract();
<<<<<<< HEAD
        let node_identity1: String = "foo1".into();
        let node_identity2: String = "foo2".into();
        let delegation_owner1: HumanAddr = "bar".into();
        let delegation_owner2: HumanAddr = "bar2".into();
=======
        let node_identity: IdentityKey = "foo".into();
>>>>>>> d0379862

        assert_eq!(
            Err(ContractError::NoGatewayDelegationFound {
                identity: node_identity1.clone(),
                address: delegation_owner1.clone(),
            }),
            query_gateway_delegation(
                deps.as_ref(),
                node_identity1.clone(),
                delegation_owner1.clone()
            )
        );

        // add delegation from a different address
        gateway_delegations(&mut deps.storage, &node_identity1)
            .save(delegation_owner2.as_bytes(), &Uint128(42))
            .unwrap();

        assert_eq!(
            Err(ContractError::NoGatewayDelegationFound {
                identity: node_identity1.clone(),
                address: delegation_owner1.clone(),
            }),
            query_gateway_delegation(
                deps.as_ref(),
                node_identity1.clone(),
                delegation_owner1.clone()
            )
        );

        // add delegation for a different node
        gateway_delegations(&mut deps.storage, &node_identity2)
            .save(delegation_owner1.as_bytes(), &Uint128(42))
            .unwrap();

        assert_eq!(
            Err(ContractError::NoGatewayDelegationFound {
                identity: node_identity1.clone(),
                address: delegation_owner1.clone()
            }),
            query_gateway_delegation(deps.as_ref(), node_identity1, delegation_owner1)
        )
    }
}<|MERGE_RESOLUTION|>--- conflicted
+++ resolved
@@ -112,13 +112,8 @@
 
 pub(crate) fn query_mixnode_delegations_paged(
     deps: Deps,
-<<<<<<< HEAD
-    mix_identity: String,
+    mix_identity: IdentityKey,
     start_after: Option<HumanAddr>,
-=======
-    mix_identity: IdentityKey,
-    start_after: Option<String>,
->>>>>>> d0379862
     limit: Option<u32>,
 ) -> StdResult<PagedMixDelegationsResponse> {
     let limit = limit
@@ -168,13 +163,8 @@
 
 pub(crate) fn query_gateway_delegations_paged(
     deps: Deps,
-<<<<<<< HEAD
-    gateway_identity: String,
+    gateway_identity: IdentityKey,
     start_after: Option<HumanAddr>,
-=======
-    gateway_identity: IdentityKey,
-    start_after: Option<String>,
->>>>>>> d0379862
     limit: Option<u32>,
 ) -> StdResult<PagedGatewayDelegationsResponse> {
     let limit = limit
@@ -723,12 +713,9 @@
     #[test]
     fn mix_deletion_query_returns_current_delegation_value() {
         let mut deps = helpers::init_contract();
-<<<<<<< HEAD
-        let node_identity: String = "foo".into();
+        let node_identity: IdentityKey = "foo".into();
         let delegation_owner: HumanAddr = "bar".into();
-=======
-        let node_identity: IdentityKey = "foo".into();
->>>>>>> d0379862
+
 
         mix_delegations(&mut deps.storage, &node_identity)
             .save(delegation_owner.as_bytes(), &Uint128(42))
@@ -743,14 +730,11 @@
     #[test]
     fn mix_deletion_query_returns_error_if_delegation_doesnt_exist() {
         let mut deps = helpers::init_contract();
-<<<<<<< HEAD
-        let node_identity1: String = "foo1".into();
-        let node_identity2: String = "foo2".into();
+
+        let node_identity1: IdentityKey = "foo1".into();
+        let node_identity2: IdentityKey = "foo2".into();
         let delegation_owner1: HumanAddr = "bar".into();
         let delegation_owner2: HumanAddr = "bar2".into();
-=======
-        let node_identity: IdentityKey = "foo".into();
->>>>>>> d0379862
 
         assert_eq!(
             Err(ContractError::NoMixnodeDelegationFound {
@@ -955,12 +939,9 @@
     #[test]
     fn gateway_deletion_query_returns_current_delegation_value() {
         let mut deps = helpers::init_contract();
-<<<<<<< HEAD
-        let node_identity: String = "foo".into();
+        let node_identity: IdentityKey = "foo".into();
         let delegation_owner: HumanAddr = "bar".into();
-=======
-        let node_identity: IdentityKey = "foo".into();
->>>>>>> d0379862
+
 
         gateway_delegations(&mut deps.storage, &node_identity)
             .save(delegation_owner.as_bytes(), &Uint128(42))
@@ -975,14 +956,11 @@
     #[test]
     fn gateway_deletion_query_returns_error_if_delegation_doesnt_exist() {
         let mut deps = helpers::init_contract();
-<<<<<<< HEAD
-        let node_identity1: String = "foo1".into();
-        let node_identity2: String = "foo2".into();
+
+        let node_identity1: IdentityKey = "foo1".into();
+        let node_identity2: IdentityKey = "foo2".into();
         let delegation_owner1: HumanAddr = "bar".into();
         let delegation_owner2: HumanAddr = "bar2".into();
-=======
-        let node_identity: IdentityKey = "foo".into();
->>>>>>> d0379862
 
         assert_eq!(
             Err(ContractError::NoGatewayDelegationFound {

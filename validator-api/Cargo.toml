--- conflicted
+++ resolved
@@ -48,17 +48,11 @@
 topology = { path="../common/topology" }
 validator-client = { path="../common/client-libs/validator-client", features = ["nymd-client"] }
 version-checker = { path="../common/version-checker" }
-<<<<<<< HEAD
-coconut-interface = { path = "../common/coconut-interface" }
-credentials = { path = "../common/credentials" }
-
-=======
 coconut-interface = { path = "../common/coconut-interface", optional = true }
 credentials = { path = "../common/credentials", optional = true }
 
 [features]
 coconut = ["coconut-interface", "credentials", "gateway-client/coconut"]
->>>>>>> 673e13ec
 
 [build-dependencies]
 tokio = { version = "1.4", features = ["rt-multi-thread", "macros"] }

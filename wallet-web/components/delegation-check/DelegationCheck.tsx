import React, { useContext, useEffect } from 'react'
import { Paper } from '@material-ui/core'
import { printableCoin } from '@nymproject/nym-validator-client'
import { useRouter } from 'next/router'
import { ValidatorClientContext } from '../../contexts/ValidatorClient'
import { NodeType } from '../../common/node'
import NoClientError from '../NoClientError'
import Confirmation from '../Confirmation'
import NodeTypeChooser from '../NodeTypeChooser'
import { theme } from '../../lib/theme'
import { makeBasicStyle } from '../../common/helpers'
import NodeIdentityForm from '../NodeIdentityForm'

const DelegationCheck = () => {
  const classes = makeBasicStyle(theme)
  const router = useRouter()
  const { client } = useContext(ValidatorClientContext)

  const [isLoading, setIsLoading] = React.useState(false)
  const [checkError, setCheckError] = React.useState(null)

  const [nodeType, setNodeType] = React.useState(NodeType.Mixnode)
  const [stakeValue, setStakeValue] = React.useState<string>()
  const [nodeIdentity, setNodeIdentity] = React.useState('')

  useEffect(() => {
    const checkClient = async () => {
      if (client === null) {
        await router.push('/')
      }
    }
    checkClient()
  }, [client])

  // eh, crude, but I guess does the trick
  const handleDelegationCheckError = (err: Error) => {
    if (
      err.message.includes(
        'Could not find any delegation information associated with'
      )
    ) {
      setStakeValue('0 HAL')
    } else {
      setCheckError(err)
    }
  }

  const checkDelegation = async (event) => {
    event.preventDefault()

    console.log(`CHECK DELEGATION button pressed`)

    let identity = event.target.identity.value
    setNodeIdentity(identity)
    setIsLoading(true)

    if (nodeType == NodeType.Mixnode) {
      client
        .getMixDelegation(identity, client.address)
        .then((value) => {
          setStakeValue(printableCoin(value.amount))
        })
        .catch(handleDelegationCheckError)
        .finally(() => setIsLoading(false))
    } else {
      client
        .getGatewayDelegation(identity, client.address)
        .then((value) => {
          setStakeValue(printableCoin(value.amount))
        })
        .catch(handleDelegationCheckError)
        .finally(() => setIsLoading(false))
    }
  }

  const getDelegationCheckContent = () => {
    // we're not signed in
    if (client === null) {
      return <NoClientError />
    }

    // we haven't clicked delegate button yet
    if (!isLoading && !stakeValue) {
      return (
        <>
          <NodeTypeChooser nodeType={nodeType} setNodeType={setNodeType} />
          <NodeIdentityForm
            onSubmit={checkDelegation}
            buttonText="Check stake value"
          />
        </>
      )
    }

    // We started the check
    const stakeMessage = `Current stake on ${nodeType} ${nodeIdentity} is ${stakeValue}`
    return (
      <Confirmation
        isLoading={isLoading}
        error={checkError}
        progressMessage={`${nodeType} (${nodeIdentity}) stake check is in progress...`}
        successMessage={stakeMessage}
        failureMessage={`Failed to check stake value on ${nodeType} ${nodeIdentity}!`}
      />
    )
  }

  return (
<<<<<<< HEAD
    <Paper style={{ padding: theme.spacing(3) }}>
      {getDelegationCheckContent()}
    </Paper>
=======
    <>
      <main className={classes.layout}>
        <Paper className={classes.paper}>
          <Typography
            component="h1"
            variant="h4"
            align="center"
            className={classes.wrapper}
          >
            Check your stake on a {nodeType}
          </Typography>
          {getDelegationCheckContent()}
        </Paper>
      </main>
    </>
>>>>>>> b949d7b2
  )
}

export default DelegationCheck<|MERGE_RESOLUTION|>--- conflicted
+++ resolved
@@ -106,27 +106,9 @@
   }
 
   return (
-<<<<<<< HEAD
     <Paper style={{ padding: theme.spacing(3) }}>
       {getDelegationCheckContent()}
     </Paper>
-=======
-    <>
-      <main className={classes.layout}>
-        <Paper className={classes.paper}>
-          <Typography
-            component="h1"
-            variant="h4"
-            align="center"
-            className={classes.wrapper}
-          >
-            Check your stake on a {nodeType}
-          </Typography>
-          {getDelegationCheckContent()}
-        </Paper>
-      </main>
-    </>
->>>>>>> b949d7b2
   )
 }
 

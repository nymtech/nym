<<<<<<< HEAD
import NetClient, {INetClient} from "./net-client";
import {Gateway, GatewayBond, MixNode, MixNodeBond} from "./types";
import * as fs from "fs";
import {Bip39, Random} from "@cosmjs/crypto";
import {DirectSecp256k1HdWallet} from "@cosmjs/proto-signing";
import MixnodesCache from "./caches/mixnodes";
import {Coin, coins,  coin} from "@cosmjs/launchpad";
import {BroadcastTxResponse} from "@cosmjs/stargate/types"
import {ExecuteResult, InstantiateOptions, InstantiateResult, UploadMeta, UploadResult} from "@cosmjs/cosmwasm";
import GatewaysCache from "./caches/gateways";
=======
import NetClient, { INetClient } from "./net-client";
import { MixNode, MixNodeBond } from "./types";
// import * as fs from "fs";
import { Bip39, Random } from "@cosmjs/crypto";
import { DirectSecp256k1HdWallet } from "@cosmjs/proto-signing";
import MixnodesCache from "./caches/mixnodes";
import { Coin, coins } from "@cosmjs/launchpad";
import { BroadcastTxResponse } from "@cosmjs/stargate/types"
import { ExecuteResult, InstantiateOptions, InstantiateResult, UploadMeta, UploadResult } from "@cosmjs/cosmwasm";
>>>>>>> 9c72aac2

export { coins };
export default class ValidatorClient {
    private readonly stakeDenom: string = "unym"
    private readonly gatewayBondingStake: number = 1000_000000

    url: string;
    private netClient: INetClient;
    private mixNodesCache: MixnodesCache;
    private gatewayCache: GatewaysCache
    private wallet: DirectSecp256k1HdWallet
    readonly address: string;
    private readonly contractAddress: string;

    private constructor(url: string, netClient: INetClient, wallet: DirectSecp256k1HdWallet, address: string, contractAddress: string) {
        this.url = url;
        this.netClient = netClient;
        this.mixNodesCache = new MixnodesCache(netClient, 100);
        this.gatewayCache = new GatewaysCache(netClient, 100);
        this.address = address;
        this.wallet = wallet;
        this.contractAddress = contractAddress;
    }

    static async connect(contractAddress: string, mnemonic: string, url: string): Promise<ValidatorClient> {
        const wallet = await ValidatorClient.buildWallet(mnemonic);
        const [{ address }] = await wallet.getAccounts();
        const netClient = await NetClient.connect(contractAddress, wallet, url);
        return new ValidatorClient(url, netClient, wallet, address, contractAddress);
    }

    /**
     * TODO: re-enable this once we move back to client-side wallets running on people's machines
     * instead of the web wallet. 
     * 
     * Loads a named mnemonic from the system's keystore.
     *
     * @param keyPath the name of the key in the keystore
     * @returns the mnemonic as a string
     */
    // static loadMnemonic(keyPath: string): string {
    //     try {
    //         const mnemonic = fs.readFileSync(keyPath, "utf8");
    //         return mnemonic.trim();
    //     } catch (err) {
    //         console.log(err);
    //         return "fight with type system later";
    //     }
    // }

    /**
     * Generates a random mnemonic, useful for creating new accounts.
     * @returns a fresh mnemonic.
     */
    static randomMnemonic(): string {
        return Bip39.encode(Random.getBytes(16)).toString();
    }

    /**
     * @param mnemonic A mnemonic from which to generate a public/private keypair.
     * @returns the address for this client wallet
     */
    async mnemonicToAddress(mnemonic: string): Promise<string> {
        const wallet = await ValidatorClient.buildWallet(mnemonic);
        const [{ address }] = await wallet.getAccounts()
        return address
    }

    static async buildWallet(mnemonic: string): Promise<DirectSecp256k1HdWallet> {
        return DirectSecp256k1HdWallet.fromMnemonic(mnemonic, undefined, "nym");
    }

    getBalance(address: string): Promise<Coin | null> {
        return this.netClient.getBalance(address);
    }

    /**
     * Get or refresh the list of mixnodes in the network.
     *
     * @returns an array containing all known `MixNodeBond`s.
     *
     * TODO: We will want to put this puppy on a timer, but for the moment we can
     * just get things strung together and refresh it manually.
     */
    refreshMixNodes(): Promise<MixNodeBond[]> {
        return this.mixNodesCache.refreshMixNodes(this.contractAddress);
    }

    /**
     * Get mixnodes from the local client cache.
     *
     * @returns an array containing all `MixNodeBond`s in the client's local cache.
     */
    getMixNodes(): MixNodeBond[] {
        return this.mixNodesCache.mixNodes
    }

    /**
    *  Announce a mixnode, paying a fee.
    */
    async bond(mixNode: MixNode): Promise<ExecuteResult> {
        const bond = [{ amount: "1000000000", denom: "unym" }];
        const result = await this.netClient.executeContract(this.address, this.contractAddress, { register_mixnode: { mix_node: mixNode } }, "adding mixnode", bond);
        console.log(`account ${this.address} added mixnode with ${mixNode.host}`);
        return result;
    }

    /**
     * Unbond a mixnode, removing it from the network and reclaiming staked coins
     */
    async unbond(): Promise<ExecuteResult> {
        const result = await this.netClient.executeContract(this.address, this.contractAddress, { un_register_mixnode: {} })
        console.log(`account ${this.address} unbonded mixnode`);
        return result;
    }
    
    /**
     * Get or refresh the list of gateways in the network.
     *
     * @returns an array containing all known `GatewayBond`s.
     *
     * TODO: Similarly to mixnode bonds, this should probably be put on a timer somewhere.
     */
    refreshGateways(): Promise<GatewayBond[]> {
        return this.gatewayCache.refreshGateways(this.contractAddress);
    }

    /**
     * Get gateways from the local client cache.
     *
     * @returns an array containing all `GatewayBond`s in the client's local cache.
     */
    getGateways(): GatewayBond[] {
        return this.gatewayCache.gateways
    }

    /**
     * Generate a minimum gateway bond required to create a fresh gateway.
     *
     * @returns a `Coin` instance containing minimum amount of `unym` to stake a gateway.
     */
    minimumGatewayBond = (): Coin => {
        return coin(this.gatewayBondingStake, this.stakeDenom)
    }

    /**
     *  Announce a gateway, paying a fee.
     */
    async bondGateway(gateway: Gateway): Promise<ExecuteResult> {
        const bond = this.minimumGatewayBond()
        const result = await this.netClient.executeContract(this.address, this.contractAddress, { bond_gateway: { gateway: gateway } }, "adding gateway", [bond]);
        console.log(`account ${this.address} added gateway with ${gateway.mix_host}`);
        return result;
    }

    /**
     * Unbond a gateway, removing it from the network and reclaiming staked coins
     */
    async unbondGateway(): Promise<ExecuteResult> {
        const result = await this.netClient.executeContract(this.address, this.contractAddress, { unbond_gateway: {} })
        console.log(`account ${this.address} unbonded gateway`);
        return result;
    }


    // TODO: if we just keep a reference to the SigningCosmWasmClient somewhere we can probably go direct
    // to it in the case of these methods below.

    /**
     * Send funds from one address to another.
     */
    async send(senderAddress: string, recipientAddress: string, coins: readonly Coin[], memo?: string): Promise<BroadcastTxResponse> {
        return this.netClient.sendTokens(senderAddress, recipientAddress, coins, memo);
    }

    async upload(senderAddress: string, wasmCode: Uint8Array, meta?: UploadMeta, memo?: string): Promise<UploadResult> {
        return this.netClient.upload(senderAddress, wasmCode, meta, memo);
    }

    public instantiate(senderAddress: string, codeId: number, initMsg: Record<string, unknown>, label: string, options?: InstantiateOptions): Promise<InstantiateResult> {
        return this.netClient.instantiate(senderAddress, codeId, initMsg, label, options);
    }
}
<|MERGE_RESOLUTION|>--- conflicted
+++ resolved
@@ -1,15 +1,3 @@
-<<<<<<< HEAD
-import NetClient, {INetClient} from "./net-client";
-import {Gateway, GatewayBond, MixNode, MixNodeBond} from "./types";
-import * as fs from "fs";
-import {Bip39, Random} from "@cosmjs/crypto";
-import {DirectSecp256k1HdWallet} from "@cosmjs/proto-signing";
-import MixnodesCache from "./caches/mixnodes";
-import {Coin, coins,  coin} from "@cosmjs/launchpad";
-import {BroadcastTxResponse} from "@cosmjs/stargate/types"
-import {ExecuteResult, InstantiateOptions, InstantiateResult, UploadMeta, UploadResult} from "@cosmjs/cosmwasm";
-import GatewaysCache from "./caches/gateways";
-=======
 import NetClient, { INetClient } from "./net-client";
 import { MixNode, MixNodeBond } from "./types";
 // import * as fs from "fs";
@@ -19,7 +7,6 @@
 import { Coin, coins } from "@cosmjs/launchpad";
 import { BroadcastTxResponse } from "@cosmjs/stargate/types"
 import { ExecuteResult, InstantiateOptions, InstantiateResult, UploadMeta, UploadResult } from "@cosmjs/cosmwasm";
->>>>>>> 9c72aac2
 
 export { coins };
 export default class ValidatorClient {

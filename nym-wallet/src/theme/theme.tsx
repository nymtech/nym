import { PaletteMode } from '@mui/material';
import {
  PaletteOptions,
  NymPalette,
  NymWalletPalette,
  ThemeOptions,
  createTheme,
  NymPaletteVariant,
} from '@mui/material/styles';

//-----------------------------------------------------------------------------------------------
// Nym palette type definitions
//

/**
 * The Nym palette.
 *
 * IMPORTANT: do not export this constant, always use the MUI `useTheme` hook to get the correct
 * colours for dark/light mode.
 */
const nymPalette: NymPalette = {
  /** emphasises important elements */
  highlight: '#FB6E4E',
  success: '#21D073',
  info: '#60D7EF',
  fee: '#967FF0',
  background: { light: '#F4F6F8', dark: '#121726' },
  text: {
    light: '#F2F2F2',
    dark: '#121726',
    muted: '#7D7D7D',
  },
  linkHover: '#AF4D36',
};

const darkMode: NymPaletteVariant = {
  mode: 'dark',
  background: {
    main: '#121726',
    paper: '#242C3D',
    warn: '#FFE600',
  },
  text: {
    main: '#F2F2F2',
    muted: '#5B6174',
    warn: '#FFE600',
  },
  topNav: {
    background: '#111826',
  },
  nav: {
    background: '#FFFFFF',
<<<<<<< HEAD
    hover: '#',
=======
>>>>>>> c0e178fd
  },
};

const lightMode: NymPaletteVariant = {
  mode: 'light',
  background: {
    main: '#E5E5E5',
    paper: '#FFFFFF',
    warn: '#FFE600',
  },
  text: {
    main: '#121726',
    muted: '#5B6174',
    warn: '#FFE600',
  },
  topNav: {
    background: '#111826',
  },
  nav: {
    background: '#FFFFFF',
<<<<<<< HEAD
    hover: '#',
=======
>>>>>>> c0e178fd
  },
};

/**
 * Nym palette specific to the Nym Wallet
 *
 * IMPORTANT: do not export this constant, always use the MUI `useTheme` hook to get the correct
 * colours for dark/light mode.
 */
const nymWalletPalette = (variant: NymPaletteVariant): NymWalletPalette => ({
  nymWallet: variant,
});

//-----------------------------------------------------------------------------------------------
// Nym palettes for light and dark mode
//

/**
 * Map a Nym palette variant onto the MUI palette
 */
const variantToMUIPalette = (variant: NymPaletteVariant): PaletteOptions => ({
  text: {
    primary: variant.text.main,
  },
  primary: {
    main: nymPalette.highlight,
    contrastText: '#fff',
  },
  secondary: {
    main: nymPalette.text.dark,
  },
  success: {
    main: nymPalette.success,
  },
  info: {
    main: nymPalette.info,
  },
  background: {
    default: variant.background.main,
    paper: variant.background.paper,
  },
});

/**
 * Returns the Network Explorer palette for light mode.
 */
const createLightModePalette = (): PaletteOptions => ({
  nym: {
    ...nymPalette,
    ...nymWalletPalette(lightMode),
  },
  ...variantToMUIPalette(lightMode),
});

/**
 * Returns the Network Explorer palette for dark mode.
 */
const createDarkModePalette = (): PaletteOptions => ({
  nym: {
    ...nymPalette,
    ...nymWalletPalette(darkMode),
  },
  ...variantToMUIPalette(darkMode),
});

/**
 * IMPORANT: if you need to get the default MUI theme, use the following
 *
 *   import { createTheme as systemCreateTheme } from '@mui/system';
 *
 *   // get the MUI system defaults for light mode
 *   const systemTheme = systemCreateTheme({ palette: { mode: 'light' } });
 *
 *
 *   return {
 *     // change `primary` to default MUI `success`
 *     primary: {
 *       main: systemTheme.palette.success.main,
 *     },
 *     nym: {
 *       ...nymPalette,
 *       ...nymWalletPalette,
 *     },
 *   };
 */

//-----------------------------------------------------------------------------------------------
// Nym theme overrides
//

/**
 * Gets the theme options to be passed to `createTheme`.
 *
 * Based on pattern from https://mui.com/customization/dark-mode/#dark-mode-with-custom-palette.
 *
 * @param mode     The theme mode: 'light' or 'dark'
 */
export const getDesignTokens = (mode: PaletteMode): ThemeOptions => {
  // first, create the palette from user's choice of light or dark mode
  const { palette } = createTheme({
    palette: {
      mode,
      ...(mode === 'light' ? createLightModePalette() : createDarkModePalette()),
    },
  });

  // then customise theme and components
  return {
    typography: {
      fontFamily: [
        'Open Sans',
        'sans-serif',
        'BlinkMacSystemFont',
        'Roboto',
        'Oxygen',
        'Ubuntu',
        'Helvetica Neue',
      ].join(','),
      fontSize: 14,
      fontWeightRegular: 500,
      button: {
        textTransform: 'none',
        fontWeight: '600',
      },
    },
    shape: {
      borderRadius: 8,
    },
    transitions: {
      duration: {
        shortest: 150,
        shorter: 200,
        short: 250,
        standard: 300,
        complex: 375,
        enteringScreen: 225,
        leavingScreen: 195,
      },
      easing: {
        easeIn: 'cubic-bezier(0.4, 0, 1, 1)',
      },
    },
    components: {
      MuiButton: {
        styleOverrides: {
          sizeLarge: {
            height: 55,
          },
          outlined: {
            borderWidth: '2px',
          },
        },
      },
      MuiStepIcon: {
        styleOverrides: {
          root: {
            '&.Mui-completed': {
              color: nymPalette.success,
            },
            '&.Mui-active': {
              color: nymPalette.background.dark,
            },
          },
        },
      },
      MuiTableCell: {
        styleOverrides: {
          head: {
            color: nymPalette.text.muted,
          },
        },
      },
      MuiLink: {
        defaultProps: {
          underline: 'none',
        },
      },
    },
    palette,
  };
};<|MERGE_RESOLUTION|>--- conflicted
+++ resolved
@@ -50,10 +50,6 @@
   },
   nav: {
     background: '#FFFFFF',
-<<<<<<< HEAD
-    hover: '#',
-=======
->>>>>>> c0e178fd
   },
 };
 
@@ -74,10 +70,6 @@
   },
   nav: {
     background: '#FFFFFF',
-<<<<<<< HEAD
-    hover: '#',
-=======
->>>>>>> c0e178fd
   },
 };
 

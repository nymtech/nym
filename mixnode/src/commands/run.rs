--- conflicted
+++ resolved
@@ -123,23 +123,5 @@
          Select the correct version and install it to your machine. You will need to provide the following: \n ");
     mixnode.print_node_details();
 
-<<<<<<< HEAD
-    println!(
-        "\nTo bond your mixnode, go to https://testnet-milhon-wallet.nymtech.net/.  You will need to provide the following:
-    Identity key: {}
-    Sphinx key: {}
-    Address: {}
-    Version: {}
-    ",
-        identity_keypair.public_key().to_base58_string(),
-        sphinx_keypair.public_key().to_base58_string(),
-        config.get_announce_address(),
-        config.get_version(),
-    );
-    MixNode::new(config, description, identity_keypair, sphinx_keypair)
-        .run()
-        .await;
-=======
-    mixnode.run()
->>>>>>> 4f109169
+    mixnode.run().await
 }
use crate::coin::Coin;
use crate::error::BackendError;
use crate::nymd_client;
use crate::state::State;
use crate::{Gateway, MixNode};
use std::sync::Arc;
use tokio::sync::RwLock;
use validator_client::nymd::{Fee, VestingSigningClient};

#[tauri::command]
pub async fn vesting_bond_gateway(
    gateway: Gateway,
    pledge: Coin,
    owner_signature: String,
    fee: Option<Fee>,
    state: tauri::State<'_, Arc<RwLock<State>>>,
) -> Result<(), BackendError> {
<<<<<<< HEAD
  let pledge = pledge.into_backend_coin(state.read().await.current_network().denom())?;
  nymd_client!(state)
    .vesting_bond_gateway(gateway, &owner_signature, pledge, fee)
    .await?;
  Ok(())
=======
    let denom = state.read().await.current_network().denom();
    let pledge = pledge.into_cosmwasm_coin(&denom)?;
    nymd_client!(state)
        .vesting_bond_gateway(gateway, &owner_signature, pledge, fee)
        .await?;
    Ok(())
>>>>>>> 2f4be6de
}

#[tauri::command]
pub async fn vesting_unbond_gateway(
    fee: Option<Fee>,
    state: tauri::State<'_, Arc<RwLock<State>>>,
) -> Result<(), BackendError> {
    nymd_client!(state).vesting_unbond_gateway(fee).await?;
    Ok(())
}

#[tauri::command]
pub async fn vesting_unbond_mixnode(
    fee: Option<Fee>,
    state: tauri::State<'_, Arc<RwLock<State>>>,
) -> Result<(), BackendError> {
    nymd_client!(state).vesting_unbond_mixnode(fee).await?;
    Ok(())
}

#[tauri::command]
pub async fn vesting_bond_mixnode(
    mixnode: MixNode,
    owner_signature: String,
    pledge: Coin,
    fee: Option<Fee>,
    state: tauri::State<'_, Arc<RwLock<State>>>,
) -> Result<(), BackendError> {
<<<<<<< HEAD
  let pledge = pledge.into_backend_coin(state.read().await.current_network().denom())?;
  nymd_client!(state)
    .vesting_bond_mixnode(mixnode, &owner_signature, pledge, fee)
    .await?;
  Ok(())
=======
    let denom = state.read().await.current_network().denom();
    let pledge = pledge.into_cosmwasm_coin(&denom)?;
    nymd_client!(state)
        .vesting_bond_mixnode(mixnode, &owner_signature, pledge, fee)
        .await?;
    Ok(())
>>>>>>> 2f4be6de
}

#[tauri::command]
pub async fn withdraw_vested_coins(
    amount: Coin,
    fee: Option<Fee>,
    state: tauri::State<'_, Arc<RwLock<State>>>,
) -> Result<(), BackendError> {
<<<<<<< HEAD
  let amount = amount.into_backend_coin(state.read().await.current_network().denom())?;
  nymd_client!(state)
    .withdraw_vested_coins(amount, fee)
    .await?;
  Ok(())
=======
    let denom = state.read().await.current_network().denom();
    let amount = amount.into_cosmwasm_coin(&denom)?;
    nymd_client!(state)
        .withdraw_vested_coins(amount, fee)
        .await?;
    Ok(())
>>>>>>> 2f4be6de
}

#[tauri::command]
pub async fn vesting_update_mixnode(
    profit_margin_percent: u8,
    fee: Option<Fee>,
    state: tauri::State<'_, Arc<RwLock<State>>>,
) -> Result<(), BackendError> {
    nymd_client!(state)
        .vesting_update_mixnode_config(profit_margin_percent, fee)
        .await?;
    Ok(())
}<|MERGE_RESOLUTION|>--- conflicted
+++ resolved
@@ -15,20 +15,11 @@
     fee: Option<Fee>,
     state: tauri::State<'_, Arc<RwLock<State>>>,
 ) -> Result<(), BackendError> {
-<<<<<<< HEAD
-  let pledge = pledge.into_backend_coin(state.read().await.current_network().denom())?;
-  nymd_client!(state)
-    .vesting_bond_gateway(gateway, &owner_signature, pledge, fee)
-    .await?;
-  Ok(())
-=======
-    let denom = state.read().await.current_network().denom();
-    let pledge = pledge.into_cosmwasm_coin(&denom)?;
+    let pledge = pledge.into_backend_coin(state.read().await.current_network().denom())?;
     nymd_client!(state)
         .vesting_bond_gateway(gateway, &owner_signature, pledge, fee)
         .await?;
     Ok(())
->>>>>>> 2f4be6de
 }
 
 #[tauri::command]
@@ -57,20 +48,11 @@
     fee: Option<Fee>,
     state: tauri::State<'_, Arc<RwLock<State>>>,
 ) -> Result<(), BackendError> {
-<<<<<<< HEAD
-  let pledge = pledge.into_backend_coin(state.read().await.current_network().denom())?;
-  nymd_client!(state)
-    .vesting_bond_mixnode(mixnode, &owner_signature, pledge, fee)
-    .await?;
-  Ok(())
-=======
-    let denom = state.read().await.current_network().denom();
-    let pledge = pledge.into_cosmwasm_coin(&denom)?;
+    let pledge = pledge.into_backend_coin(state.read().await.current_network().denom())?;
     nymd_client!(state)
         .vesting_bond_mixnode(mixnode, &owner_signature, pledge, fee)
         .await?;
     Ok(())
->>>>>>> 2f4be6de
 }
 
 #[tauri::command]
@@ -79,20 +61,11 @@
     fee: Option<Fee>,
     state: tauri::State<'_, Arc<RwLock<State>>>,
 ) -> Result<(), BackendError> {
-<<<<<<< HEAD
-  let amount = amount.into_backend_coin(state.read().await.current_network().denom())?;
-  nymd_client!(state)
-    .withdraw_vested_coins(amount, fee)
-    .await?;
-  Ok(())
-=======
-    let denom = state.read().await.current_network().denom();
-    let amount = amount.into_cosmwasm_coin(&denom)?;
+    let amount = amount.into_backend_coin(state.read().await.current_network().denom())?;
     nymd_client!(state)
         .withdraw_vested_coins(amount, fee)
         .await?;
     Ok(())
->>>>>>> 2f4be6de
 }
 
 #[tauri::command]

# Copyright 2020 - Nym Technologies SA <contact@nymtech.net>
# SPDX-License-Identifier: Apache-2.0

[package]
name = "nym-network-requester"
<<<<<<< HEAD
version = "1.1.28"
=======
version = "1.1.29"
>>>>>>> 5bd42951
authors.workspace = true
edition.workspace = true
rust-version = "1.65"

# See more keys and their definitions at https://doc.rust-lang.org/cargo/reference/manifest.html

[dependencies]
async-trait = { workspace = true }
bs58 = "0.4.0"
clap = {version = "4.0", features = ["cargo", "derive"]}
dirs = "4.0"
futures = { workspace = true }
humantime-serde = "1.1.1"
ipnetwork = "0.20.0"
lazy_static = { workspace = true }
log = { workspace = true }
pretty_env_logger = "0.4.0"
publicsuffix = "1.5" # Can't update this until bip updates to support newer idna version
rand = "0.7.3"
regex = "1.8.4"
reqwest = { workspace = true, features = ["json"] }
serde = { workspace = true, features = ["derive"] }
serde_json = { workspace = true }
sqlx = { version = "0.6.1", features = ["runtime-tokio-rustls", "chrono"]}
tap = { workspace = true }
thiserror = "1.0"
tokio = { version = "1.24.1", features = [ "net", "rt-multi-thread", "macros" ] }
tokio-tungstenite = "0.17.2"
url = { workspace = true }

# internal
async-file-watcher = { path = "../../common/async-file-watcher" }
nym-bin-common = { path = "../../common/bin-common", features = ["output_format"] }
nym-client-core = { path = "../../common/client-core" }
nym-client-websocket-requests = { path = "../../clients/native/websocket-requests" }
nym-config = { path = "../../common/config" }
nym-credential-storage = { path = "../../common/credential-storage" }
nym-crypto = { path = "../../common/crypto" }
nym-network-defaults = { path = "../../common/network-defaults" }
nym-ordered-buffer = {path = "../../common/socks5/ordered-buffer"}
nym-sdk = { path = "../../sdk/rust/nym-sdk" }
nym-service-providers-common = { path = "../common" }
nym-socks5-proxy-helpers = { path = "../../common/socks5/proxy-helpers" }
nym-socks5-requests = { path = "../../common/socks5/requests" }
nym-sphinx = { path = "../../common/nymsphinx" }
nym-statistics-common = { path = "../../common/statistics" }
nym-task = { path = "../../common/task" }
nym-types = { path = "../../common/types" }

[dev-dependencies]
tempfile = "3.5.0"
anyhow = "1.0.68"<|MERGE_RESOLUTION|>--- conflicted
+++ resolved
@@ -3,11 +3,7 @@
 
 [package]
 name = "nym-network-requester"
-<<<<<<< HEAD
-version = "1.1.28"
-=======
 version = "1.1.29"
->>>>>>> 5bd42951
 authors.workspace = true
 edition.workspace = true
 rust-version = "1.65"

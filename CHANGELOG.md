# Changelog

Post 1.0.0 release, the changelog format is based on [Keep a Changelog](https://keepachangelog.com/en/1.0.0/), and this project adheres to [Semantic Versioning](https://semver.org/spec/v2.0.0.html).

## [Unreleased]

### Added

<<<<<<< HEAD
- socks5 client/websocket client: add `--force-register-gateway` flag, useful when rerunning init ([#1353])
- nym-connect: initial proof-of-concept of a UI around the socks5 client was added.
=======
- nym-connect: initial proof-of-concept of a UI around the socks5 client was added
>>>>>>> dc0cb3f6
- all: added network compilation target to `--help` (or `--version`) commands ([#1256]).
- explorer-api: learned how to sum the delegations by owner in a new endpoint.
- gateway: Added gateway coconut verifications and validator-api communication for double spending protection ([#1261])
- mixnet-contract: Added ClaimOperatorReward and ClaimDelegatorReward messages ([#1292])
- mixnet-contract: Replace all naked `-` with `saturating_sub`
- mixnet-contract: Added staking_supply field to ContractStateParams
- network-explorer-ui: Upgrade to React Router 6
- rewarding: replace circulating supply with staking supply in reward calculations ([#1324])
- validator-api: add `estimated_node_profit` and `estimated_operator_cost` to `reward-estimate` endpoint ([#1284])
- validator-api: add detailed mixnode bond endpoints, and explorer-api makes use of that data to append stake saturation
- validator-api: add Swagger to document the REST API ([#1249]).
- validator-api: Added new endpoints for coconut spending flow and communications with coconut & multisig contracts ([#1261])
- vesting-contract: Added ClaimOperatorReward and ClaimDelegatorReward messages ([#1292])
- wallet: the wallet backend learned how to archive wallet files
- wallet: add ENABLE_QA_MODE environment variable to enable QA mode on built wallet
- network-statistics: a new mixnet service that aggregates and exposes anonymized data about mixnet services ([#1328])

### Fixed

- mixnet-contract: `estimated_delegator_reward` calculation ([#1284])
- mixnet-contract: delegator and operator rewards use lambda and sigma instead of lambda_ticked and sigma_ticked ([#1284])
- mixnet-contract: removed `expect` in `query_delegator_reward` and queries containing invalid proxy address should now return a more human-readable error ([#1257])
- mixnet-contract: replaced integer division with fixed for performance calculations ([#1284])
- mixnet-contract: Under certain circumstances nodes could not be unbonded ([#1255](https://github.com/nymtech/nym/issues/1255)) ([#1258])
- mixnode, gateway: attempting to determine reconnection backoff to persistently failing mixnode could result in a crash ([#1260])
- mixnode: the mixnode learned how to shutdown gracefully
- native & socks5 clients: fail early when clients try to re-init with a different gateway, which is not supported yet ([#1322])
- native & socks5 clients: rerun init will now reuse previous gateway configuration instead of failing ([#1353])
- validator: fixed local docker-compose setup to work on Apple M1 ([#1329])
- vesting-contract: replaced `checked_sub` with `saturating_sub` to fix the underflow in `get_vesting_tokens` ([#1275])
- wallet: undelegating now uses either the mixnet or vesting contract, or both, depending on how delegations were made
- wallet: redeeming and compounding now uses both the mixnet and vesting contract

### Changed

- validator-client: created internal `Coin` type that replaces coins from `cosmrs` and `cosmwasm` for API entrypoints [[#1295]]
- all: updated all `cosmwasm`-related dependencies to `1.0.0` and `cw-storage-plus` to `0.13.4` [[#1318]]
- network-requester: allow to voluntarily store and send statistical data about the number of bytes the proxied server serves ([#1328])

[#1249]: https://github.com/nymtech/nym/pull/1249
[#1256]: https://github.com/nymtech/nym/pull/1256
[#1257]: https://github.com/nymtech/nym/pull/1257
[#1258]: https://github.com/nymtech/nym/pull/1258
[#1260]: https://github.com/nymtech/nym/pull/1260
[#1261]: https://github.com/nymtech/nym/pull/1261
[#1265]: https://github.com/nymtech/nym/pull/1265
[#1267]: https://github.com/nymtech/nym/pull/1267
[#1275]: https://github.com/nymtech/nym/pull/1275
[#1278]: https://github.com/nymtech/nym/pull/1278
[#1284]: https://github.com/nymtech/nym/pull/1284
[#1292]: https://github.com/nymtech/nym/pull/1292
[#1295]: https://github.com/nymtech/nym/pull/1295
[#1302]: https://github.com/nymtech/nym/pull/1302
[#1318]: https://github.com/nymtech/nym/pull/1318
[#1322]: https://github.com/nymtech/nym/pull/1322
[#1324]: https://github.com/nymtech/nym/pull/1324
[#1328]: https://github.com/nymtech/nym/pull/1328
[#1329]: https://github.com/nymtech/nym/pull/1329
[#1353]: https://github.com/nymtech/nym/pull/1353

## [nym-wallet-v1.0.5](https://github.com/nymtech/nym/tree/nym-wallet-v1.0.5) (2022-06-14)

- wallet: add simple CLI tool for decrypting and recovering the wallet file.
- wallet: added support for multiple accounts ([#1265])
- wallet: compound and claim reward endpoints for operators and delegators ([#1302])
- wallet: require password to switch accounts
- wallet: the wallet backend learned how to keep track of validator name, either hardcoded or by querying the status endpoint.
- wallet: new delegation and rewards UI
- wallet: show version in nav bar
- wallet: contract admin route put back
- wallet: staking_supply field to StateParams
- wallet: show transaction hash for redeeming or compounding rewards

## [nym-wallet-v1.0.4](https://github.com/nymtech/nym/tree/nym-wallet-v1.0.4) (2022-05-04)

### Changed

- all: the default behaviour of validator client is changed to use `broadcast_sync` and poll for transaction inclusion instead of using `broadcast_commit` to deal with timeouts ([#1246])

## [v1.0.1](https://github.com/nymtech/nym/tree/v1.0.1) (2022-05-04)

### Added

- validator-api: introduced endpoint for getting average mixnode uptime ([#1238])

### Changed

- all: the default behaviour of validator client is changed to use `broadcast_sync` and poll for transaction inclusion instead of using `broadcast_commit` to deal with timeouts ([#1246])

### Fixed

- nym-network-requester: is included in the Github Actions for building release binaries

[#1238]: https://github.com/nymtech/nym/pull/1238
[#1246]: https://github.com/nymtech/nym/pull/1246

## [v1.0.0](https://github.com/nymtech/nym/tree/v1.0.0) (2022-05-03)

[Full Changelog](https://github.com/nymtech/nym/compare/v0.12.1...v1.0.0)

**Merged pull requests:**

- Feature/show pending delegations [\#1229](https://github.com/nymtech/nym/pull/1229) ([fmtabbara](https://github.com/fmtabbara))
- Bucket inclusion probabilities [\#1224](https://github.com/nymtech/nym/pull/1224) ([durch](https://github.com/durch))
- Create a new bundled delegation when compounding rewards [\#1221](https://github.com/nymtech/nym/pull/1221) ([durch](https://github.com/durch))

## [nym-binaries-1.0.0](https://github.com/nymtech/nym/tree/nym-binaries-1.0.0) (2022-04-27)

[Full Changelog](https://github.com/nymtech/nym/compare/nym-wallet-v1.0.3...nym-binaries-1.0.0)

## [nym-wallet-v1.0.3](https://github.com/nymtech/nym/tree/nym-wallet-v1.0.3) (2022-04-25)

[Full Changelog](https://github.com/nymtech/nym/compare/nym-binaries-1.0.0-rc.2...nym-wallet-v1.0.3)

**Fixed bugs:**

- \[Issue\] Wallet 1.0.2 cannot send NYM tokens from a DelayedVestingAccount [\#1215](https://github.com/nymtech/nym/issues/1215)
- Main README not showing properly with GitHub dark mode [\#1211](https://github.com/nymtech/nym/issues/1211)

**Merged pull requests:**

- Bugfix - wallet undelegation for vesting accounts [\#1220](https://github.com/nymtech/nym/pull/1220) ([mmsinclair](https://github.com/mmsinclair))
- Bugfix/delegation reconcile [\#1219](https://github.com/nymtech/nym/pull/1219) ([jstuczyn](https://github.com/jstuczyn))
- Bugfix/query proxied pending delegations [\#1218](https://github.com/nymtech/nym/pull/1218) ([jstuczyn](https://github.com/jstuczyn))
- Using custom gas multiplier in the wallet [\#1217](https://github.com/nymtech/nym/pull/1217) ([jstuczyn](https://github.com/jstuczyn))
- Feature/vesting accounts support [\#1216](https://github.com/nymtech/nym/pull/1216) ([jstuczyn](https://github.com/jstuczyn))
- Release/1.0.0 rc.2 [\#1214](https://github.com/nymtech/nym/pull/1214) ([jstuczyn](https://github.com/jstuczyn))
- chore: fix dark mode rendering [\#1212](https://github.com/nymtech/nym/pull/1212) ([pwnfoo](https://github.com/pwnfoo))
- Feature/spend coconut [\#1210](https://github.com/nymtech/nym/pull/1210) ([neacsu](https://github.com/neacsu))
- Bugfix/unique sphinx key [\#1207](https://github.com/nymtech/nym/pull/1207) ([jstuczyn](https://github.com/jstuczyn))
- Add cache read and write timeouts [\#1206](https://github.com/nymtech/nym/pull/1206) ([durch](https://github.com/durch))
- Additional, more informative routes [\#1204](https://github.com/nymtech/nym/pull/1204) ([durch](https://github.com/durch))
- Feature/aggregated econ dynamics explorer endpoint [\#1203](https://github.com/nymtech/nym/pull/1203) ([jstuczyn](https://github.com/jstuczyn))
- Debugging validator [\#1198](https://github.com/nymtech/nym/pull/1198) ([durch](https://github.com/durch))
- wallet: expose additional validator configuration functionality to the frontend [\#1195](https://github.com/nymtech/nym/pull/1195) ([octol](https://github.com/octol))
- Update rewarding validator address [\#1193](https://github.com/nymtech/nym/pull/1193) ([durch](https://github.com/durch))
- Crypto part of the Groth's NIDKG [\#1182](https://github.com/nymtech/nym/pull/1182) ([jstuczyn](https://github.com/jstuczyn))
- fix unbond page [\#1180](https://github.com/nymtech/nym/pull/1180) ([tommyv1987](https://github.com/tommyv1987))
- Type safe bounds [\#1179](https://github.com/nymtech/nym/pull/1179) ([durch](https://github.com/durch))
- Fix delegation paging [\#1174](https://github.com/nymtech/nym/pull/1174) ([durch](https://github.com/durch))
- Update binaries to rc version [\#1172](https://github.com/nymtech/nym/pull/1172) ([tommyv1987](https://github.com/tommyv1987))
- Bump ansi-regex from 4.1.0 to 4.1.1 in /docker/typescript\_client/upload\_contract [\#1171](https://github.com/nymtech/nym/pull/1171) ([dependabot[bot]](https://github.com/apps/dependabot))

## [nym-binaries-1.0.0-rc.2](https://github.com/nymtech/nym/tree/nym-binaries-1.0.0-rc.2) (2022-04-15)

[Full Changelog](https://github.com/nymtech/nym/compare/nym-wallet-v1.0.2...nym-binaries-1.0.0-rc.2)

## [nym-wallet-v1.0.2](https://github.com/nymtech/nym/tree/nym-wallet-v1.0.2) (2022-04-05)

[Full Changelog](https://github.com/nymtech/nym/compare/nym-wallet-v1.0.1...nym-wallet-v1.0.2)

**Merged pull requests:**

- Wallet 1.0.2 visual tweaks [\#1197](https://github.com/nymtech/nym/pull/1197) ([mmsinclair](https://github.com/mmsinclair))
- Password for wallet with routes [\#1196](https://github.com/nymtech/nym/pull/1196) ([fmtabbara](https://github.com/fmtabbara))
- Add auto-updater to Nym Wallet [\#1194](https://github.com/nymtech/nym/pull/1194) ([mmsinclair](https://github.com/mmsinclair))
- Fix clippy warnings for beta toolchain [\#1191](https://github.com/nymtech/nym/pull/1191) ([octol](https://github.com/octol))
- wallet: expose validator urls to the frontend [\#1190](https://github.com/nymtech/nym/pull/1190) ([octol](https://github.com/octol))
- wallet: add test for decrypting stored wallet file [\#1189](https://github.com/nymtech/nym/pull/1189) ([octol](https://github.com/octol))
- Fix clippy warnings [\#1188](https://github.com/nymtech/nym/pull/1188) ([octol](https://github.com/octol))
- Password for wallet with routes [\#1187](https://github.com/nymtech/nym/pull/1187) ([mmsinclair](https://github.com/mmsinclair))
- wallet: add validate\_mnemonic [\#1186](https://github.com/nymtech/nym/pull/1186) ([octol](https://github.com/octol))
- wallet: support removing accounts from the wallet file [\#1185](https://github.com/nymtech/nym/pull/1185) ([octol](https://github.com/octol))
- Feature/adding discord [\#1184](https://github.com/nymtech/nym/pull/1184) ([gala1234](https://github.com/gala1234))
- wallet: config backend for validator selection [\#1183](https://github.com/nymtech/nym/pull/1183) ([octol](https://github.com/octol))
- Add storybook to wallet [\#1178](https://github.com/nymtech/nym/pull/1178) ([mmsinclair](https://github.com/mmsinclair))
- wallet: connection test nymd and api urls independently [\#1170](https://github.com/nymtech/nym/pull/1170) ([octol](https://github.com/octol))
- wallet: wire up account storage [\#1153](https://github.com/nymtech/nym/pull/1153) ([octol](https://github.com/octol))
- Feature/signature on deposit [\#1151](https://github.com/nymtech/nym/pull/1151) ([neacsu](https://github.com/neacsu))

## [nym-wallet-v1.0.1](https://github.com/nymtech/nym/tree/nym-wallet-v1.0.1) (2022-04-05)

[Full Changelog](https://github.com/nymtech/nym/compare/nym-binaries-1.0.0-rc.1...nym-wallet-v1.0.1)

**Closed issues:**

- Check enabling bbbc simultaneously with open access. Estimate what it would take to make this the default compilation target. [\#1175](https://github.com/nymtech/nym/issues/1175)
- Get coconut credential for deposited tokens [\#1138](https://github.com/nymtech/nym/issues/1138)
- Make payments lazy [\#1135](https://github.com/nymtech/nym/issues/1135)
- Uptime on node selection for sets [\#1049](https://github.com/nymtech/nym/issues/1049)

## [nym-binaries-1.0.0-rc.1](https://github.com/nymtech/nym/tree/nym-binaries-1.0.0-rc.1) (2022-03-28)

[Full Changelog](https://github.com/nymtech/nym/compare/nym-wallet-v1.0.0...nym-binaries-1.0.0-rc.1)

**Fixed bugs:**

- \[Issue\]cargo build --release issue [\#1101](https://github.com/nymtech/nym/issues/1101)
- appimage fail to load in Fedora [\#1098](https://github.com/nymtech/nym/issues/1098)
- \[Issue\] React Example project does not compile when using @nymproject/nym-client-wasm v0.9.0-1 [\#878](https://github.com/nymtech/nym/issues/878)

**Closed issues:**

- Make mainnet coin transfers work [\#1096](https://github.com/nymtech/nym/issues/1096)
- Make Nym wallet validators configurable at runtime [\#1026](https://github.com/nymtech/nym/issues/1026)
- Project Platypus e2e / integration testing [\#942](https://github.com/nymtech/nym/issues/942)
- \[Coconut\]: Replace ElGamal with Pedersen commitments [\#901](https://github.com/nymtech/nym/issues/901)

**Merged pull requests:**

- Different values for mixes and gateways [\#1169](https://github.com/nymtech/nym/pull/1169) ([durch](https://github.com/durch))
- Add global blacklist to validator-cache [\#1168](https://github.com/nymtech/nym/pull/1168) ([durch](https://github.com/durch))
- Feature/upgrade rewarding sandbox [\#1167](https://github.com/nymtech/nym/pull/1167) ([durch](https://github.com/durch))
- Bump node-forge from 1.2.1 to 1.3.0 [\#1165](https://github.com/nymtech/nym/pull/1165) ([dependabot[bot]](https://github.com/apps/dependabot))
- Bump minimist from 1.2.5 to 1.2.6 in /nym-wallet/webdriver [\#1164](https://github.com/nymtech/nym/pull/1164) ([dependabot[bot]](https://github.com/apps/dependabot))
- Bump minimist from 1.2.5 to 1.2.6 in /clients/tauri-client [\#1163](https://github.com/nymtech/nym/pull/1163) ([dependabot[bot]](https://github.com/apps/dependabot))
- Bump minimist from 1.2.5 to 1.2.6 in /clients/webassembly/js-example [\#1162](https://github.com/nymtech/nym/pull/1162) ([dependabot[bot]](https://github.com/apps/dependabot))
- Bump minimist from 1.2.5 to 1.2.6 in /clients/native/examples/js-examples/websocket [\#1160](https://github.com/nymtech/nym/pull/1160) ([dependabot[bot]](https://github.com/apps/dependabot))
- Bump minimist from 1.2.5 to 1.2.6 in /docker/typescript\_client/upload\_contract [\#1159](https://github.com/nymtech/nym/pull/1159) ([dependabot[bot]](https://github.com/apps/dependabot))
- Feature/vesting full [\#1158](https://github.com/nymtech/nym/pull/1158) ([fmtabbara](https://github.com/fmtabbara))
- get\_current\_epoch tauri [\#1156](https://github.com/nymtech/nym/pull/1156) ([durch](https://github.com/durch))
- Cleanup [\#1155](https://github.com/nymtech/nym/pull/1155) ([durch](https://github.com/durch))
- Feature flag reward payments [\#1154](https://github.com/nymtech/nym/pull/1154) ([durch](https://github.com/durch))
- Add Query endpoints for calculating rewards [\#1152](https://github.com/nymtech/nym/pull/1152) ([durch](https://github.com/durch))
- Pending endpoints [\#1150](https://github.com/nymtech/nym/pull/1150) ([durch](https://github.com/durch))
- wallet: add logging [\#1149](https://github.com/nymtech/nym/pull/1149) ([octol](https://github.com/octol))
- wallet: use Urls rather than Strings for validator urls [\#1148](https://github.com/nymtech/nym/pull/1148) ([octol](https://github.com/octol))
- Change accumulated reward to Option, migrate delegations [\#1147](https://github.com/nymtech/nym/pull/1147) ([durch](https://github.com/durch))
- wallet: fetch validators url remotely if available [\#1146](https://github.com/nymtech/nym/pull/1146) ([octol](https://github.com/octol))
- Fix delegated\_free calculation [\#1145](https://github.com/nymtech/nym/pull/1145) ([durch](https://github.com/durch))
- Update Nym wallet dependencies to use `ts-packages` [\#1144](https://github.com/nymtech/nym/pull/1144) ([mmsinclair](https://github.com/mmsinclair))
- wallet: try validators one by one if available [\#1143](https://github.com/nymtech/nym/pull/1143) ([octol](https://github.com/octol))
- Update Network Explorer Packages and add mix node identity key copy [\#1142](https://github.com/nymtech/nym/pull/1142) ([mmsinclair](https://github.com/mmsinclair))
- Feature/vesting token pool selector [\#1140](https://github.com/nymtech/nym/pull/1140) ([fmtabbara](https://github.com/fmtabbara))
- Add `ts-packages` for shared Typescript packages [\#1139](https://github.com/nymtech/nym/pull/1139) ([mmsinclair](https://github.com/mmsinclair))
- allow main-net prefix and denom to work [\#1137](https://github.com/nymtech/nym/pull/1137) ([tommyv1987](https://github.com/tommyv1987))
- Upgrade blake3 to v1.3.1 and tauri to 1.0.0-rc.3 [\#1136](https://github.com/nymtech/nym/pull/1136) ([mmsinclair](https://github.com/mmsinclair))
- Bump url-parse from 1.5.7 to 1.5.10 in /clients/native/examples/js-examples/websocket [\#1134](https://github.com/nymtech/nym/pull/1134) ([dependabot[bot]](https://github.com/apps/dependabot))
- Use network explorer map data with disputed areas [\#1133](https://github.com/nymtech/nym/pull/1133) ([Baro1905](https://github.com/Baro1905))
- Feature/vesting UI [\#1132](https://github.com/nymtech/nym/pull/1132) ([fmtabbara](https://github.com/fmtabbara))
- Refactor to a lazy rewarding system [\#1127](https://github.com/nymtech/nym/pull/1127) ([durch](https://github.com/durch))
- Bump ws from 6.2.1 to 6.2.2 in /clients/webassembly/js-example [\#1126](https://github.com/nymtech/nym/pull/1126) ([dependabot[bot]](https://github.com/apps/dependabot))
- Bump url-parse from 1.4.7 to 1.5.7 in /clients/webassembly/react-example [\#1125](https://github.com/nymtech/nym/pull/1125) ([dependabot[bot]](https://github.com/apps/dependabot))
- Bump url-parse from 1.5.4 to 1.5.7 in /clients/native/examples/js-examples/websocket [\#1124](https://github.com/nymtech/nym/pull/1124) ([dependabot[bot]](https://github.com/apps/dependabot))
- Bump url-parse from 1.5.1 to 1.5.7 in /clients/webassembly/js-example [\#1122](https://github.com/nymtech/nym/pull/1122) ([dependabot[bot]](https://github.com/apps/dependabot))
- update contract address [\#1121](https://github.com/nymtech/nym/pull/1121) ([tommyv1987](https://github.com/tommyv1987))
- Refactor GitHub Actions notifications [\#1119](https://github.com/nymtech/nym/pull/1119) ([mmsinclair](https://github.com/mmsinclair))
- Change `pledge` to `bond` in gateway list [\#1118](https://github.com/nymtech/nym/pull/1118) ([mmsinclair](https://github.com/mmsinclair))
- Bump follow-redirects from 1.14.7 to 1.14.8 in /contracts/basic-bandwidth-generation [\#1117](https://github.com/nymtech/nym/pull/1117) ([dependabot[bot]](https://github.com/apps/dependabot))
- Bump follow-redirects from 1.14.3 to 1.14.8 in /explorer [\#1116](https://github.com/nymtech/nym/pull/1116) ([dependabot[bot]](https://github.com/apps/dependabot))
- Bump follow-redirects from 1.14.5 to 1.14.8 in /nym-wallet [\#1115](https://github.com/nymtech/nym/pull/1115) ([dependabot[bot]](https://github.com/apps/dependabot))
- Bump follow-redirects from 1.14.7 to 1.14.8 in /clients/native/examples/js-examples/websocket [\#1114](https://github.com/nymtech/nym/pull/1114) ([dependabot[bot]](https://github.com/apps/dependabot))
- Bump follow-redirects from 1.14.7 to 1.14.8 in /testnet-faucet [\#1113](https://github.com/nymtech/nym/pull/1113) ([dependabot[bot]](https://github.com/apps/dependabot))
- Bump follow-redirects from 1.14.1 to 1.14.8 in /clients/webassembly/js-example [\#1112](https://github.com/nymtech/nym/pull/1112) ([dependabot[bot]](https://github.com/apps/dependabot))
- Feature/vesting get current period [\#1111](https://github.com/nymtech/nym/pull/1111) ([durch](https://github.com/durch))
- Bump simple-get from 2.8.1 to 2.8.2 in /contracts/basic-bandwidth-generation [\#1110](https://github.com/nymtech/nym/pull/1110) ([dependabot[bot]](https://github.com/apps/dependabot))
- Bump simple-get from 3.1.0 to 3.1.1 in /explorer [\#1109](https://github.com/nymtech/nym/pull/1109) ([dependabot[bot]](https://github.com/apps/dependabot))
- Bump simple-get from 3.1.0 to 3.1.1 in /clients/tauri-client [\#1108](https://github.com/nymtech/nym/pull/1108) ([dependabot[bot]](https://github.com/apps/dependabot))
- Bump simple-get from 3.1.0 to 3.1.1 in /nym-wallet [\#1107](https://github.com/nymtech/nym/pull/1107) ([dependabot[bot]](https://github.com/apps/dependabot))
- Bump node-sass from 4.14.1 to 7.0.0 in /clients/webassembly/react-example [\#1105](https://github.com/nymtech/nym/pull/1105) ([dependabot[bot]](https://github.com/apps/dependabot))
- Fix hardcoded period logic [\#1104](https://github.com/nymtech/nym/pull/1104) ([durch](https://github.com/durch))
- Fixed underflow in rewarding all delegators [\#1099](https://github.com/nymtech/nym/pull/1099) ([jstuczyn](https://github.com/jstuczyn))
- Emit original bond as part of rewarding event [\#1094](https://github.com/nymtech/nym/pull/1094) ([jstuczyn](https://github.com/jstuczyn))
- Add UpdateMixnodeConfigOnBehalf to vestng contract [\#1091](https://github.com/nymtech/nym/pull/1091) ([durch](https://github.com/durch))
- Fixes infinite loops in requests involving pagination [\#1085](https://github.com/nymtech/nym/pull/1085) ([jstuczyn](https://github.com/jstuczyn))
- Removes migration code [\#1071](https://github.com/nymtech/nym/pull/1071) ([jstuczyn](https://github.com/jstuczyn))
- feature/pedersen-commitments [\#1048](https://github.com/nymtech/nym/pull/1048) ([danielementary](https://github.com/danielementary))
- Feature/reuse init owner [\#970](https://github.com/nymtech/nym/pull/970) ([neacsu](https://github.com/neacsu))

## [nym-wallet-v1.0.0](https://github.com/nymtech/nym/tree/nym-wallet-v1.0.0) (2022-02-03)

[Full Changelog](https://github.com/nymtech/nym/compare/v0.12.1...nym-wallet-v1.0.0)

**Implemented enhancements:**

- \[Feature Request\] Please enable registration without need for Telegram account [\#1016](https://github.com/nymtech/nym/issues/1016)
- Fast mixnode launch with a pre-built ISO + VM software [\#1001](https://github.com/nymtech/nym/issues/1001)

**Fixed bugs:**

- \[Issue\] [\#1000](https://github.com/nymtech/nym/issues/1000)
- \[Issue\] `nym-client` requires multiple attempts to run a server [\#869](https://github.com/nymtech/nym/issues/869)
- De-'float'-ing `Interval` \(`Display` impl + `serde`\) [\#1065](https://github.com/nymtech/nym/pull/1065) ([jstuczyn](https://github.com/jstuczyn))
- display client address on wallet creation [\#1058](https://github.com/nymtech/nym/pull/1058) ([fmtabbara](https://github.com/fmtabbara))

**Closed issues:**

- Rewarded set inclusion probability API endpoint [\#1037](https://github.com/nymtech/nym/issues/1037)
- Update cw-storage-plus to 0.11  [\#1032](https://github.com/nymtech/nym/issues/1032)
- Change `u128` fields in `RewardEstimationResponse` to `u64` [\#1029](https://github.com/nymtech/nym/issues/1029)
- Test out the mainnet Gravity Bridge [\#1006](https://github.com/nymtech/nym/issues/1006)
- Add vesting contract interface to nym-wallet [\#959](https://github.com/nymtech/nym/issues/959)
- Mixnode crash [\#486](https://github.com/nymtech/nym/issues/486)

**Merged pull requests:**

- create custom urls for mainnet [\#1095](https://github.com/nymtech/nym/pull/1095) ([fmtabbara](https://github.com/fmtabbara))
- Wallet signing on MacOS [\#1093](https://github.com/nymtech/nym/pull/1093) ([mmsinclair](https://github.com/mmsinclair))
- Fix rust 2018 idioms warnings [\#1092](https://github.com/nymtech/nym/pull/1092) ([octol](https://github.com/octol))
- Prevent contract overwriting [\#1090](https://github.com/nymtech/nym/pull/1090) ([durch](https://github.com/durch))
- Logout operation [\#1087](https://github.com/nymtech/nym/pull/1087) ([jstuczyn](https://github.com/jstuczyn))
- Update to rust edition 2021 everywhere [\#1086](https://github.com/nymtech/nym/pull/1086) ([octol](https://github.com/octol))
- Tag contract errors, and print out lines for easier QA [\#1084](https://github.com/nymtech/nym/pull/1084) ([durch](https://github.com/durch))
- Feature/flexible vesting + utility queries [\#1083](https://github.com/nymtech/nym/pull/1083) ([durch](https://github.com/durch))
- Bump @openzeppelin/contracts from 4.3.1 to 4.4.2 in /contracts/basic-bandwidth-generation [\#1082](https://github.com/nymtech/nym/pull/1082) ([dependabot[bot]](https://github.com/apps/dependabot))
- Bump nth-check from 2.0.0 to 2.0.1 in /clients/native/examples/js-examples/websocket [\#1081](https://github.com/nymtech/nym/pull/1081) ([dependabot[bot]](https://github.com/apps/dependabot))
- Bump url-parse from 1.5.1 to 1.5.4 in /clients/native/examples/js-examples/websocket [\#1080](https://github.com/nymtech/nym/pull/1080) ([dependabot[bot]](https://github.com/apps/dependabot))
- Bump follow-redirects from 1.14.1 to 1.14.7 in /clients/native/examples/js-examples/websocket [\#1079](https://github.com/nymtech/nym/pull/1079) ([dependabot[bot]](https://github.com/apps/dependabot))
- Bump nanoid from 3.1.23 to 3.2.0 in /clients/native/examples/js-examples/websocket [\#1078](https://github.com/nymtech/nym/pull/1078) ([dependabot[bot]](https://github.com/apps/dependabot))
- Setup basic test for mixnode stats reporting [\#1077](https://github.com/nymtech/nym/pull/1077) ([octol](https://github.com/octol))
- Make wallet\_address mandatory for mixnode init [\#1076](https://github.com/nymtech/nym/pull/1076) ([octol](https://github.com/octol))
- Tidy nym-mixnode module visibility [\#1075](https://github.com/nymtech/nym/pull/1075) ([octol](https://github.com/octol))
- Feature/wallet login with password [\#1074](https://github.com/nymtech/nym/pull/1074) ([fmtabbara](https://github.com/fmtabbara))
- Add trait to mock client dependency in DelayForwarder [\#1073](https://github.com/nymtech/nym/pull/1073) ([octol](https://github.com/octol))
- Bump rust-version to latest stable for nym-mixnode [\#1072](https://github.com/nymtech/nym/pull/1072) ([octol](https://github.com/octol))
- Fixes CI for our wasm build [\#1069](https://github.com/nymtech/nym/pull/1069) ([jstuczyn](https://github.com/jstuczyn))
- Add @octol as codeowner [\#1068](https://github.com/nymtech/nym/pull/1068) ([octol](https://github.com/octol))
- set-up inclusion probability [\#1067](https://github.com/nymtech/nym/pull/1067) ([fmtabbara](https://github.com/fmtabbara))
- Feature/wasm client [\#1066](https://github.com/nymtech/nym/pull/1066) ([neacsu](https://github.com/neacsu))
- Changed bech32\_prefix from punk to nymt [\#1064](https://github.com/nymtech/nym/pull/1064) ([jstuczyn](https://github.com/jstuczyn))
- Bump nanoid from 3.1.30 to 3.2.0 in /testnet-faucet [\#1063](https://github.com/nymtech/nym/pull/1063) ([dependabot[bot]](https://github.com/apps/dependabot))
- Bump nanoid from 3.1.30 to 3.2.0 in /nym-wallet [\#1062](https://github.com/nymtech/nym/pull/1062) ([dependabot[bot]](https://github.com/apps/dependabot))
- Rework vesting contract storage [\#1061](https://github.com/nymtech/nym/pull/1061) ([durch](https://github.com/durch))
- Mixnet Contract constants extraction [\#1060](https://github.com/nymtech/nym/pull/1060) ([jstuczyn](https://github.com/jstuczyn))
- fix: make explorer footer year dynamic [\#1059](https://github.com/nymtech/nym/pull/1059) ([martinyung](https://github.com/martinyung))
- Add mnemonic just on creation, to display it [\#1057](https://github.com/nymtech/nym/pull/1057) ([neacsu](https://github.com/neacsu))
- Network Explorer: updates to API and UI to show the active set [\#1056](https://github.com/nymtech/nym/pull/1056) ([mmsinclair](https://github.com/mmsinclair))
- Made contract addresses for query NymdClient construction optional [\#1055](https://github.com/nymtech/nym/pull/1055) ([jstuczyn](https://github.com/jstuczyn))
- Introduced RPC query for total token supply [\#1053](https://github.com/nymtech/nym/pull/1053) ([jstuczyn](https://github.com/jstuczyn))
- Feature/tokio console [\#1052](https://github.com/nymtech/nym/pull/1052) ([durch](https://github.com/durch))
- Implemented beta clippy lint recommendations [\#1051](https://github.com/nymtech/nym/pull/1051) ([jstuczyn](https://github.com/jstuczyn))
- add new function to update profit percentage [\#1050](https://github.com/nymtech/nym/pull/1050) ([fmtabbara](https://github.com/fmtabbara))
- Upgrade Clap and use declarative argument parsing for nym-mixnode [\#1047](https://github.com/nymtech/nym/pull/1047) ([octol](https://github.com/octol))
- Feature/additional bond validation [\#1046](https://github.com/nymtech/nym/pull/1046) ([fmtabbara](https://github.com/fmtabbara))
- Fix clippy on relevant lints [\#1044](https://github.com/nymtech/nym/pull/1044) ([neacsu](https://github.com/neacsu))
- Bump shelljs from 0.8.4 to 0.8.5 in /contracts/basic-bandwidth-generation [\#1043](https://github.com/nymtech/nym/pull/1043) ([dependabot[bot]](https://github.com/apps/dependabot))
- Endpoint for rewarded set inclusion probabilities [\#1042](https://github.com/nymtech/nym/pull/1042) ([durch](https://github.com/durch))
- Bump follow-redirects from 1.14.4 to 1.14.7 in /contracts/basic-bandwidth-generation [\#1041](https://github.com/nymtech/nym/pull/1041) ([dependabot[bot]](https://github.com/apps/dependabot))
- Bump follow-redirects from 1.14.5 to 1.14.7 in /testnet-faucet [\#1040](https://github.com/nymtech/nym/pull/1040) ([dependabot[bot]](https://github.com/apps/dependabot))
- Feature/node settings update [\#1036](https://github.com/nymtech/nym/pull/1036) ([fmtabbara](https://github.com/fmtabbara))
- Migrate to cw-storage-plus 0.11.1 [\#1035](https://github.com/nymtech/nym/pull/1035) ([durch](https://github.com/durch))
- Bump @openzeppelin/contracts from 4.4.1 to 4.4.2 in /contracts/basic-bandwidth-generation [\#1034](https://github.com/nymtech/nym/pull/1034) ([dependabot[bot]](https://github.com/apps/dependabot))
- Feature/configurable wallet [\#1033](https://github.com/nymtech/nym/pull/1033) ([neacsu](https://github.com/neacsu))
- Feature/downcast reward estimation [\#1031](https://github.com/nymtech/nym/pull/1031) ([durch](https://github.com/durch))
- Wallet UI updates [\#1028](https://github.com/nymtech/nym/pull/1028) ([fmtabbara](https://github.com/fmtabbara))
- Remove migration code [\#1027](https://github.com/nymtech/nym/pull/1027) ([neacsu](https://github.com/neacsu))
- Chore/stricter dependency requirements [\#1025](https://github.com/nymtech/nym/pull/1025) ([jstuczyn](https://github.com/jstuczyn))
- Feature/validator api client endpoints [\#1024](https://github.com/nymtech/nym/pull/1024) ([jstuczyn](https://github.com/jstuczyn))
- Updated cosmrs to 0.4.1 [\#1023](https://github.com/nymtech/nym/pull/1023) ([jstuczyn](https://github.com/jstuczyn))
- Feature/testnet deploy scripts [\#1022](https://github.com/nymtech/nym/pull/1022) ([mfahampshire](https://github.com/mfahampshire))
- Changed wallet's client to a full validator client [\#1021](https://github.com/nymtech/nym/pull/1021) ([jstuczyn](https://github.com/jstuczyn))
- Fix 404 link [\#1020](https://github.com/nymtech/nym/pull/1020) ([RiccardoMasutti](https://github.com/RiccardoMasutti))
- Feature/additional mixnode endpoints [\#1019](https://github.com/nymtech/nym/pull/1019) ([jstuczyn](https://github.com/jstuczyn))
- Introduced denom check when trying to withdraw vested coins [\#1018](https://github.com/nymtech/nym/pull/1018) ([jstuczyn](https://github.com/jstuczyn))
- Add network defaults for qa [\#1017](https://github.com/nymtech/nym/pull/1017) ([neacsu](https://github.com/neacsu))
- Feature/expanded events [\#1015](https://github.com/nymtech/nym/pull/1015) ([jstuczyn](https://github.com/jstuczyn))
- update frontend to use new profit update api [\#1014](https://github.com/nymtech/nym/pull/1014) ([fmtabbara](https://github.com/fmtabbara))
- Feature/node state endpoint [\#1013](https://github.com/nymtech/nym/pull/1013) ([jstuczyn](https://github.com/jstuczyn))
- Feature/hourly set updates [\#1012](https://github.com/nymtech/nym/pull/1012) ([durch](https://github.com/durch))
- Feature/remove unused profit margin [\#1011](https://github.com/nymtech/nym/pull/1011) ([neacsu](https://github.com/neacsu))
- Feature/explorer node status [\#1010](https://github.com/nymtech/nym/pull/1010) ([jstuczyn](https://github.com/jstuczyn))
- Use serial integer instead of random [\#1009](https://github.com/nymtech/nym/pull/1009) ([durch](https://github.com/durch))
- Feature/configure profit [\#1008](https://github.com/nymtech/nym/pull/1008) ([neacsu](https://github.com/neacsu))
- Feature/fix gateway sign [\#1004](https://github.com/nymtech/nym/pull/1004) ([neacsu](https://github.com/neacsu))
- Fix clippy [\#1003](https://github.com/nymtech/nym/pull/1003) ([neacsu](https://github.com/neacsu))
- Update wallet version [\#998](https://github.com/nymtech/nym/pull/998) ([tommyv1987](https://github.com/tommyv1987))
- Fix wallet build instructions [\#997](https://github.com/nymtech/nym/pull/997) ([tommyv1987](https://github.com/tommyv1987))
- Make the separation between testnet-mode and erc20 bandwidth mode clearer [\#994](https://github.com/nymtech/nym/pull/994) ([neacsu](https://github.com/neacsu))
- Bump @openzeppelin/contracts from 3.4.0 to 4.4.1 in /contracts/basic-bandwidth-generation [\#983](https://github.com/nymtech/nym/pull/983) ([dependabot[bot]](https://github.com/apps/dependabot))
- Feature/implicit runtime [\#973](https://github.com/nymtech/nym/pull/973) ([jstuczyn](https://github.com/jstuczyn))
- Differentiate staking and ownership [\#961](https://github.com/nymtech/nym/pull/961) ([durch](https://github.com/durch))

## [v0.12.1](https://github.com/nymtech/nym/tree/v0.12.1) (2021-12-23)

[Full Changelog](https://github.com/nymtech/nym/compare/v0.12.0...v0.12.1)

**Implemented enhancements:**

- Add version check to  binaries [\#967](https://github.com/nymtech/nym/issues/967)

**Fixed bugs:**

- \[Issue\] NYM wallet doesn't work after login [\#995](https://github.com/nymtech/nym/issues/995)
- \[Issue\] [\#993](https://github.com/nymtech/nym/issues/993)
- NYM wallet setup trouble\[Issue\] [\#958](https://github.com/nymtech/nym/issues/958)

## [v0.12.0](https://github.com/nymtech/nym/tree/v0.12.0) (2021-12-21)

[Full Changelog](https://github.com/nymtech/nym/compare/v0.11.0...v0.12.0)

**Implemented enhancements:**

- Introduces query for contract build information [\#919](https://github.com/nymtech/nym/pull/919) ([jstuczyn](https://github.com/jstuczyn))

**Fixed bugs:**

- Mixnodes - claim tokens scenario does not work with telegram bot [\#938](https://github.com/nymtech/nym/issues/938)
- \[Issue\]"create account" button does not work on Ubuntu 20.04.03 LTS [\#916](https://github.com/nymtech/nym/issues/916)
- \[Issue\] NodeJS 17.1.0 and webpack issues causing nym-wallet build to fail on Pop!OS 21.04\(Ubuntu\) [\#914](https://github.com/nymtech/nym/issues/914)
- Prevent overwriting of Mixnodes if the mixnode is already bonded [\#912](https://github.com/nymtech/nym/issues/912)
- Pasting mnemonic doesn't work on MacOS [\#908](https://github.com/nymtech/nym/issues/908)
- Wallet - investigate nav freezes [\#716](https://github.com/nymtech/nym/issues/716)
- Wallet - Fix console errors [\#707](https://github.com/nymtech/nym/issues/707)
- Fixed invalid nodes being counted twice in unroutable category [\#963](https://github.com/nymtech/nym/pull/963) ([jstuczyn](https://github.com/jstuczyn))
- Don't reset total delegation on mixnode rebond [\#940](https://github.com/nymtech/nym/pull/940) ([jstuczyn](https://github.com/jstuczyn))
- Bugfix/remove mixnode bonding overwrite [\#917](https://github.com/nymtech/nym/pull/917) ([jstuczyn](https://github.com/jstuczyn))
- Fixes crash condition in validator API when calculating last day uptime [\#909](https://github.com/nymtech/nym/pull/909) ([jstuczyn](https://github.com/jstuczyn))
- Bugfix/monitor initial values wait [\#907](https://github.com/nymtech/nym/pull/907) ([jstuczyn](https://github.com/jstuczyn))
- Bug fix: Network Explorer: Add freegeoip API key and split out tasks for country distributions  [\#806](https://github.com/nymtech/nym/pull/806) ([mmsinclair](https://github.com/mmsinclair))
- Explorer API: port test now split out address resolution and add units tests [\#755](https://github.com/nymtech/nym/pull/755) ([mmsinclair](https://github.com/mmsinclair))

**Closed issues:**

- Feature gate `ts-rs` everywhere and only build use it to export types during CI runs [\#893](https://github.com/nymtech/nym/issues/893)
- Error when init Nym client for Nym requester [\#800](https://github.com/nymtech/nym/issues/800)
- Website updates - Add new team members and translations [\#775](https://github.com/nymtech/nym/issues/775)
- Update Run Nym Nodes Documentation [\#773](https://github.com/nymtech/nym/issues/773)
- Upgrade `prost` to 0.8 [\#768](https://github.com/nymtech/nym/issues/768)
- How can I get 100punk\(Version: 0.11.0\) [\#743](https://github.com/nymtech/nym/issues/743)
- Wallet - Fix Bond Form validation issue [\#717](https://github.com/nymtech/nym/issues/717)
- help!!! [\#712](https://github.com/nymtech/nym/issues/712)
- UX feature request: show all delegated nodes in wallet [\#711](https://github.com/nymtech/nym/issues/711)
- UX feature request: add current balance on wallet pages [\#710](https://github.com/nymtech/nym/issues/710)
- got sign issue from bot  [\#709](https://github.com/nymtech/nym/issues/709)
- As a wallet user, I would like to be able to log out of the wallet [\#706](https://github.com/nymtech/nym/issues/706)
- As a wallet user, I would like to have a "receive" page where I can see my own wallet address [\#705](https://github.com/nymtech/nym/issues/705)
- Update native client/socks client/mixnode/gateway `upgrade` command [\#689](https://github.com/nymtech/nym/issues/689)
- Update mixnode/gateway/client to use query for cached nodes rather than use validator [\#688](https://github.com/nymtech/nym/issues/688)
- '--directory' not expected error starting local mixnet [\#520](https://github.com/nymtech/nym/issues/520)
- nym-socks5-client is painfully slow [\#495](https://github.com/nymtech/nym/issues/495)
- nym-socks5-client crash after opening Keybase team "Browse all channels" [\#494](https://github.com/nymtech/nym/issues/494)
- Mixed Content problem [\#400](https://github.com/nymtech/nym/issues/400)
- Gateway disk quota [\#137](https://github.com/nymtech/nym/issues/137)
- Simplify message encapsulation with regards to topology  [\#127](https://github.com/nymtech/nym/issues/127)
- Create constants for cli argument names [\#115](https://github.com/nymtech/nym/issues/115)
- Using Blake3 as a hash function [\#103](https://github.com/nymtech/nym/issues/103)
- Validator should decide which layer a node is in [\#86](https://github.com/nymtech/nym/issues/86)
- Clean shutdown for all processes [\#73](https://github.com/nymtech/nym/issues/73)
- Client API consistency [\#71](https://github.com/nymtech/nym/issues/71)
- Simplify concurrency with a proper actor framework [\#31](https://github.com/nymtech/nym/issues/31)
- Database for gateway [\#11](https://github.com/nymtech/nym/issues/11)

**Merged pull requests:**

- Update wallet to align with versioning on nodes and gateways [\#991](https://github.com/nymtech/nym/pull/991) ([tommyv1987](https://github.com/tommyv1987))
- Fix success view messages. [\#990](https://github.com/nymtech/nym/pull/990) ([tommyv1987](https://github.com/tommyv1987))
- Feature/enable signature check [\#989](https://github.com/nymtech/nym/pull/989) ([neacsu](https://github.com/neacsu))
- Update mixnet contract address [\#988](https://github.com/nymtech/nym/pull/988) ([neacsu](https://github.com/neacsu))
- Fix verloc print [\#987](https://github.com/nymtech/nym/pull/987) ([neacsu](https://github.com/neacsu))
- Feature/refactor mixnet contract test helpers [\#986](https://github.com/nymtech/nym/pull/986) ([futurechimp](https://github.com/futurechimp))
- Making the terminology consistent between mixnode/gateway output and … [\#985](https://github.com/nymtech/nym/pull/985) ([futurechimp](https://github.com/futurechimp))
- Feature/add wallet to gateway init [\#984](https://github.com/nymtech/nym/pull/984) ([futurechimp](https://github.com/futurechimp))
- Feature/add wallet address to init [\#982](https://github.com/nymtech/nym/pull/982) ([futurechimp](https://github.com/futurechimp))
- Update message to bond mixnode [\#981](https://github.com/nymtech/nym/pull/981) ([tommyv1987](https://github.com/tommyv1987))
- Bump version to 0.12.0 [\#980](https://github.com/nymtech/nym/pull/980) ([neacsu](https://github.com/neacsu))
- Feature/rename erc20 [\#979](https://github.com/nymtech/nym/pull/979) ([neacsu](https://github.com/neacsu))
- Removed web wallet [\#978](https://github.com/nymtech/nym/pull/978) ([futurechimp](https://github.com/futurechimp))
- Network Explorer: fix uptime history display to use new API response [\#977](https://github.com/nymtech/nym/pull/977) ([mmsinclair](https://github.com/mmsinclair))
- Make develop branch agnostic of the network [\#976](https://github.com/nymtech/nym/pull/976) ([neacsu](https://github.com/neacsu))
- Fix windows fmt [\#975](https://github.com/nymtech/nym/pull/975) ([neacsu](https://github.com/neacsu))
- Feature/wallet settings area [\#974](https://github.com/nymtech/nym/pull/974) ([fmtabbara](https://github.com/fmtabbara))
- Feature/node info command [\#972](https://github.com/nymtech/nym/pull/972) ([jstuczyn](https://github.com/jstuczyn))
- Use the renamed balance function [\#971](https://github.com/nymtech/nym/pull/971) ([neacsu](https://github.com/neacsu))
- Introduced 'version' command to all relevant binaries [\#969](https://github.com/nymtech/nym/pull/969) ([jstuczyn](https://github.com/jstuczyn))
- Feature/new testnet wallet updates [\#968](https://github.com/nymtech/nym/pull/968) ([fmtabbara](https://github.com/fmtabbara))
- Feature/optional bandwidth bypass [\#965](https://github.com/nymtech/nym/pull/965) ([jstuczyn](https://github.com/jstuczyn))
- Additional tauri commands to get bond details [\#964](https://github.com/nymtech/nym/pull/964) ([jstuczyn](https://github.com/jstuczyn))
- Fix topology log [\#962](https://github.com/nymtech/nym/pull/962) ([neacsu](https://github.com/neacsu))
- Network Explorer: configure URLs with `.env` file [\#960](https://github.com/nymtech/nym/pull/960) ([mmsinclair](https://github.com/mmsinclair))
- Add custom denom balance query [\#957](https://github.com/nymtech/nym/pull/957) ([neacsu](https://github.com/neacsu))
- Feature/ts client update [\#956](https://github.com/nymtech/nym/pull/956) ([jstuczyn](https://github.com/jstuczyn))
- Check the response for multiple sends [\#955](https://github.com/nymtech/nym/pull/955) ([neacsu](https://github.com/neacsu))
- Feature/vesting to wallet [\#954](https://github.com/nymtech/nym/pull/954) ([durch](https://github.com/durch))
- Bugfix/rewarding fixes [\#953](https://github.com/nymtech/nym/pull/953) ([jstuczyn](https://github.com/jstuczyn))
- Bump next from 11.1.1 to 11.1.3 in /wallet-web [\#952](https://github.com/nymtech/nym/pull/952) ([dependabot[bot]](https://github.com/apps/dependabot))
- Different workshare calculations for rewarded vs active set [\#951](https://github.com/nymtech/nym/pull/951) ([durch](https://github.com/durch))
- Feature/simulate [\#950](https://github.com/nymtech/nym/pull/950) ([jstuczyn](https://github.com/jstuczyn))
- Feature/profit margin percent config [\#949](https://github.com/nymtech/nym/pull/949) ([durch](https://github.com/durch))
- Run CI for all contracts in one workflow [\#948](https://github.com/nymtech/nym/pull/948) ([durch](https://github.com/durch))
- Desktop Wallet UI Updates [\#947](https://github.com/nymtech/nym/pull/947) ([fmtabbara](https://github.com/fmtabbara))
- Docker updates [\#946](https://github.com/nymtech/nym/pull/946) ([tommyv1987](https://github.com/tommyv1987))
- Add VestingExecute and VestingQuery client traits [\#944](https://github.com/nymtech/nym/pull/944) ([durch](https://github.com/durch))
- Removed reliance on cosmrs fork [\#943](https://github.com/nymtech/nym/pull/943) ([jstuczyn](https://github.com/jstuczyn))
- Feature/terminology update [\#941](https://github.com/nymtech/nym/pull/941) ([jstuczyn](https://github.com/jstuczyn))
- Check the response for other transactions as well [\#937](https://github.com/nymtech/nym/pull/937) ([neacsu](https://github.com/neacsu))
- Allow proxy gateway bonding [\#936](https://github.com/nymtech/nym/pull/936) ([durch](https://github.com/durch))
- Feature/pre cosmrs updates [\#935](https://github.com/nymtech/nym/pull/935) ([jstuczyn](https://github.com/jstuczyn))
- Feature/client on behalf [\#934](https://github.com/nymtech/nym/pull/934) ([neacsu](https://github.com/neacsu))
- Webpack wallet prod configuration [\#933](https://github.com/nymtech/nym/pull/933) ([tommyv1987](https://github.com/tommyv1987))
- Adding tx\_hash to wallet response [\#932](https://github.com/nymtech/nym/pull/932) ([futurechimp](https://github.com/futurechimp))
- Release/1.0.0 pre1 [\#931](https://github.com/nymtech/nym/pull/931) ([durch](https://github.com/durch))
- Feature/identity verification [\#930](https://github.com/nymtech/nym/pull/930) ([jstuczyn](https://github.com/jstuczyn))
- Move cleaned up smart contracts to main code repo  [\#929](https://github.com/nymtech/nym/pull/929) ([mfahampshire](https://github.com/mfahampshire))
- Feature/mixnet contract further adjustments [\#928](https://github.com/nymtech/nym/pull/928) ([jstuczyn](https://github.com/jstuczyn))
- typo copy change for nodemap [\#926](https://github.com/nymtech/nym/pull/926) ([Aid19801](https://github.com/Aid19801))
- Feature/UI enhancements for Desktop Wallet [\#925](https://github.com/nymtech/nym/pull/925) ([fmtabbara](https://github.com/fmtabbara))
- Fixing some clippy warnings [\#922](https://github.com/nymtech/nym/pull/922) ([futurechimp](https://github.com/futurechimp))
- Fixing go warning re unused btc lib [\#921](https://github.com/nymtech/nym/pull/921) ([futurechimp](https://github.com/futurechimp))
- quick fix adding dimensions to nodemap page for consistency [\#920](https://github.com/nymtech/nym/pull/920) ([Aid19801](https://github.com/Aid19801))
- Bump nth-check from 2.0.0 to 2.0.1 in /nym-wallet [\#918](https://github.com/nymtech/nym/pull/918) ([dependabot[bot]](https://github.com/apps/dependabot))
- Fix Mobile View for MUI data-grid \(CARD 108\) [\#915](https://github.com/nymtech/nym/pull/915) ([Aid19801](https://github.com/Aid19801))
- Feature/total delegation bucket [\#913](https://github.com/nymtech/nym/pull/913) ([jstuczyn](https://github.com/jstuczyn))
- Feature/faucet page react [\#911](https://github.com/nymtech/nym/pull/911) ([fmtabbara](https://github.com/fmtabbara))
- Feature/mixnet contract refactor [\#910](https://github.com/nymtech/nym/pull/910) ([futurechimp](https://github.com/futurechimp))
- Update README.md [\#905](https://github.com/nymtech/nym/pull/905) ([tommyv1987](https://github.com/tommyv1987))
- BUG: Bond cell denom  [\#904](https://github.com/nymtech/nym/pull/904) ([Aid19801](https://github.com/Aid19801))
- Explorer UI tests missing data-testid [\#903](https://github.com/nymtech/nym/pull/903) ([tommyv1987](https://github.com/tommyv1987))
- Fix up Nym-Wallet README.md [\#899](https://github.com/nymtech/nym/pull/899) ([tommyv1987](https://github.com/tommyv1987))
- Feature/batch delegator rewarding [\#898](https://github.com/nymtech/nym/pull/898) ([jstuczyn](https://github.com/jstuczyn))
- Bug mapp nodemap [\#897](https://github.com/nymtech/nym/pull/897) ([Aid19801](https://github.com/Aid19801))
- Bug fix/macos keyboard shortcuts [\#896](https://github.com/nymtech/nym/pull/896) ([fmtabbara](https://github.com/fmtabbara))
- Add a Mobile Nav to the Network Explorer [\#895](https://github.com/nymtech/nym/pull/895) ([Aid19801](https://github.com/Aid19801))
- Only use ts-rs in tests [\#894](https://github.com/nymtech/nym/pull/894) ([durch](https://github.com/durch))
- Fix network monitor template [\#892](https://github.com/nymtech/nym/pull/892) ([neacsu](https://github.com/neacsu))
- remove delegation and undelegation from gateways [\#891](https://github.com/nymtech/nym/pull/891) ([fmtabbara](https://github.com/fmtabbara))
- Feature/nym wallet rename [\#890](https://github.com/nymtech/nym/pull/890) ([futurechimp](https://github.com/futurechimp))
- Change MixnodeDetail page's datagrid into a reuseable table component [\#887](https://github.com/nymtech/nym/pull/887) ([Aid19801](https://github.com/Aid19801))
- GitHub Actions: only run job to generate types when not in a PR [\#886](https://github.com/nymtech/nym/pull/886) ([mmsinclair](https://github.com/mmsinclair))
- Adding data-test-ids for the explorer [\#885](https://github.com/nymtech/nym/pull/885) ([tommyv1987](https://github.com/tommyv1987))
- Fix path for github action running tauri-wallet-tests [\#884](https://github.com/nymtech/nym/pull/884) ([tommyv1987](https://github.com/tommyv1987))
- Reverted gateway registration handshake to its 0.11.0 version [\#882](https://github.com/nymtech/nym/pull/882) ([jstuczyn](https://github.com/jstuczyn))
- Network Explorer [\#881](https://github.com/nymtech/nym/pull/881) ([mmsinclair](https://github.com/mmsinclair))
- Feature/rewarding interval updates [\#880](https://github.com/nymtech/nym/pull/880) ([jstuczyn](https://github.com/jstuczyn))
- Put client\_address and id in the correct order [\#875](https://github.com/nymtech/nym/pull/875) ([neacsu](https://github.com/neacsu))
- remove gateway selection on delegation and undelegation pages [\#873](https://github.com/nymtech/nym/pull/873) ([fmtabbara](https://github.com/fmtabbara))
- Set MSRV on all binaries to 1.56 [\#872](https://github.com/nymtech/nym/pull/872) ([jstuczyn](https://github.com/jstuczyn))
- add native window items \(copy/paste\) via tauri [\#871](https://github.com/nymtech/nym/pull/871) ([fmtabbara](https://github.com/fmtabbara))
- Remove stale migration code [\#868](https://github.com/nymtech/nym/pull/868) ([neacsu](https://github.com/neacsu))
- Fixed most recent nightly clippy warnings [\#865](https://github.com/nymtech/nym/pull/865) ([jstuczyn](https://github.com/jstuczyn))
- Active sets =\> Rewarded + Active/Idle sets [\#864](https://github.com/nymtech/nym/pull/864) ([jstuczyn](https://github.com/jstuczyn))
- Chore/cosmrs update [\#862](https://github.com/nymtech/nym/pull/862) ([jstuczyn](https://github.com/jstuczyn))
- Made daily uptime calculation be independent of epoch rewarding [\#860](https://github.com/nymtech/nym/pull/860) ([jstuczyn](https://github.com/jstuczyn))
- Removed epoch rewarding variance [\#857](https://github.com/nymtech/nym/pull/857) ([jstuczyn](https://github.com/jstuczyn))
- Removed gateway rewarding and delegation [\#856](https://github.com/nymtech/nym/pull/856) ([jstuczyn](https://github.com/jstuczyn))
- Update feature-request template [\#855](https://github.com/nymtech/nym/pull/855) ([tommyv1987](https://github.com/tommyv1987))
- Update issue templates [\#854](https://github.com/nymtech/nym/pull/854) ([tommyv1987](https://github.com/tommyv1987))
- Overflow checks in release [\#846](https://github.com/nymtech/nym/pull/846) ([jstuczyn](https://github.com/jstuczyn))
- fix delegate success overflow [\#842](https://github.com/nymtech/nym/pull/842) ([fmtabbara](https://github.com/fmtabbara))
- Feature NYM wallet webdriverio test [\#841](https://github.com/nymtech/nym/pull/841) ([tommyv1987](https://github.com/tommyv1987))
- Update nym\_wallet.yml [\#840](https://github.com/nymtech/nym/pull/840) ([tommyv1987](https://github.com/tommyv1987))
- Feature/vouchers [\#837](https://github.com/nymtech/nym/pull/837) ([aniampio](https://github.com/aniampio))
- Apply readable ids to elements on Nym Wallet [\#836](https://github.com/nymtech/nym/pull/836) ([tommyv1987](https://github.com/tommyv1987))
- Feature/removal of monitor good nodes [\#833](https://github.com/nymtech/nym/pull/833) ([jstuczyn](https://github.com/jstuczyn))
- Feature/bandwidth token [\#832](https://github.com/nymtech/nym/pull/832) ([neacsu](https://github.com/neacsu))
- update app name and icons [\#831](https://github.com/nymtech/nym/pull/831) ([fmtabbara](https://github.com/fmtabbara))
- Create nym-wallet-tests.yml [\#829](https://github.com/nymtech/nym/pull/829) ([tommyv1987](https://github.com/tommyv1987))
- Updated CODEOWNERS [\#828](https://github.com/nymtech/nym/pull/828) ([jstuczyn](https://github.com/jstuczyn))
- Tauri wallet [\#827](https://github.com/nymtech/nym/pull/827) ([fmtabbara](https://github.com/fmtabbara))
- Flag to only run coconut-related functionalities [\#824](https://github.com/nymtech/nym/pull/824) ([jstuczyn](https://github.com/jstuczyn))
- Change false to true, as for mixnodes [\#822](https://github.com/nymtech/nym/pull/822) ([neacsu](https://github.com/neacsu))
- Feature locked client-side bandwidth metering [\#820](https://github.com/nymtech/nym/pull/820) ([jstuczyn](https://github.com/jstuczyn))
- Fixed most recent nightly clippy warnings [\#817](https://github.com/nymtech/nym/pull/817) ([jstuczyn](https://github.com/jstuczyn))
- Feature/resending rewards on timeout [\#810](https://github.com/nymtech/nym/pull/810) ([jstuczyn](https://github.com/jstuczyn))
- Feature/coconut feature [\#805](https://github.com/nymtech/nym/pull/805) ([jstuczyn](https://github.com/jstuczyn))
- Tokenomics rewards [\#802](https://github.com/nymtech/nym/pull/802) ([durch](https://github.com/durch))
- Rocket picking up environment from Rocket.toml again [\#801](https://github.com/nymtech/nym/pull/801) ([jstuczyn](https://github.com/jstuczyn))
- Remove migration code [\#796](https://github.com/nymtech/nym/pull/796) ([neacsu](https://github.com/neacsu))
- Removes code of executed migrations [\#793](https://github.com/nymtech/nym/pull/793) ([jstuczyn](https://github.com/jstuczyn))
- Bugfix/validator api windows build [\#791](https://github.com/nymtech/nym/pull/791) ([jstuczyn](https://github.com/jstuczyn))
- Removed SQLx offline mode artifact [\#790](https://github.com/nymtech/nym/pull/790) ([jstuczyn](https://github.com/jstuczyn))
- Created getters for AccountData [\#787](https://github.com/nymtech/nym/pull/787) ([jstuczyn](https://github.com/jstuczyn))
- Feature/migrate hidden delegations [\#786](https://github.com/nymtech/nym/pull/786) ([neacsu](https://github.com/neacsu))
- Feature/persistent gateway storage [\#784](https://github.com/nymtech/nym/pull/784) ([jstuczyn](https://github.com/jstuczyn))
- Replaced unwrap\_or\_else with unwrap\_or\_default [\#780](https://github.com/nymtech/nym/pull/780) ([jstuczyn](https://github.com/jstuczyn))
- Add block\_height method to Delegation [\#778](https://github.com/nymtech/nym/pull/778) ([durch](https://github.com/durch))
- Make fee helpers public [\#777](https://github.com/nymtech/nym/pull/777) ([durch](https://github.com/durch))
- re-enable bonding [\#776](https://github.com/nymtech/nym/pull/776) ([fmtabbara](https://github.com/fmtabbara))
- Explorer-api: add API resource to show the delegations for each mix node [\#774](https://github.com/nymtech/nym/pull/774) ([mmsinclair](https://github.com/mmsinclair))
- add app alert [\#772](https://github.com/nymtech/nym/pull/772) ([fmtabbara](https://github.com/fmtabbara))
- Migrate legacy delegation data [\#771](https://github.com/nymtech/nym/pull/771) ([durch](https://github.com/durch))
- Adding deps for building the Tauri wallet under Ubuntu [\#770](https://github.com/nymtech/nym/pull/770) ([futurechimp](https://github.com/futurechimp))
- remove alert [\#767](https://github.com/nymtech/nym/pull/767) ([fmtabbara](https://github.com/fmtabbara))
- Feature/consumable bandwidth [\#766](https://github.com/nymtech/nym/pull/766) ([neacsu](https://github.com/neacsu))
- Update coconut-rs and use hash\_to\_scalar from there [\#765](https://github.com/nymtech/nym/pull/765) ([neacsu](https://github.com/neacsu))
- Feature/active sets [\#764](https://github.com/nymtech/nym/pull/764) ([jstuczyn](https://github.com/jstuczyn))
- add app alert banner [\#762](https://github.com/nymtech/nym/pull/762) ([fmtabbara](https://github.com/fmtabbara))
- Updated cosmos-sdk [\#761](https://github.com/nymtech/nym/pull/761) ([jstuczyn](https://github.com/jstuczyn))
- Feature/bond blockstamp [\#760](https://github.com/nymtech/nym/pull/760) ([neacsu](https://github.com/neacsu))
- Feature/revert migration code [\#759](https://github.com/nymtech/nym/pull/759) ([neacsu](https://github.com/neacsu))
- Bump next from 11.1.0 to 11.1.1 in /wallet-web [\#758](https://github.com/nymtech/nym/pull/758) ([dependabot[bot]](https://github.com/apps/dependabot))
- Add block\_height in the Delegation structure as well [\#757](https://github.com/nymtech/nym/pull/757) ([neacsu](https://github.com/neacsu))
- Feature/add blockstamp [\#756](https://github.com/nymtech/nym/pull/756) ([neacsu](https://github.com/neacsu))
- NetworkMonitorBuilder - starting the monitor after rocket has launched [\#754](https://github.com/nymtech/nym/pull/754) ([jstuczyn](https://github.com/jstuczyn))
- Enabled validators api argument [\#753](https://github.com/nymtech/nym/pull/753) ([jstuczyn](https://github.com/jstuczyn))
- Correctly bounding nominator of uptime calculation [\#752](https://github.com/nymtech/nym/pull/752) ([jstuczyn](https://github.com/jstuczyn))
- Fixed argument parsing for ipv6 'good' topology [\#751](https://github.com/nymtech/nym/pull/751) ([jstuczyn](https://github.com/jstuczyn))
- Feature/rust rewarding [\#750](https://github.com/nymtech/nym/pull/750) ([jstuczyn](https://github.com/jstuczyn))
- Revert "Migration commit, will be reverted after the testnet contract… [\#749](https://github.com/nymtech/nym/pull/749) ([neacsu](https://github.com/neacsu))
- Feature/get own delegations [\#748](https://github.com/nymtech/nym/pull/748) ([neacsu](https://github.com/neacsu))
- Feature/more reliable uptime calculation [\#747](https://github.com/nymtech/nym/pull/747) ([jstuczyn](https://github.com/jstuczyn))
- Update template toml key [\#746](https://github.com/nymtech/nym/pull/746) ([neacsu](https://github.com/neacsu))
- Feature/cred after handshake [\#745](https://github.com/nymtech/nym/pull/745) ([neacsu](https://github.com/neacsu))
- Reinstate the POST method blind\_sign [\#744](https://github.com/nymtech/nym/pull/744) ([neacsu](https://github.com/neacsu))
- explorer-api: add pending field to port check response [\#742](https://github.com/nymtech/nym/pull/742) ([mmsinclair](https://github.com/mmsinclair))
- Feature/use delegation rates [\#741](https://github.com/nymtech/nym/pull/741) ([neacsu](https://github.com/neacsu))
- Feature/copy to clipboard [\#740](https://github.com/nymtech/nym/pull/740) ([fmtabbara](https://github.com/fmtabbara))
- Feature/update wallet with stake rates [\#739](https://github.com/nymtech/nym/pull/739) ([neacsu](https://github.com/neacsu))
- Add stake reward rates and bump version of client [\#738](https://github.com/nymtech/nym/pull/738) ([neacsu](https://github.com/neacsu))
- Bump next from 10.1.3 to 11.1.0 in /wallet-web [\#737](https://github.com/nymtech/nym/pull/737) ([dependabot[bot]](https://github.com/apps/dependabot))
- Feature/nymd client integration [\#736](https://github.com/nymtech/nym/pull/736) ([jstuczyn](https://github.com/jstuczyn))
- Bug/fix parking lot on wasm [\#735](https://github.com/nymtech/nym/pull/735) ([neacsu](https://github.com/neacsu))
- Explorer API: add new HTTP resource to decorate mix nodes with geoip locations [\#734](https://github.com/nymtech/nym/pull/734) ([mmsinclair](https://github.com/mmsinclair))
- Feature/completing nymd client api [\#732](https://github.com/nymtech/nym/pull/732) ([jstuczyn](https://github.com/jstuczyn))
- Explorer API - add port check and node description/stats proxy [\#731](https://github.com/nymtech/nym/pull/731) ([mmsinclair](https://github.com/mmsinclair))
- Feature/nymd client fee handling [\#730](https://github.com/nymtech/nym/pull/730) ([jstuczyn](https://github.com/jstuczyn))
- Update DelegationCheck.tsx [\#725](https://github.com/nymtech/nym/pull/725) ([jessgess](https://github.com/jessgess))
- Rust nymd/cosmwasm client [\#724](https://github.com/nymtech/nym/pull/724) ([jstuczyn](https://github.com/jstuczyn))
- Removed wasm feature bypassing cyclic dependencies [\#723](https://github.com/nymtech/nym/pull/723) ([jstuczyn](https://github.com/jstuczyn))
- Updated used sphinx dependency to the most recent revision [\#722](https://github.com/nymtech/nym/pull/722) ([jstuczyn](https://github.com/jstuczyn))
- update state management and validation [\#721](https://github.com/nymtech/nym/pull/721) ([fmtabbara](https://github.com/fmtabbara))
- Add Network Explorer API [\#720](https://github.com/nymtech/nym/pull/720) ([futurechimp](https://github.com/futurechimp))
- Feature/superbuild [\#719](https://github.com/nymtech/nym/pull/719) ([jstuczyn](https://github.com/jstuczyn))
- remove console log [\#718](https://github.com/nymtech/nym/pull/718) ([fmtabbara](https://github.com/fmtabbara))
- Bug/form validation [\#715](https://github.com/nymtech/nym/pull/715) ([fmtabbara](https://github.com/fmtabbara))
- Warnings with identities of good nodes failing checks [\#714](https://github.com/nymtech/nym/pull/714) ([jstuczyn](https://github.com/jstuczyn))
- Removed all sphinx key caching from mixnodes and gateways [\#713](https://github.com/nymtech/nym/pull/713) ([jstuczyn](https://github.com/jstuczyn))
- Feature/receive coins page + UI tweaks [\#704](https://github.com/nymtech/nym/pull/704) ([fmtabbara](https://github.com/fmtabbara))
- Allow users to sign out [\#703](https://github.com/nymtech/nym/pull/703) ([fmtabbara](https://github.com/fmtabbara))
- Feature/docker improvements [\#702](https://github.com/nymtech/nym/pull/702) ([neacsu](https://github.com/neacsu))
- Exposed API port on the validator [\#701](https://github.com/nymtech/nym/pull/701) ([jstuczyn](https://github.com/jstuczyn))
- Feature/default values [\#700](https://github.com/nymtech/nym/pull/700) ([neacsu](https://github.com/neacsu))
- Cleaned up dependencies of our typescript client [\#699](https://github.com/nymtech/nym/pull/699) ([jstuczyn](https://github.com/jstuczyn))
- Bond and delegation alerts [\#698](https://github.com/nymtech/nym/pull/698) ([fmtabbara](https://github.com/fmtabbara))
- Bugfix/network monitor version check [\#697](https://github.com/nymtech/nym/pull/697) ([jstuczyn](https://github.com/jstuczyn))
- Feature/other containers [\#692](https://github.com/nymtech/nym/pull/692) ([neacsu](https://github.com/neacsu))
- Using validator API instead of nymd [\#690](https://github.com/nymtech/nym/pull/690) ([futurechimp](https://github.com/futurechimp))
- Hang coconut issuance off the validator-api [\#679](https://github.com/nymtech/nym/pull/679) ([durch](https://github.com/durch))
- Update hmac and blake3 [\#673](https://github.com/nymtech/nym/pull/673) ([durch](https://github.com/durch))



\* *This Changelog was automatically generated by [github_changelog_generator](https://github.com/github-changelog-generator/github-changelog-generator)*<|MERGE_RESOLUTION|>--- conflicted
+++ resolved
@@ -6,12 +6,8 @@
 
 ### Added
 
-<<<<<<< HEAD
 - socks5 client/websocket client: add `--force-register-gateway` flag, useful when rerunning init ([#1353])
-- nym-connect: initial proof-of-concept of a UI around the socks5 client was added.
-=======
 - nym-connect: initial proof-of-concept of a UI around the socks5 client was added
->>>>>>> dc0cb3f6
 - all: added network compilation target to `--help` (or `--version`) commands ([#1256]).
 - explorer-api: learned how to sum the delegations by owner in a new endpoint.
 - gateway: Added gateway coconut verifications and validator-api communication for double spending protection ([#1261])

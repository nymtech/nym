--- conflicted
+++ resolved
@@ -472,11 +472,6 @@
     let scaled_bond_reward_rate = scale_reward_by_uptime(bond_reward_rate, uptime)?;
     let scaled_delegation_reward_rate = scale_reward_by_uptime(delegation_reward_rate, uptime)?;
 
-<<<<<<< HEAD
-    let node_reward = current_bond.bond_amount.amount * scaled_bond_reward_rate;
-    let total_delegation_reward =
-        increase_mix_delegated_stakes(deps.storage, &mix_identity, scaled_delegation_reward_rate)?;
-=======
     let mut node_reward = Uint128(0);
     let total_delegation_reward = increase_mix_delegated_stakes(
         deps.storage,
@@ -484,7 +479,6 @@
         delegation_scaled_reward_rate,
         env.block.height,
     )?;
->>>>>>> 5b039820
 
     // update current bond with the reward given to the node and the delegators
     // if it has been bonded for long enough

import {
  ExecuteResult,
  InstantiateOptions,
  InstantiateResult,
  MigrateResult,
  SigningCosmWasmClient,
  SigningCosmWasmClientOptions,
  UploadResult,
} from '@cosmjs/cosmwasm-stargate';
import { DirectSecp256k1HdWallet, EncodeObject } from '@cosmjs/proto-signing';
import { Coin, DeliverTxResponse, SignerData, StdFee } from '@cosmjs/stargate';
import { Tendermint34Client } from '@cosmjs/tendermint-rpc';
import { ChangeAdminResult } from '@cosmjs/cosmwasm-stargate/build/signingcosmwasmclient';
import { TxRaw } from 'cosmjs-types/cosmos/tx/v1beta1/tx';
import { nymGasPrice } from './stargate-helper';
import { IQueryClient } from './query-client';
import NyxdQuerier from './nyxd-querier';
import {
  ContractStateParams,
  Delegation,
  Gateway,
  GatewayBond,
  GatewayOwnershipResponse,
  LayerDistribution,
  MixnetContractVersion,
  MixNode,
  MixNodeBond,
  MixNodeRewarding,
  MixOwnershipResponse,
  PagedAllDelegationsResponse,
  PagedDelegatorDelegationsResponse,
  PagedGatewayResponse,
  PagedMixDelegationsResponse,
  PagedMixNodeBondResponse,
  PagedMixNodeDetailsResponse,
  PagedUnbondedMixnodesResponse,
  RewardingStatus,
  UnbondedMixnodeResponse,
} from '../compiledTypes';
import NymApiQuerier from './nym-api-querier';

// methods exposed by `SigningCosmWasmClient`
export interface ICosmWasmSigning {
  simulate(signerAddress: string, messages: readonly EncodeObject[], memo: string | undefined): Promise<number>;

  upload(
    senderAddress: string,
    wasmCode: Uint8Array,
    fee: StdFee | 'auto' | number,
    memo?: string,
  ): Promise<UploadResult>;

  instantiate(
    senderAddress: string,
    codeId: number,
    msg: Record<string, unknown>,
    label: string,
    fee: StdFee | 'auto' | number,
    options?: InstantiateOptions,
  ): Promise<InstantiateResult>;

  updateAdmin(
    senderAddress: string,
    contractAddress: string,
    newAdmin: string,
    fee: StdFee | 'auto' | number,
    memo?: string,
  ): Promise<ChangeAdminResult>;

  clearAdmin(
    senderAddress: string,
    contractAddress: string,
    fee: StdFee | 'auto' | number,
    memo?: string,
  ): Promise<ChangeAdminResult>;

  migrate(
    senderAddress: string,
    contractAddress: string,
    codeId: number,
    migrateMsg: Record<string, unknown>,
    fee: StdFee | 'auto' | number,
    memo?: string,
  ): Promise<MigrateResult>;

  execute(
    senderAddress: string,
    contractAddress: string,
    msg: Record<string, unknown>,
    fee: StdFee | 'auto' | number,
    memo?: string,
    funds?: readonly Coin[],
  ): Promise<ExecuteResult>;

  sendTokens(
    senderAddress: string,
    recipientAddress: string,
    amount: readonly Coin[],
    fee: StdFee | 'auto' | number,
    memo?: string,
  ): Promise<DeliverTxResponse>;

  delegateTokens(
    delegatorAddress: string,
    validatorAddress: string,
    amount: Coin,
    fee: StdFee | 'auto' | number,
    memo?: string,
  ): Promise<DeliverTxResponse>;

  undelegateTokens(
    delegatorAddress: string,
    validatorAddress: string,
    amount: Coin,
    fee: StdFee | 'auto' | number,
    memo?: string,
  ): Promise<DeliverTxResponse>;

  withdrawRewards(
    delegatorAddress: string,
    validatorAddress: string,
    fee: StdFee | 'auto' | number,
    memo?: string,
  ): Promise<DeliverTxResponse>;

  signAndBroadcast(
    signerAddress: string,
    messages: readonly EncodeObject[],
    fee: StdFee | 'auto' | number,
    memo?: string,
  ): Promise<DeliverTxResponse>;

  sign(
    signerAddress: string,
    messages: readonly EncodeObject[],
    fee: StdFee,
    memo: string,
    explicitSignerData?: SignerData,
  ): Promise<TxRaw>;
}

export interface INymSigning {
  clientAddress: string;
}

export interface ISigningClient extends IQueryClient, ICosmWasmSigning, INymSigning {
  bondMixNode(
    mixnetContractAddress: string,
    mixNode: MixNode,
    ownerSignature: string,
    pledge: Coin,
    fee?: StdFee | 'auto' | number,
    memo?: string,
  ): Promise<ExecuteResult>;

  unbondMixNode(mixnetContractAddress: string, fee?: StdFee | 'auto' | number, memo?: string): Promise<ExecuteResult>;

  bondGateway(
    mixnetContractAddress: string,
    gateway: Gateway,
    ownerSignature: string,
    pledge: Coin,
    fee?: StdFee | 'auto' | number,
    memo?: string,
  ): Promise<ExecuteResult>;

  unbondGateway(mixnetContractAddress: string, fee?: StdFee | 'auto' | number, memo?: string): Promise<ExecuteResult>;

  delegateToMixNode(
    mixnetContractAddress: string,
    mixId: string,
    amount: Coin,
    fee?: StdFee | 'auto' | number,
    memo?: string,
  ): Promise<ExecuteResult>;

  undelegateFromMixNode(
    mixnetContractAddress: string,
    mixId: string,
    fee?: StdFee | 'auto' | number,
    memo?: string,
  ): Promise<ExecuteResult>;

  updateMixnodeConfig(
    mixnetContractAddress: string,
    mixId: string,
    profitMarginPercent: number,
    fee: StdFee | 'auto' | number,
  ): Promise<ExecuteResult>;

  updateContractStateParams(
    mixnetContractAddress: string,
    newParams: ContractStateParams,
    fee?: StdFee | 'auto' | number,
    memo?: string,
  ): Promise<ExecuteResult>;

  // I don't see any point in exposing rewarding / vesting-related (INSIDE mixnet contract, like "BondMixnodeOnBehalf")
  // functionalities in our typescript client. However, if for some reason, we find we need them
  // they're rather trivial to add.
}

export default class SigningClient extends SigningCosmWasmClient implements ISigningClient {
  private nyxdQuerier: NyxdQuerier;

  private nymApiQuerier: NymApiQuerier;

  clientAddress: string;

  private constructor(
    clientAddress: string,
    nymApiUrl: string,
    tmClient: Tendermint34Client,
    wallet: DirectSecp256k1HdWallet,
    signerOptions: SigningCosmWasmClientOptions,
  ) {
    super(tmClient, wallet, signerOptions);
    this.clientAddress = clientAddress;
    this.nyxdQuerier = new NyxdQuerier(this);
    this.nymApiQuerier = new NymApiQuerier(nymApiUrl);
  }

  public static async connectWithNymSigner(
    wallet: DirectSecp256k1HdWallet,
    nyxdUrl: string,
    nymApiUrl: string,
    prefix: string,
    denom: string,
  ): Promise<SigningClient> {
    const [{ address }] = await wallet.getAccounts();
    const signerOptions: SigningCosmWasmClientOptions = {
      prefix,
      gasPrice: nymGasPrice(denom),
    };
    const tmClient = await Tendermint34Client.connect(nyxdUrl);
    return new SigningClient(address, nymApiUrl, tmClient, wallet, signerOptions);
  }

  // query related:

  getContractVersion(mixnetContractAddress: string): Promise<MixnetContractVersion> {
    return this.nyxdQuerier.getContractVersion(mixnetContractAddress);
  }

<<<<<<< HEAD
  getMixNodeBonds(
    mixnetContractAddress: string,
    limit?: number,
    startAfter?: string,
  ): Promise<PagedMixNodeBondResponse> {
    return this.nymdQuerier.getMixNodeBonds(mixnetContractAddress, limit, startAfter);
  }

  getMixNodesDetailed(
    mixnetContractAddress: string,
    limit?: number,
    startAfter?: string,
  ): Promise<PagedMixNodeDetailsResponse> {
    return this.nymdQuerier.getMixNodesDetailed(mixnetContractAddress, limit, startAfter);
  }

  getStakeSaturation(mixnetContractAddress: string, mixId: number) {
    return this.nymdQuerier.getStakeSaturation(mixnetContractAddress, mixId);
  }

  getUnbondedMixNodeInformation(mixnetContractAddress: string, mixId: number): Promise<UnbondedMixnodeResponse> {
    return this.getUnbondedMixNodeInformation(mixnetContractAddress, mixId);
  }

  getMixnodeRewardingDetails(mixnetContractAddress: string, mixId: number): Promise<MixNodeRewarding> {
    return this.getMixnodeRewardingDetails(mixnetContractAddress, mixId);
=======
  getMixNodesPaged(mixnetContractAddress: string, limit?: number, startAfter?: string): Promise<PagedMixnodeResponse> {
    return this.nyxdQuerier.getMixNodesPaged(mixnetContractAddress, limit, startAfter);
>>>>>>> 29091aab
  }

  getGatewaysPaged(mixnetContractAddress: string, limit?: number, startAfter?: string): Promise<PagedGatewayResponse> {
    return this.nyxdQuerier.getGatewaysPaged(mixnetContractAddress, limit, startAfter);
  }

<<<<<<< HEAD
  getOwnedMixnode(mixnetContractAddress: string, address: string): Promise<MixOwnershipResponse> {
    return this.nymdQuerier.getOwnedMixnode(mixnetContractAddress, address);
=======
  ownsMixNode(mixnetContractAddress: string, address: string): Promise<MixOwnershipResponse> {
    return this.nyxdQuerier.ownsMixNode(mixnetContractAddress, address);
>>>>>>> 29091aab
  }

  ownsGateway(mixnetContractAddress: string, address: string): Promise<GatewayOwnershipResponse> {
    return this.nyxdQuerier.ownsGateway(mixnetContractAddress, address);
  }

  getStateParams(mixnetContractAddress: string): Promise<ContractStateParams> {
    return this.nyxdQuerier.getStateParams(mixnetContractAddress);
  }

  getAllNetworkDelegationsPaged(
    mixnetContractAddress: string,
    limit?: number,
    startAfter?: [string, string],
  ): Promise<PagedAllDelegationsResponse> {
    return this.nyxdQuerier.getAllNetworkDelegationsPaged(mixnetContractAddress, limit, startAfter);
  }

  getUnbondedMixNodes(
    mixnetContractAddress: string,
    limit?: number,
    startAfter?: string,
  ): Promise<PagedUnbondedMixnodesResponse> {
    return this.nymdQuerier.getUnbondedMixNodes(mixnetContractAddress, limit, startAfter);
  }

  getMixNodeDelegationsPaged(
    mixnetContractAddress: string,
    mixIdentity: string,
    limit?: number,
    startAfter?: string,
  ): Promise<PagedMixDelegationsResponse> {
    return this.nyxdQuerier.getMixNodeDelegationsPaged(mixnetContractAddress, mixIdentity, limit, startAfter);
  }

  getDelegatorDelegationsPaged(
    mixnetContractAddress: string,
    delegator: string,
    limit?: number,
    startAfter?: string,
  ): Promise<PagedDelegatorDelegationsResponse> {
    return this.nyxdQuerier.getDelegatorDelegationsPaged(mixnetContractAddress, delegator, limit, startAfter);
  }

  getDelegationDetails(mixnetContractAddress: string, mixIdentity: string, delegator: string): Promise<Delegation> {
    return this.nyxdQuerier.getDelegationDetails(mixnetContractAddress, mixIdentity, delegator);
  }

  getLayerDistribution(mixnetContractAddress: string): Promise<LayerDistribution> {
    return this.nyxdQuerier.getLayerDistribution(mixnetContractAddress);
  }

  getRewardPool(mixnetContractAddress: string): Promise<string> {
    return this.nyxdQuerier.getRewardPool(mixnetContractAddress);
  }

  getCirculatingSupply(mixnetContractAddress: string): Promise<string> {
    return this.nyxdQuerier.getCirculatingSupply(mixnetContractAddress);
  }

  getIntervalRewardPercent(mixnetContractAddress: string): Promise<number> {
    return this.nyxdQuerier.getIntervalRewardPercent(mixnetContractAddress);
  }

  getSybilResistancePercent(mixnetContractAddress: string): Promise<number> {
    return this.nyxdQuerier.getSybilResistancePercent(mixnetContractAddress);
  }

  getRewardingStatus(
    mixnetContractAddress: string,
    mixIdentity: string,
    rewardingIntervalNonce: number,
  ): Promise<RewardingStatus> {
    return this.nyxdQuerier.getRewardingStatus(mixnetContractAddress, mixIdentity, rewardingIntervalNonce);
  }

  getCachedGateways(): Promise<GatewayBond[]> {
    return this.nymApiQuerier.getCachedGateways();
  }

  getCachedMixnodes(): Promise<MixNodeBond[]> {
    return this.nymApiQuerier.getCachedMixnodes();
  }

  getActiveMixnodes(): Promise<MixNodeBond[]> {
    return this.nymApiQuerier.getActiveMixnodes();
  }

  getRewardedMixnodes(): Promise<MixNodeBond[]> {
    return this.nymApiQuerier.getRewardedMixnodes();
  }

  getSpendableCoins(vestingContractAddress: string, vestingAccountAddress: string): Promise<any> {
    return this.getSpendableCoins(vestingContractAddress, vestingAccountAddress);
  }

  // signing related:

  bondMixNode(
    mixnetContractAddress: string,
    mixNode: MixNode,
    ownerSignature: string,
    pledge: Coin,
    fee: StdFee | 'auto' | number = 'auto',
    memo = 'Default MixNode Bonding from Typescript',
  ): Promise<ExecuteResult> {
    return this.execute(
      this.clientAddress,
      mixnetContractAddress,
      {
        bond_mixnode: {
          mix_node: mixNode,
          owner_signature: ownerSignature,
        },
      },
      fee,
      memo,
      [pledge],
    );
  }

  unbondMixNode(
    mixnetContractAddress: string,
    fee: StdFee | 'auto' | number = 'auto',
    memo = 'Default MixNode Unbonding from Typescript',
  ): Promise<ExecuteResult> {
    return this.execute(
      this.clientAddress,
      mixnetContractAddress,
      {
        unbond_mixnode: {},
      },
      fee,
      memo,
    );
  }

  bondGateway(
    mixnetContractAddress: string,
    gateway: Gateway,
    ownerSignature: string,
    pledge: Coin,
    fee: StdFee | 'auto' | number = 'auto',
    memo = 'Default Gateway Bonding from Typescript',
  ): Promise<ExecuteResult> {
    return this.execute(
      this.clientAddress,
      mixnetContractAddress,
      {
        bond_gateway: {
          gateway,
          owner_signature: ownerSignature,
        },
      },
      fee,
      memo,
      [pledge],
    );
  }

  unbondGateway(
    mixnetContractAddress: string,
    fee: StdFee | 'auto' | number = 'auto',
    memo = 'Default Gateway Unbonding from Typescript',
  ): Promise<ExecuteResult> {
    return this.execute(
      this.clientAddress,
      mixnetContractAddress,
      {
        unbond_gateway: {},
      },
      fee,
      memo,
    );
  }

  delegateToMixNode(
    mixnetContractAddress: string,
    mixId: string,
    amount: Coin,
    fee: StdFee | 'auto' | number = 'auto',
    memo = 'Default MixNode Delegation from Typescript',
  ): Promise<ExecuteResult> {
    return this.execute(
      this.clientAddress,
      mixnetContractAddress,
      {
        delegate_to_mixnode: {
          mix_id: mixId,
        },
      },
      fee,
      memo,
      [amount],
    );
  }

  undelegateFromMixNode(
    mixnetContractAddress: string,
    mixId: string,
    fee: StdFee | 'auto' | number = 'auto',
    memo = 'Default MixNode Undelegation from Typescript',
  ): Promise<ExecuteResult> {
    return this.execute(
      this.clientAddress,
      mixnetContractAddress,
      {
        undelegate_from_mixnode: {
          mix_identity: mixId,
        },
      },
      fee,
      memo,
    );
  }

  updateMixnodeConfig(
    mixnetContractAddress: string,
    mixId: string,
    profitMarginPercent: number,
    fee: StdFee | 'auto' | number,
  ): Promise<ExecuteResult> {
    return this.execute(
      this.clientAddress,
      mixnetContractAddress,
      { update_mixnode_config: { profit_margin_percent: profitMarginPercent, mix_identity: mixId } },
      fee,
    );
  }

  updateContractStateParams(
    mixnetContractAddress: string,
    newParams: ContractStateParams,
    fee: StdFee | 'auto' | number = 'auto',
    memo = 'Default Contract State Params Update from Typescript',
  ): Promise<ExecuteResult> {
    return this.execute(
      this.clientAddress,
      mixnetContractAddress,
      {
        update_contract_state_params: newParams,
      },
      fee,
      memo,
    );
  }
}<|MERGE_RESOLUTION|>--- conflicted
+++ resolved
@@ -239,16 +239,15 @@
   // query related:
 
   getContractVersion(mixnetContractAddress: string): Promise<MixnetContractVersion> {
-    return this.nyxdQuerier.getContractVersion(mixnetContractAddress);
-  }
-
-<<<<<<< HEAD
+    return this.getContractVersion(mixnetContractAddress);
+  }
+
   getMixNodeBonds(
     mixnetContractAddress: string,
     limit?: number,
     startAfter?: string,
   ): Promise<PagedMixNodeBondResponse> {
-    return this.nymdQuerier.getMixNodeBonds(mixnetContractAddress, limit, startAfter);
+    return this.getMixNodeBonds(mixnetContractAddress, limit, startAfter);
   }
 
   getMixNodesDetailed(
@@ -256,44 +255,35 @@
     limit?: number,
     startAfter?: string,
   ): Promise<PagedMixNodeDetailsResponse> {
-    return this.nymdQuerier.getMixNodesDetailed(mixnetContractAddress, limit, startAfter);
+    return this.getMixNodesDetailed(mixnetContractAddress, limit, startAfter);
   }
 
   getStakeSaturation(mixnetContractAddress: string, mixId: number) {
-    return this.nymdQuerier.getStakeSaturation(mixnetContractAddress, mixId);
+    return this.nyxdQuerier.getStakeSaturation(mixnetContractAddress, mixId);
   }
 
   getUnbondedMixNodeInformation(mixnetContractAddress: string, mixId: number): Promise<UnbondedMixnodeResponse> {
-    return this.getUnbondedMixNodeInformation(mixnetContractAddress, mixId);
+    return this.nyxdQuerier.getUnbondedMixNodeInformation(mixnetContractAddress, mixId);
   }
 
   getMixnodeRewardingDetails(mixnetContractAddress: string, mixId: number): Promise<MixNodeRewarding> {
-    return this.getMixnodeRewardingDetails(mixnetContractAddress, mixId);
-=======
-  getMixNodesPaged(mixnetContractAddress: string, limit?: number, startAfter?: string): Promise<PagedMixnodeResponse> {
-    return this.nyxdQuerier.getMixNodesPaged(mixnetContractAddress, limit, startAfter);
->>>>>>> 29091aab
+    return this.nyxdQuerier.getMixnodeRewardingDetails(mixnetContractAddress, mixId);
   }
 
   getGatewaysPaged(mixnetContractAddress: string, limit?: number, startAfter?: string): Promise<PagedGatewayResponse> {
     return this.nyxdQuerier.getGatewaysPaged(mixnetContractAddress, limit, startAfter);
   }
 
-<<<<<<< HEAD
   getOwnedMixnode(mixnetContractAddress: string, address: string): Promise<MixOwnershipResponse> {
-    return this.nymdQuerier.getOwnedMixnode(mixnetContractAddress, address);
-=======
-  ownsMixNode(mixnetContractAddress: string, address: string): Promise<MixOwnershipResponse> {
-    return this.nyxdQuerier.ownsMixNode(mixnetContractAddress, address);
->>>>>>> 29091aab
+    return this.nyxdQuerier.getOwnedMixnode(mixnetContractAddress, address);
   }
 
   ownsGateway(mixnetContractAddress: string, address: string): Promise<GatewayOwnershipResponse> {
-    return this.nyxdQuerier.ownsGateway(mixnetContractAddress, address);
+    return this.ownsGateway(mixnetContractAddress, address);
   }
 
   getStateParams(mixnetContractAddress: string): Promise<ContractStateParams> {
-    return this.nyxdQuerier.getStateParams(mixnetContractAddress);
+    return this.getStateParams(mixnetContractAddress);
   }
 
   getAllNetworkDelegationsPaged(
@@ -301,7 +291,7 @@
     limit?: number,
     startAfter?: [string, string],
   ): Promise<PagedAllDelegationsResponse> {
-    return this.nyxdQuerier.getAllNetworkDelegationsPaged(mixnetContractAddress, limit, startAfter);
+    return this.getAllNetworkDelegationsPaged(mixnetContractAddress, limit, startAfter);
   }
 
   getUnbondedMixNodes(
@@ -309,7 +299,7 @@
     limit?: number,
     startAfter?: string,
   ): Promise<PagedUnbondedMixnodesResponse> {
-    return this.nymdQuerier.getUnbondedMixNodes(mixnetContractAddress, limit, startAfter);
+    return this.getUnbondedMixNodes(mixnetContractAddress, limit, startAfter);
   }
 
   getMixNodeDelegationsPaged(
@@ -318,7 +308,7 @@
     limit?: number,
     startAfter?: string,
   ): Promise<PagedMixDelegationsResponse> {
-    return this.nyxdQuerier.getMixNodeDelegationsPaged(mixnetContractAddress, mixIdentity, limit, startAfter);
+    return this.getMixNodeDelegationsPaged(mixnetContractAddress, mixIdentity, limit, startAfter);
   }
 
   getDelegatorDelegationsPaged(
@@ -327,31 +317,31 @@
     limit?: number,
     startAfter?: string,
   ): Promise<PagedDelegatorDelegationsResponse> {
-    return this.nyxdQuerier.getDelegatorDelegationsPaged(mixnetContractAddress, delegator, limit, startAfter);
+    return this.getDelegatorDelegationsPaged(mixnetContractAddress, delegator, limit, startAfter);
   }
 
   getDelegationDetails(mixnetContractAddress: string, mixIdentity: string, delegator: string): Promise<Delegation> {
-    return this.nyxdQuerier.getDelegationDetails(mixnetContractAddress, mixIdentity, delegator);
+    return this.getDelegationDetails(mixnetContractAddress, mixIdentity, delegator);
   }
 
   getLayerDistribution(mixnetContractAddress: string): Promise<LayerDistribution> {
-    return this.nyxdQuerier.getLayerDistribution(mixnetContractAddress);
+    return this.getLayerDistribution(mixnetContractAddress);
   }
 
   getRewardPool(mixnetContractAddress: string): Promise<string> {
-    return this.nyxdQuerier.getRewardPool(mixnetContractAddress);
+    return this.getRewardPool(mixnetContractAddress);
   }
 
   getCirculatingSupply(mixnetContractAddress: string): Promise<string> {
-    return this.nyxdQuerier.getCirculatingSupply(mixnetContractAddress);
+    return this.getCirculatingSupply(mixnetContractAddress);
   }
 
   getIntervalRewardPercent(mixnetContractAddress: string): Promise<number> {
-    return this.nyxdQuerier.getIntervalRewardPercent(mixnetContractAddress);
+    return this.getIntervalRewardPercent(mixnetContractAddress);
   }
 
   getSybilResistancePercent(mixnetContractAddress: string): Promise<number> {
-    return this.nyxdQuerier.getSybilResistancePercent(mixnetContractAddress);
+    return this.getSybilResistancePercent(mixnetContractAddress);
   }
 
   getRewardingStatus(
@@ -359,23 +349,23 @@
     mixIdentity: string,
     rewardingIntervalNonce: number,
   ): Promise<RewardingStatus> {
-    return this.nyxdQuerier.getRewardingStatus(mixnetContractAddress, mixIdentity, rewardingIntervalNonce);
+    return this.getRewardingStatus(mixnetContractAddress, mixIdentity, rewardingIntervalNonce);
   }
 
   getCachedGateways(): Promise<GatewayBond[]> {
-    return this.nymApiQuerier.getCachedGateways();
+    return this.getCachedGateways();
   }
 
   getCachedMixnodes(): Promise<MixNodeBond[]> {
-    return this.nymApiQuerier.getCachedMixnodes();
+    return this.getCachedMixnodes();
   }
 
   getActiveMixnodes(): Promise<MixNodeBond[]> {
-    return this.nymApiQuerier.getActiveMixnodes();
+    return this.getActiveMixnodes();
   }
 
   getRewardedMixnodes(): Promise<MixNodeBond[]> {
-    return this.nymApiQuerier.getRewardedMixnodes();
+    return this.getRewardedMixnodes();
   }
 
   getSpendableCoins(vestingContractAddress: string, vestingAccountAddress: string): Promise<any> {

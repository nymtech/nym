--- conflicted
+++ resolved
@@ -212,11 +212,7 @@
       .flat_map(|c| c.validators().cloned())
   }
 
-<<<<<<< HEAD
-  pub fn get_mixnet_contract_address(&self, network: WalletNetwork) -> cosmrs::AccountId {
-=======
-  pub fn get_mixnet_contract_address(&self, network: WalletNetwork) -> Option<CosmosAccountId> {
->>>>>>> 41d5c05a
+  pub fn get_mixnet_contract_address(&self, network: WalletNetwork) -> CosmosAccountId {
     self
       .base
       .networks
@@ -226,11 +222,7 @@
       .expect("Wrong format for mixnet contract address")
   }
 
-<<<<<<< HEAD
-  pub fn get_vesting_contract_address(&self, network: WalletNetwork) -> cosmrs::AccountId {
-=======
-  pub fn get_vesting_contract_address(&self, network: WalletNetwork) -> Option<CosmosAccountId> {
->>>>>>> 41d5c05a
+  pub fn get_vesting_contract_address(&self, network: WalletNetwork) -> CosmosAccountId {
     self
       .base
       .networks
@@ -240,14 +232,10 @@
       .expect("Wrong format for vesting contract address")
   }
 
-<<<<<<< HEAD
-  pub fn get_bandwidth_claim_contract_address(&self, network: WalletNetwork) -> cosmrs::AccountId {
-=======
   pub fn get_bandwidth_claim_contract_address(
     &self,
     network: WalletNetwork,
-  ) -> Option<CosmosAccountId> {
->>>>>>> 41d5c05a
+  ) -> CosmosAccountId {
     self
       .base
       .networks

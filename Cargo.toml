--- conflicted
+++ resolved
@@ -6,11 +6,8 @@
 
 members = [
     "clients/native",
-<<<<<<< HEAD
     "clients/native/websocket-requests",
-=======
     "clients/socks5",
->>>>>>> b27c5906
     "clients/webassembly",
     "clients/client-core",
     "common/client-libs/directory-client",

--- conflicted
+++ resolved
@@ -83,12 +83,8 @@
             timeout_check_interval,
             active_peers,
             suspended_peers,
-<<<<<<< HEAD
-            last_seen_bandwidth: HashMap::new(),
+            last_seen_bandwidth,
             timeout_count: 0,
-=======
-            last_seen_bandwidth,
->>>>>>> 5f749960
         }
     }
 

// Copyright 2021 - Nym Technologies SA <contact@nymtech.net>
// SPDX-License-Identifier: Apache-2.0

use clap::{App, Arg, ArgMatches};
use client_core::client::key_manager::KeyManager;
use client_core::config::persistence::key_pathfinder::ClientKeyPathfinder;
#[cfg(feature = "coconut")]
use coconut_interface::{hash_to_scalar, Credential, Parameters};
use config::NymConfig;
#[cfg(feature = "coconut")]
use credentials::coconut::bandwidth::{
    obtain_signature, prepare_for_spending, BandwidthVoucherAttributes, TOTAL_ATTRIBUTES,
};
#[cfg(feature = "coconut")]
use credentials::obtain_aggregate_verification_key;
use crypto::asymmetric::{encryption, identity};
use gateway_client::GatewayClient;
use gateway_requests::registration::handshake::SharedKeys;
#[cfg(feature = "coconut")]
use network_defaults::BANDWIDTH_VALUE;
use nymsphinx::addressing::clients::Recipient;
use nymsphinx::addressing::nodes::NodeIdentity;
use rand::rngs::OsRng;
use rand::seq::SliceRandom;
use rand::thread_rng;
use std::convert::TryInto;
use std::sync::Arc;
use std::time::Duration;
use topology::{filter::VersionFilterable, gateway};
use url::Url;

use crate::client::config::Config;
use crate::commands::override_config;
#[cfg(feature = "eth")]
#[cfg(not(feature = "coconut"))]
use crate::commands::{
    DEFAULT_ETH_ENDPOINT, DEFAULT_ETH_PRIVATE_KEY, ETH_ENDPOINT_ARG_NAME, ETH_PRIVATE_KEY_ARG_NAME,
    TESTNET_MODE_ARG_NAME,
};

pub fn command_args<'a, 'b>() -> clap::App<'a, 'b> {
    let app = App::new("init")
        .about("Initialise a Nym client. Do this first!")
        .arg(Arg::with_name("id")
            .long("id")
            .help("Id of the nym-mixnet-client we want to create config for.")
            .takes_value(true)
            .required(true)
        )
        .arg(Arg::with_name("gateway")
            .long("gateway")
            .help("Id of the gateway we are going to connect to.")
            .takes_value(true)
        )
        .arg(Arg::with_name("validators")
                 .long("validators")
                 .help("Comma separated list of rest endpoints of the validators")
                 .takes_value(true),
        )
        .arg(Arg::with_name("disable-socket")
            .long("disable-socket")
            .help("Whether to not start the websocket")
        )
        .arg(Arg::with_name("port")
            .short("p")
            .long("port")
            .help("Port for the socket (if applicable) to listen on in all subsequent runs")
            .takes_value(true)
        )
        .arg(Arg::with_name("fastmode")
            .long("fastmode")
            .hidden(true) // this will prevent this flag from being displayed in `--help`
            .help("Mostly debug-related option to increase default traffic rate so that you would not need to modify config post init")
        );
    #[cfg(feature = "eth")]
    #[cfg(not(feature = "coconut"))]
        let app = app
        .arg(
            Arg::with_name(TESTNET_MODE_ARG_NAME)
                .long(TESTNET_MODE_ARG_NAME)
                .help("Set this client to work in a testnet mode that would attempt to use gateway without bandwidth credential requirement. If this value is set, --eth_endpoint and --eth_private_key don't need to be set.")
                .conflicts_with_all(&[ETH_ENDPOINT_ARG_NAME, ETH_PRIVATE_KEY_ARG_NAME])
        )
        .arg(Arg::with_name(ETH_ENDPOINT_ARG_NAME)
            .long(ETH_ENDPOINT_ARG_NAME)
            .help("URL of an Ethereum full node that we want to use for getting bandwidth tokens from ERC20 tokens. If you don't want to set this value, use --testnet-mode instead")
            .takes_value(true)
            .default_value_if(TESTNET_MODE_ARG_NAME, None, DEFAULT_ETH_ENDPOINT)
            .required(true))
        .arg(Arg::with_name(ETH_PRIVATE_KEY_ARG_NAME)
            .long(ETH_PRIVATE_KEY_ARG_NAME)
            .help("Ethereum private key used for obtaining bandwidth tokens from ERC20 tokens. If you don't want to set this value, use --testnet-mode instead")
            .takes_value(true)
            .default_value_if(TESTNET_MODE_ARG_NAME, None, DEFAULT_ETH_PRIVATE_KEY)
            .required(true)
        );

    app
}

// this behaviour should definitely be changed, we shouldn't
// need to get bandwidth credential for registration
#[cfg(feature = "coconut")]
async fn _prepare_temporary_credential(validators: &[Url], raw_identity: &[u8]) -> Credential {
    let verification_key = obtain_aggregate_verification_key(validators)
        .await
        .expect("could not obtain aggregate verification key of validators");

    let params = Parameters::new(TOTAL_ATTRIBUTES).unwrap();
    let bandwidth_credential_attributes = BandwidthVoucherAttributes {
        serial_number: params.random_scalar(),
        binding_number: params.random_scalar(),
        voucher_value: hash_to_scalar(BANDWIDTH_VALUE.to_be_bytes()),
        voucher_info: hash_to_scalar(String::from("BandwidthVoucher").as_bytes()),
    };

    let bandwidth_credential =
        obtain_signature(&params, &bandwidth_credential_attributes, validators)
            .await
            .expect("could not obtain bandwidth credential");

    prepare_for_spending(
        raw_identity,
        &bandwidth_credential,
        &bandwidth_credential_attributes,
        &verification_key,
    )
    .expect("could not prepare out bandwidth credential for spending")
}

async fn register_with_gateway(
    gateway: &gateway::Node,
    our_identity: Arc<identity::KeyPair>,
) -> Arc<SharedKeys> {
    let timeout = Duration::from_millis(1500);
    let mut gateway_client = GatewayClient::new_init(
        gateway.clients_address(),
        gateway.identity_key,
        gateway.owner.clone(),
        our_identity.clone(),
        timeout,
    );
    gateway_client
        .establish_connection()
        .await
        .expect("failed to establish connection with the gateway!");
    gateway_client
        .perform_initial_authentication()
        .await
        .expect("failed to register with the gateway!")
}

async fn gateway_details(
    validator_servers: Vec<Url>,
    chosen_gateway_id: Option<&str>,
) -> gateway::Node {
    let validator_api = validator_servers
        .choose(&mut thread_rng())
        .expect("The list of validator apis is empty");
    let validator_client = validator_client::ApiClient::new(validator_api.clone());

    let gateways = validator_client.get_cached_gateways().await.unwrap();
    let valid_gateways = gateways
        .into_iter()
        .filter_map(|gateway| gateway.try_into().ok())
        .collect::<Vec<gateway::Node>>();

    let filtered_gateways = valid_gateways.filter_by_version(env!("CARGO_PKG_VERSION"));

    // if we have chosen particular gateway - use it, otherwise choose a random one.
    // (remember that in active topology all gateways have at least 100 reputation so should
    // be working correctly)
    if let Some(gateway_id) = chosen_gateway_id {
        filtered_gateways
            .iter()
            .find(|gateway| gateway.identity_key.to_base58_string() == gateway_id)
            .expect(&*format!("no gateway with id {} exists!", gateway_id))
            .clone()
    } else {
        filtered_gateways
            .choose(&mut rand::thread_rng())
            .expect("there are no gateways on the network!")
            .clone()
    }
}

fn show_address(config: &Config) {
    fn load_identity_keys(pathfinder: &ClientKeyPathfinder) -> identity::KeyPair {
        let identity_keypair: identity::KeyPair =
            pemstore::load_keypair(&pemstore::KeyPairPath::new(
                pathfinder.private_identity_key().to_owned(),
                pathfinder.public_identity_key().to_owned(),
            ))
            .expect("Failed to read stored identity key files");
        identity_keypair
    }

    fn load_sphinx_keys(pathfinder: &ClientKeyPathfinder) -> encryption::KeyPair {
        let sphinx_keypair: encryption::KeyPair =
            pemstore::load_keypair(&pemstore::KeyPairPath::new(
                pathfinder.private_encryption_key().to_owned(),
                pathfinder.public_encryption_key().to_owned(),
            ))
            .expect("Failed to read stored sphinx key files");
        sphinx_keypair
    }

    let pathfinder = ClientKeyPathfinder::new_from_config(config.get_base());
    let identity_keypair = load_identity_keys(&pathfinder);
    let sphinx_keypair = load_sphinx_keys(&pathfinder);

    let client_recipient = Recipient::new(
        *identity_keypair.public_key(),
        *sphinx_keypair.public_key(),
        // TODO: below only works under assumption that gateway address == gateway id
        // (which currently is true)
        NodeIdentity::from_base58_string(config.get_base().get_gateway_id()).unwrap(),
    );

    println!("\nThe address of this client is: {}", client_recipient);
}

pub async fn execute(matches: ArgMatches<'static>) {
    println!("Initialising client...");

    let id = matches.value_of("id").unwrap(); // required for now

    let already_init = if Config::default_config_file_path(Some(id)).exists() {
        println!("Client \"{}\" was already initialised before! Config information will be overwritten (but keys will be kept)!", id);
        true
    } else {
        false
    };

    let mut config = Config::new(id);

    let mut rng = OsRng;

    // TODO: ideally that should be the last thing that's being done to config.
    // However, we are later further overriding it with gateway id
    config = override_config(config, &matches);
    if matches.is_present("fastmode") {
        config.get_base_mut().set_high_default_traffic_volume();
    }

    // if client was already initialised, don't generate new keys, not re-register with gateway
    // (because this would create new shared key)
    if !already_init {
        // create identity, encryption and ack keys.
        let mut key_manager = KeyManager::new(&mut rng);

        let chosen_gateway_id = matches.value_of("gateway");

<<<<<<< HEAD
        let registration_fut = async {
            let gate_details = gateway_details(
                config.get_base().get_validator_api_endpoints(),
                chosen_gateway_id,
            )
            .await;
            let shared_keys =
                register_with_gateway(&gate_details, key_manager.identity_keypair()).await;
            (shared_keys, gate_details)
        };

        // TODO: is there perhaps a way to make it work without having to spawn entire runtime?
        let rt = tokio::runtime::Runtime::new().unwrap();
        let (shared_keys, gateway_details) = rt.block_on(registration_fut);
        config.get_base_mut().with_gateway_endpoint(
            gateway_details.identity_key.to_base58_string(),
            gateway_details.owner.clone(),
            gateway_details.clients_address(),
        );
=======
        let gateway_details = gateway_details(
            config.get_base().get_validator_api_endpoints(),
            chosen_gateway_id,
        )
        .await;
        config
            .get_base_mut()
            .with_gateway_id(gateway_details.identity_key.to_base58_string());
        let shared_keys =
            register_with_gateway(&gateway_details, key_manager.identity_keypair()).await;

        config
            .get_base_mut()
            .with_gateway_listener(gateway_details.clients_address());
>>>>>>> 59bc7cb5
        key_manager.insert_gateway_shared_key(shared_keys);

        let pathfinder = ClientKeyPathfinder::new_from_config(config.get_base());
        key_manager
            .store_keys(&pathfinder)
            .expect("Failed to generated keys");
        println!("Saved all generated keys");
    }

    let config_save_location = config.get_config_file_save_location();
    config
        .save_to_file(None)
        .expect("Failed to save the config file");
    println!("Saved configuration file to {:?}", config_save_location);
    println!("Using gateway: {}", config.get_base().get_gateway_id(),);
    println!("Client configuration completed.\n\n\n");

    show_address(&config);
}<|MERGE_RESOLUTION|>--- conflicted
+++ resolved
@@ -251,42 +251,19 @@
 
         let chosen_gateway_id = matches.value_of("gateway");
 
-<<<<<<< HEAD
-        let registration_fut = async {
-            let gate_details = gateway_details(
-                config.get_base().get_validator_api_endpoints(),
-                chosen_gateway_id,
-            )
-            .await;
-            let shared_keys =
-                register_with_gateway(&gate_details, key_manager.identity_keypair()).await;
-            (shared_keys, gate_details)
-        };
-
-        // TODO: is there perhaps a way to make it work without having to spawn entire runtime?
-        let rt = tokio::runtime::Runtime::new().unwrap();
-        let (shared_keys, gateway_details) = rt.block_on(registration_fut);
+        let gateway_details = gateway_details(
+            config.get_base().get_validator_api_endpoints(),
+            chosen_gateway_id,
+        )
+        .await;
+        let shared_keys =
+            register_with_gateway(&gateway_details, key_manager.identity_keypair()).await;
+
         config.get_base_mut().with_gateway_endpoint(
             gateway_details.identity_key.to_base58_string(),
             gateway_details.owner.clone(),
             gateway_details.clients_address(),
         );
-=======
-        let gateway_details = gateway_details(
-            config.get_base().get_validator_api_endpoints(),
-            chosen_gateway_id,
-        )
-        .await;
-        config
-            .get_base_mut()
-            .with_gateway_id(gateway_details.identity_key.to_base58_string());
-        let shared_keys =
-            register_with_gateway(&gateway_details, key_manager.identity_keypair()).await;
-
-        config
-            .get_base_mut()
-            .with_gateway_listener(gateway_details.clients_address());
->>>>>>> 59bc7cb5
         key_manager.insert_gateway_shared_key(shared_keys);
 
         let pathfinder = ClientKeyPathfinder::new_from_config(config.get_base());

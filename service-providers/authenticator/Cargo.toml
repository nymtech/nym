--- conflicted
+++ resolved
@@ -13,12 +13,8 @@
 bincode = { workspace = true }
 bs58 = { workspace = true }
 bytes = { workspace = true }
-<<<<<<< HEAD
-clap = { workspace = true }
+clap = { workspace = true, features = ["cargo", "derive"] }
 defguard_wireguard_rs = { workspace = true }
-=======
-clap = { workspace = true, features = ["cargo", "derive"] }
->>>>>>> 0d19bb4d
 fastrand = { workspace = true }
 futures = { workspace = true }
 ipnetwork = { workspace = true }
@@ -33,7 +29,10 @@
 url = { workspace = true }
 
 nym-authenticator-requests = { path = "../../common/authenticator-requests" }
-nym-bin-common = { path = "../../common/bin-common", features = ["clap", "output_format"] }
+nym-bin-common = { path = "../../common/bin-common", features = [
+    "clap",
+    "output_format",
+] }
 nym-client-core = { path = "../../common/client-core", features = ["cli"] }
 nym-config = { path = "../../common/config" }
 nym-crypto = { path = "../../common/crypto" }

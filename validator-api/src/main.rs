--- conflicted
+++ resolved
@@ -483,13 +483,7 @@
     // if network monitor is disabled, we're not going to be sending any rewarding hence
     // we're not starting signing client
     if config.get_network_monitor_enabled() {
-<<<<<<< HEAD
-        let rewarded_set_update_notify = Arc::new(Notify::new());
-
         let nymd_client = signing_nymd_client.expect("We should have a signing client here");
-=======
-        let nymd_client = Client::new_signing(&config);
->>>>>>> 046dd4cb
         let validator_cache_refresher = ValidatorCacheRefresher::new(
             nymd_client.clone(),
             config.get_caching_interval(),

import { CosmWasmClient } from '@cosmjs/cosmwasm-stargate';
import { Tendermint34Client } from '@cosmjs/tendermint-rpc';
<<<<<<< HEAD
import NymdQuerier from './nymd-querier';
=======
import {
  Account,
  Block,
  Coin,
  DeliverTxResponse,
  IndexedTx,
  SearchTxFilter,
  SearchTxQuery,
  SequenceResponse,
} from '@cosmjs/stargate';
import { Code, CodeDetails, Contract, ContractCodeHistoryEntry } from '@cosmjs/cosmwasm-stargate/build/cosmwasmclient';
// eslint-disable-next-line import/no-cycle
import NyxdQuerier from './nyxd-querier';
>>>>>>> 29091aab
import {
  ContractStateParams,
  Delegation,
  GatewayBond,
  GatewayOwnershipResponse,
  LayerDistribution,
  MixnetContractVersion,
  MixOwnershipResponse,
  PagedAllDelegationsResponse,
  PagedDelegatorDelegationsResponse,
  PagedGatewayResponse,
  PagedMixDelegationsResponse,
  PagedMixNodeBondResponse,
  PagedMixNodeDetailsResponse,
  PagedUnbondedMixnodesResponse,
  RewardingStatus,
  StakeSaturationResponse,
  UnbondedMixnodeResponse,
} from '../compiledTypes';
import NymApiQuerier, { INymApiQuery } from './nym-api-querier';
import { MixNodeBond, MixNodeRewarding } from '@nymproject/types';
import { ICosmWasmQuery } from './types';

export interface INyxdQuery {
  // nym-specific implemented inside NymQuerier
  getContractVersion(mixnetContractAddress: string): Promise<MixnetContractVersion>;
  getMixNodeBonds(
    mixnetContractAddress: string,
    limit?: number,
    startAfter?: string,
  ): Promise<PagedMixNodeBondResponse>;
  getMixNodesDetailed(
    mixnetContractAddress: string,
    limit?: number,
    startAfter?: string,
  ): Promise<PagedMixNodeDetailsResponse>;
  getGatewaysPaged(mixnetContractAddress: string, limit?: number, startAfter?: string): Promise<PagedGatewayResponse>;
  getOwnedMixnode(mixnetContractAddress: string, address: string): Promise<MixOwnershipResponse>;
  ownsGateway(mixnetContractAddress: string, address: string): Promise<GatewayOwnershipResponse>;
  getStateParams(mixnetContractAddress: string): Promise<ContractStateParams>;
  getAllNetworkDelegationsPaged(
    mixnetContractAddress: string,
    limit?: number,
    startAfter?: [string, string],
  ): Promise<PagedAllDelegationsResponse>;
  getMixNodeDelegationsPaged(
    mixnetContractAddress: string,
    mixIdentity: string,
    limit?: number,
    startAfter?: string,
  ): Promise<PagedMixDelegationsResponse>;
  getDelegatorDelegationsPaged(
    mixnetContractAddress: string,
    delegator: string,
    limit?: number,
    startAfter?: string,
  ): Promise<PagedDelegatorDelegationsResponse>;
  getDelegationDetails(mixnetContractAddress: string, mixIdentity: string, delegator: string): Promise<Delegation>;
  getLayerDistribution(mixnetContractAddress: string): Promise<LayerDistribution>;
  getRewardPool(mixnetContractAddress: string): Promise<string>;
  getCirculatingSupply(mixnetContractAddress: string): Promise<string>;
  getIntervalRewardPercent(mixnetContractAddress: string): Promise<number>;
  getSybilResistancePercent(mixnetContractAddress: string): Promise<number>;
  getRewardingStatus(
    mixnetContractAddress: string,
    mixIdentity: string,
    rewardingIntervalNonce: number,
  ): Promise<RewardingStatus>;
  getStakeSaturation(mixnetContractAddress: string, mixId: number): Promise<StakeSaturationResponse>;
  getUnbondedMixNodeInformation(mixnetContractAddress: string, mixId: number): Promise<UnbondedMixnodeResponse>;
  getMixnodeRewardingDetails(mixnetContractAddress: string, mixId: number): Promise<MixNodeRewarding>;
}

<<<<<<< HEAD
export interface IQueryClient extends ICosmWasmQuery, INymdQuery, INymApiQuery {}
=======
export interface IQueryClient extends ICosmWasmQuery, INyxdQuery, INymApiQuery { }
>>>>>>> 29091aab

export default class QueryClient extends CosmWasmClient implements IQueryClient {
  private nyxdQuerier: NyxdQuerier;

  private nymApiQuerier: NymApiQuerier;

  private constructor(tmClient: Tendermint34Client, nymApiUrl: string) {
    super(tmClient);
    this.nyxdQuerier = new NyxdQuerier(this);
    this.nymApiQuerier = new NymApiQuerier(nymApiUrl);
  }

  public static async connectWithNym(nyxdUrl: string, nymApiUrl: string): Promise<QueryClient> {
    const tmClient = await Tendermint34Client.connect(nyxdUrl);
    return new QueryClient(tmClient, nymApiUrl);
  }

  getContractVersion(mixnetContractAddress: string): Promise<MixnetContractVersion> {
    return this.nyxdQuerier.getContractVersion(mixnetContractAddress);
  }

<<<<<<< HEAD
  getMixNodeBonds(
    mixnetContractAddress: string,
    limit?: number,
    startAfter?: string,
  ): Promise<PagedMixNodeBondResponse> {
    return this.nymdQuerier.getMixNodeBonds(mixnetContractAddress, limit, startAfter);
  }

  getMixNodesDetailed(
    mixnetContractAddress: string,
    limit?: number,
    startAfter?: string,
  ): Promise<PagedMixNodeDetailsResponse> {
    return this.nymdQuerier.getMixNodesDetailed(mixnetContractAddress, limit, startAfter);
  }

  getStakeSaturation(mixnetContractAddress: string, mixId: number): Promise<StakeSaturationResponse> {
    return this.nymdQuerier.getStakeSaturation(mixnetContractAddress, mixId);
  }

  getMixnodeRewardingDetails(mixnetContractAddress: string, mixId: number): Promise<MixNodeRewarding> {
    return this.nymdQuerier.getMixnodeRewardingDetails(mixnetContractAddress, mixId);
=======
  getMixNodesPaged(mixnetContractAddress: string, limit?: number, startAfter?: string): Promise<PagedMixnodeResponse> {
    return this.nyxdQuerier.getMixNodesPaged(mixnetContractAddress, limit, startAfter);
>>>>>>> 29091aab
  }

  getGatewaysPaged(mixnetContractAddress: string, limit?: number, startAfter?: string): Promise<PagedGatewayResponse> {
    return this.nyxdQuerier.getGatewaysPaged(mixnetContractAddress, limit, startAfter);
  }

<<<<<<< HEAD
  getStateParams(mixnetContractAddress: string): Promise<ContractStateParams> {
    return this.nymdQuerier.getStateParams(mixnetContractAddress);
  }

  getOwnedMixnode(mixnetContractAddress: string, address: string): Promise<MixOwnershipResponse> {
    return this.nymdQuerier.getOwnedMixnode(mixnetContractAddress, address);
=======
  ownsMixNode(mixnetContractAddress: string, address: string): Promise<MixOwnershipResponse> {
    return this.nyxdQuerier.ownsMixNode(mixnetContractAddress, address);
>>>>>>> 29091aab
  }

  ownsGateway(mixnetContractAddress: string, address: string): Promise<GatewayOwnershipResponse> {
    return this.nyxdQuerier.ownsGateway(mixnetContractAddress, address);
  }

<<<<<<< HEAD
  getUnbondedMixNodes(
    mixnetContractAddress: string,
    limit?: number,
    startAfter?: string,
  ): Promise<PagedUnbondedMixnodesResponse> {
    return this.nymdQuerier.getUnbondedMixNodes(mixnetContractAddress, limit, startAfter);
  }

  getUnbondedMixNodeInformation(mixnetContractAddress: string, mixId: number): Promise<UnbondedMixnodeResponse> {
    return this.nymdQuerier.getUnbondedMixNodeInformation(mixnetContractAddress, mixId);
=======
  getStateParams(mixnetContractAddress: string): Promise<ContractStateParams> {
    return this.nyxdQuerier.getStateParams(mixnetContractAddress);
>>>>>>> 29091aab
  }

  getAllNetworkDelegationsPaged(
    mixnetContractAddress: string,
    limit?: number,
    startAfter?: [string, string],
  ): Promise<PagedAllDelegationsResponse> {
    return this.nyxdQuerier.getAllNetworkDelegationsPaged(mixnetContractAddress, limit, startAfter);
  }

  getMixNodeDelegationsPaged(
    mixnetContractAddress: string,
    mixIdentity: string,
    limit?: number,
    startAfter?: string,
  ): Promise<PagedMixDelegationsResponse> {
    return this.nyxdQuerier.getMixNodeDelegationsPaged(mixnetContractAddress, mixIdentity, limit, startAfter);
  }

  getDelegatorDelegationsPaged(
    mixnetContractAddress: string,
    delegator: string,
    limit?: number,
    startAfter?: string,
  ): Promise<PagedDelegatorDelegationsResponse> {
    return this.nyxdQuerier.getDelegatorDelegationsPaged(mixnetContractAddress, delegator, limit, startAfter);
  }

  getDelegationDetails(mixnetContractAddress: string, mixIdentity: string, delegator: string): Promise<Delegation> {
    return this.nyxdQuerier.getDelegationDetails(mixnetContractAddress, mixIdentity, delegator);
  }

  getLayerDistribution(mixnetContractAddress: string): Promise<LayerDistribution> {
    return this.nyxdQuerier.getLayerDistribution(mixnetContractAddress);
  }

  getRewardPool(mixnetContractAddress: string): Promise<string> {
    return this.nyxdQuerier.getRewardPool(mixnetContractAddress);
  }

  getCirculatingSupply(mixnetContractAddress: string): Promise<string> {
    return this.nyxdQuerier.getCirculatingSupply(mixnetContractAddress);
  }

  getIntervalRewardPercent(mixnetContractAddress: string): Promise<number> {
    return this.nyxdQuerier.getIntervalRewardPercent(mixnetContractAddress);
  }

  getSybilResistancePercent(mixnetContractAddress: string): Promise<number> {
    return this.nyxdQuerier.getSybilResistancePercent(mixnetContractAddress);
  }

  getRewardingStatus(
    mixnetContractAddress: string,
    mixIdentity: string,
    rewardingIntervalNonce: number,
  ): Promise<RewardingStatus> {
    return this.nyxdQuerier.getRewardingStatus(mixnetContractAddress, mixIdentity, rewardingIntervalNonce);
  }

  getCachedGateways(): Promise<GatewayBond[]> {
    return this.nymApiQuerier.getCachedGateways();
  }

  getCachedMixnodes(): Promise<MixNodeBond[]> {
    return this.nymApiQuerier.getCachedMixnodes();
  }

  getActiveMixnodes(): Promise<MixNodeBond[]> {
    return this.nymApiQuerier.getActiveMixnodes();
  }

  getRewardedMixnodes(): Promise<MixNodeBond[]> {
    return this.nymApiQuerier.getRewardedMixnodes();
  }

  getSpendableCoins(vestingContractAddress: string, vestingAccountAddress: string): Promise<any> {
    return this.getSpendableCoins(vestingContractAddress, vestingAccountAddress);
  }
}<|MERGE_RESOLUTION|>--- conflicted
+++ resolved
@@ -1,22 +1,8 @@
 import { CosmWasmClient } from '@cosmjs/cosmwasm-stargate';
 import { Tendermint34Client } from '@cosmjs/tendermint-rpc';
-<<<<<<< HEAD
-import NymdQuerier from './nymd-querier';
-=======
-import {
-  Account,
-  Block,
-  Coin,
-  DeliverTxResponse,
-  IndexedTx,
-  SearchTxFilter,
-  SearchTxQuery,
-  SequenceResponse,
-} from '@cosmjs/stargate';
-import { Code, CodeDetails, Contract, ContractCodeHistoryEntry } from '@cosmjs/cosmwasm-stargate/build/cosmwasmclient';
+
 // eslint-disable-next-line import/no-cycle
 import NyxdQuerier from './nyxd-querier';
->>>>>>> 29091aab
 import {
   ContractStateParams,
   Delegation,
@@ -90,11 +76,7 @@
   getMixnodeRewardingDetails(mixnetContractAddress: string, mixId: number): Promise<MixNodeRewarding>;
 }
 
-<<<<<<< HEAD
-export interface IQueryClient extends ICosmWasmQuery, INymdQuery, INymApiQuery {}
-=======
-export interface IQueryClient extends ICosmWasmQuery, INyxdQuery, INymApiQuery { }
->>>>>>> 29091aab
+export interface IQueryClient extends ICosmWasmQuery, INyxdQuery, INymApiQuery {}
 
 export default class QueryClient extends CosmWasmClient implements IQueryClient {
   private nyxdQuerier: NyxdQuerier;
@@ -116,13 +98,12 @@
     return this.nyxdQuerier.getContractVersion(mixnetContractAddress);
   }
 
-<<<<<<< HEAD
   getMixNodeBonds(
     mixnetContractAddress: string,
     limit?: number,
     startAfter?: string,
   ): Promise<PagedMixNodeBondResponse> {
-    return this.nymdQuerier.getMixNodeBonds(mixnetContractAddress, limit, startAfter);
+    return this.nyxdQuerier.getMixNodeBonds(mixnetContractAddress, limit, startAfter);
   }
 
   getMixNodesDetailed(
@@ -130,57 +111,47 @@
     limit?: number,
     startAfter?: string,
   ): Promise<PagedMixNodeDetailsResponse> {
-    return this.nymdQuerier.getMixNodesDetailed(mixnetContractAddress, limit, startAfter);
+    return this.nyxdQuerier.getMixNodesDetailed(mixnetContractAddress, limit, startAfter);
   }
 
   getStakeSaturation(mixnetContractAddress: string, mixId: number): Promise<StakeSaturationResponse> {
-    return this.nymdQuerier.getStakeSaturation(mixnetContractAddress, mixId);
+    return this.nyxdQuerier.getStakeSaturation(mixnetContractAddress, mixId);
   }
 
   getMixnodeRewardingDetails(mixnetContractAddress: string, mixId: number): Promise<MixNodeRewarding> {
-    return this.nymdQuerier.getMixnodeRewardingDetails(mixnetContractAddress, mixId);
-=======
-  getMixNodesPaged(mixnetContractAddress: string, limit?: number, startAfter?: string): Promise<PagedMixnodeResponse> {
-    return this.nyxdQuerier.getMixNodesPaged(mixnetContractAddress, limit, startAfter);
->>>>>>> 29091aab
+    return this.nyxdQuerier.getMixnodeRewardingDetails(mixnetContractAddress, mixId);
   }
 
   getGatewaysPaged(mixnetContractAddress: string, limit?: number, startAfter?: string): Promise<PagedGatewayResponse> {
     return this.nyxdQuerier.getGatewaysPaged(mixnetContractAddress, limit, startAfter);
   }
 
-<<<<<<< HEAD
+  getOwnedMixnode(mixnetContractAddress: string, address: string): Promise<MixOwnershipResponse> {
+    return this.nyxdQuerier.getOwnedMixnode(mixnetContractAddress, address);
+  }
+
+  ownsMixNode(mixnetContractAddress: string, address: string): Promise<MixOwnershipResponse> {
+    return this.ownsMixNode(mixnetContractAddress, address);
+  }
+
+  ownsGateway(mixnetContractAddress: string, address: string): Promise<GatewayOwnershipResponse> {
+    return this.ownsGateway(mixnetContractAddress, address);
+  }
+
+  getUnbondedMixNodes(
+    mixnetContractAddress: string,
+    limit?: number,
+    startAfter?: string,
+  ): Promise<PagedUnbondedMixnodesResponse> {
+    return this.nyxdQuerier.getUnbondedMixNodes(mixnetContractAddress, limit, startAfter);
+  }
+
+  getUnbondedMixNodeInformation(mixnetContractAddress: string, mixId: number): Promise<UnbondedMixnodeResponse> {
+    return this.nyxdQuerier.getUnbondedMixNodeInformation(mixnetContractAddress, mixId);
+  }
+
   getStateParams(mixnetContractAddress: string): Promise<ContractStateParams> {
-    return this.nymdQuerier.getStateParams(mixnetContractAddress);
-  }
-
-  getOwnedMixnode(mixnetContractAddress: string, address: string): Promise<MixOwnershipResponse> {
-    return this.nymdQuerier.getOwnedMixnode(mixnetContractAddress, address);
-=======
-  ownsMixNode(mixnetContractAddress: string, address: string): Promise<MixOwnershipResponse> {
-    return this.nyxdQuerier.ownsMixNode(mixnetContractAddress, address);
->>>>>>> 29091aab
-  }
-
-  ownsGateway(mixnetContractAddress: string, address: string): Promise<GatewayOwnershipResponse> {
-    return this.nyxdQuerier.ownsGateway(mixnetContractAddress, address);
-  }
-
-<<<<<<< HEAD
-  getUnbondedMixNodes(
-    mixnetContractAddress: string,
-    limit?: number,
-    startAfter?: string,
-  ): Promise<PagedUnbondedMixnodesResponse> {
-    return this.nymdQuerier.getUnbondedMixNodes(mixnetContractAddress, limit, startAfter);
-  }
-
-  getUnbondedMixNodeInformation(mixnetContractAddress: string, mixId: number): Promise<UnbondedMixnodeResponse> {
-    return this.nymdQuerier.getUnbondedMixNodeInformation(mixnetContractAddress, mixId);
-=======
-  getStateParams(mixnetContractAddress: string): Promise<ContractStateParams> {
-    return this.nyxdQuerier.getStateParams(mixnetContractAddress);
->>>>>>> 29091aab
+    return this.getStateParams(mixnetContractAddress);
   }
 
   getAllNetworkDelegationsPaged(
@@ -258,6 +229,6 @@
   }
 
   getSpendableCoins(vestingContractAddress: string, vestingAccountAddress: string): Promise<any> {
-    return this.getSpendableCoins(vestingContractAddress, vestingAccountAddress);
+    return this.nyxdQuerier.getSpendableCoins(vestingContractAddress, vestingAccountAddress);
   }
 }
--- conflicted
+++ resolved
@@ -68,13 +68,8 @@
     },
     StateParams {},
     GetMixDelegations {
-<<<<<<< HEAD
-        mix_identity: String,
+        mix_identity: IdentityKey,
         start_after: Option<HumanAddr>,
-=======
-        mix_identity: IdentityKey,
-        start_after: Option<String>,
->>>>>>> d0379862
         limit: Option<u32>,
     },
     GetMixDelegation {
@@ -82,13 +77,8 @@
         address: HumanAddr,
     },
     GetGatewayDelegations {
-<<<<<<< HEAD
-        gateway_identity: String,
+        gateway_identity: IdentityKey,
         start_after: Option<HumanAddr>,
-=======
-        gateway_identity: IdentityKey,
-        start_after: Option<String>,
->>>>>>> d0379862
         limit: Option<u32>,
     },
     GetGatewayDelegation {

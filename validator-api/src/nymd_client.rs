--- conflicted
+++ resolved
@@ -4,16 +4,10 @@
 use crate::config::Config;
 use crate::rewarding::{error::RewardingError, EpochRewardParams, MixnodeToReward};
 use config::defaults::DEFAULT_VALIDATOR_API_PORT;
-<<<<<<< HEAD
-use mixnet_contract::{
+use mixnet_contract_common::{
     ContractStateParams, Delegation, Epoch, ExecuteMsg, GatewayBond, IdentityKey, MixNodeBond,
     MixnodeRewardingStatusResponse, NodeStatus, RewardingIntervalResponse,
     MIXNODE_DELEGATORS_PAGE_LIMIT,
-=======
-use mixnet_contract_common::{
-    ContractStateParams, Delegation, ExecuteMsg, GatewayBond, IdentityKey, MixNodeBond,
-    MixnodeRewardingStatusResponse, RewardingIntervalResponse, MIXNODE_DELEGATORS_PAGE_LIMIT,
->>>>>>> 6b3700ae
 };
 use serde::Serialize;
 use std::collections::HashMap;
@@ -106,14 +100,6 @@
         Ok(time)
     }
 
-<<<<<<< HEAD
-    pub(crate) async fn get_reward_pool(&self) -> Result<u128, ValidatorClientError>
-    where
-        C: CosmWasmClient + Sync,
-    {
-        Ok(self.0.read().await.get_reward_pool().await?)
-    }
-
     pub(crate) async fn get_current_epoch(&self) -> Result<Epoch, ValidatorClientError>
     where
         C: CosmWasmClient + Sync,
@@ -121,29 +107,6 @@
         Ok(self.0.read().await.get_current_epoch().await?)
     }
 
-    pub(crate) async fn get_circulating_supply(&self) -> Result<u128, ValidatorClientError>
-    where
-        C: CosmWasmClient + Sync,
-    {
-        Ok(self.0.read().await.get_circulating_supply().await?)
-    }
-
-    pub(crate) async fn get_sybil_resistance_percent(&self) -> Result<u8, ValidatorClientError>
-    where
-        C: CosmWasmClient + Sync,
-    {
-        Ok(self.0.read().await.get_sybil_resistance_percent().await?)
-    }
-
-    pub(crate) async fn get_epoch_reward_percent(&self) -> Result<u8, ValidatorClientError>
-    where
-        C: CosmWasmClient + Sync,
-    {
-        Ok(self.0.read().await.get_epoch_reward_percent().await?)
-    }
-
-=======
->>>>>>> 6b3700ae
     pub(crate) async fn get_mixnodes(&self) -> Result<Vec<MixNodeBond>, ValidatorClientError>
     where
         C: CosmWasmClient + Sync,

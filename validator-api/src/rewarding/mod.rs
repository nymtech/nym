// Copyright 2021 - Nym Technologies SA <contact@nymtech.net>
// SPDX-License-Identifier: Apache-2.0

use crate::cache::ValidatorCache;
use crate::node_status_api::models::{MixnodeStatusReport, Uptime};
use crate::node_status_api::ONE_DAY;
use crate::nymd_client::Client;
use crate::rewarding::epoch::Epoch;
use crate::rewarding::error::RewardingError;
use crate::storage::models::{
    FailedMixnodeRewardChunk, PossiblyUnrewardedMixnode, RewardingReport,
};
use crate::storage::ValidatorApiStorage;
use log::{error, info};
use mixnet_contract::mixnode::NodeRewardParams;
use mixnet_contract::{ExecuteMsg, IdentityKey};
use std::collections::HashMap;
use std::convert::TryInto;
use std::time::Duration;
use time::OffsetDateTime;
use tokio::time::sleep;
use validator_client::nymd::SigningNymdClient;

pub(crate) mod epoch;
pub(crate) mod error;

// the actual base cost is around 125_000, but let's give ourselves a bit of safety net in case
// we introduce some tiny contract changes that would bump that value up
pub(crate) const MIXNODE_REWARD_OP_BASE_GAS_LIMIT: u64 = 150_000;

// For each delegation reward we perform a read and a write is being executed,
// which are the most costly parts involved in process. Both of them are ~1000 sdk gas in cost.
// However, experimentally it looks like first delegation adds total of additional ~3000 of sdk gas
// cost and each subsequent about ~2500.
// Therefore, since base cost is not tuned to the bare minimum, let's treat all of delegations as extra
// 2750 of sdk gas.
pub(crate) const PER_MIXNODE_DELEGATION_GAS_INCREASE: u64 = 2750;

// Another safety net in case of contract changes,
// the calculated total gas limit is going to get multiplied by that value.
pub(crate) const REWARDING_GAS_LIMIT_MULTIPLIER: f64 = 1.05;

pub(crate) const MAX_TO_REWARD_AT_ONCE: usize = 50;

#[derive(Debug, Clone)]
pub(crate) struct MixnodeToReward {
    pub(crate) identity: IdentityKey,
    pub(crate) uptime: Uptime,

    /// Total number of individual addresses that have delegated to this particular node
    pub(crate) total_delegations: usize,
    /// Node absolute uptime over total active set uptime
    params: Option<NodeRewardParams>,
}

impl MixnodeToReward {
    /// Somewhat clumsy way of feature gatting tokenomics payments. In a tokenomics scenario this will never be None at reward time. We levarage that to Into a different ExecuteMsg variant
    fn params(&self) -> Option<NodeRewardParams> {
        if cfg!(feature = "tokenomics") {
            self.params
        } else {
            None
        }
    }
}

impl MixnodeToReward {
    pub(crate) fn to_execute_msg(&self, rewarding_interval_nonce: u32) -> ExecuteMsg {
        ExecuteMsg::RewardMixnode {
            identity: self.identity.clone(),
            uptime: self.uptime.u8() as u32,
            rewarding_interval_nonce,
        }
    }
}

pub(crate) struct FailedMixnodeRewardChunkDetails {
    possibly_unrewarded: Vec<MixnodeToReward>,
    error_message: String,
}

#[derive(Default)]
pub(crate) struct FailureData {
    mixnodes: Option<Vec<FailedMixnodeRewardChunkDetails>>,
}

<<<<<<< HEAD
=======
impl<'a> From<&'a MixnodeToReward> for ExecuteMsg {
    fn from(node: &MixnodeToReward) -> Self {
        if let Some(params) = node.params() {
            ExecuteMsg::RewardMixnodeV2 {
                identity: node.identity.clone(),
                params,
            }
        } else {
            ExecuteMsg::RewardMixnode {
                identity: node.identity.clone(),
                uptime: node.uptime.u8() as u32,
            }
        }
    }
}

>>>>>>> c777264a
pub(crate) struct Rewarder {
    nymd_client: Client<SigningNymdClient>,
    validator_cache: ValidatorCache,
    storage: ValidatorApiStorage,

    /// The first epoch of the current length.
    first_epoch: Epoch,

    /// Ideal world, expected number of network monitor test runs per epoch.
    /// In reality it will be slightly lower due to network delays, but it's good enough
    /// for estimations regarding percentage of available data for reward distribution.
    expected_epoch_monitor_runs: usize,

    /// Minimum percentage of network monitor test runs reports required in order to distribute
    /// rewards.
    minimum_epoch_monitor_threshold: u8,
}

impl Rewarder {
    pub(crate) fn new(
        nymd_client: Client<SigningNymdClient>,
        validator_cache: ValidatorCache,
        storage: ValidatorApiStorage,
        first_epoch: Epoch,
        expected_epoch_monitor_runs: usize,
        minimum_epoch_monitor_threshold: u8,
    ) -> Self {
        Rewarder {
            nymd_client,
            validator_cache,
            storage,
            first_epoch,
            expected_epoch_monitor_runs,
            minimum_epoch_monitor_threshold,
        }
    }

    /// Obtains the current number of delegators that have delegated their stake towards this particular mixnode.
    ///
    /// # Arguments
    ///
    /// * `identity`: identity key of the mixnode
    async fn get_mixnode_delegators_count(
        &self,
        identity: IdentityKey,
    ) -> Result<usize, RewardingError> {
        Ok(self
            .nymd_client
            .get_mixnode_delegations(identity)
            .await?
            .len())
    }

    /// Queries the smart contract in order to obtain the current list of bonded mixnodes and then
    /// for each mixnode determines how many delegators it has.
    async fn produce_active_mixnode_delegators_map(
        &self,
    ) -> Result<HashMap<IdentityKey, usize>, RewardingError> {
        // Technically we could optimise it by creating a concurrent stream and executing multiple
        // queries concurrently.
        //
        // I've actually tested that approach and for 5300 nodes running it all sequentially was taking around 19s
        // while running it with 20 concurrent queries was taking around 4.5s.
        // Note that the results were a bit biased as I was testing it against remote validator
        // while in real world this would be making only local requests.
        // During the test my average ping times to the machine were around 2.6ms.
        // So I guess the network latency was 2.6ms * 5300 = 13.78s in total in the sequential case.
        //
        // HOWEVER, even if the method was taking that long in real world,
        // in the grand scheme of things it makes absolutely no difference. If the rewards
        // distribution is delayed by 15s, it changes nothing as the process itself is not
        // instantaneous.
        let mut map = HashMap::new();

        let active_bonded_mixnodes = self.validator_cache.active_mixnodes().await.into_inner();
        for mix in active_bonded_mixnodes.into_iter() {
            let delegator_count = self
                .get_mixnode_delegators_count(mix.mix_node.identity_key.clone())
                .await?;
            map.insert(mix.mix_node.identity_key, delegator_count);
        }

        Ok(map)
    }

    /// Given the list of mixnodes that were tested in the last epoch, tries to determine the
    /// subset that are eligible for any rewards.
    ///
    /// As of right now, it is a rather straightforward process. It is checked whether the node
    /// is currently bonded, has uptime > 0 and is part of the "active" set.
    /// Unlike the typescript rewards script, it currently does not look at the verloc data nor
    /// whether the non-mixing ports are open.
    ///
    /// The method also obtains the number of delegators towards the node in order to more accurately
    /// approximate the required gas fees when distributing the rewards.
    ///
    /// # Arguments
    ///
    /// * `active_mixnodes`: list of the nodes that were tested at least once by the network monitor
    ///                      in the last epoch.
    async fn determine_eligible_mixnodes(
        &self,
        active_mixnodes: &[MixnodeStatusReport],
    ) -> Result<Vec<MixnodeToReward>, RewardingError> {
        // Currently we don't have as many 'features' as in the typescript reward script,
        // such as we don't check ports or verloc data anymore. However, that's fine as
        // it's a good price to pay for being able to move rewarding to rust
        // and the lack of port data / verloc data will eventually be balanced out anyway
        // by people hesitating to delegate to nodes without them and thus those nodes disappearing
        // from the active set (once introduced)
        let mixnode_delegators = self.produce_active_mixnode_delegators_map().await?;
        let state = self.nymd_client.get_state_params().await?;

        // 1. go through all active mixnodes
        // 2. filter out nodes that are currently not in the active set (as `mixnode_delegators` was obtained by
        //    querying the validator)
        // 3. determine uptime and attach delegators count
        let mut eligible_nodes: Vec<MixnodeToReward> = active_mixnodes
            .iter()
            .filter_map(|mix| {
                mixnode_delegators
                    .get(&mix.identity)
                    .map(|&total_delegations| MixnodeToReward {
                        identity: mix.identity.clone(),
                        uptime: mix.last_day,
                        total_delegations,
                        params: None,
                    })
            })
            .filter(|node| node.uptime.u8() > 0)
            .collect();

        if cfg!(feature = "tokenomics") {
            let reward_pool = self.nymd_client.get_reward_pool().await?;
            let circulating_supply = self.nymd_client.get_circulating_supply().await?;
            let sybil_resistance_percent = self.nymd_client.get_sybil_resistance_percent().await?;
            let epoch_reward_percent = self.nymd_client.get_epoch_reward_percent().await?;
            let k = state.mixnode_active_set_size;
            let period_reward_pool = (reward_pool / 100) * epoch_reward_percent as u128;

            info!("Rewarding pool stats");
            info!("-- Reward pool: {} unym", reward_pool);
            info!("---- Epoch reward pool: {} unym", period_reward_pool);
            info!("-- Circulating supply: {} unym", circulating_supply);

            for mix in eligible_nodes.iter_mut() {
                mix.params = Some(NodeRewardParams::new(
                    period_reward_pool,
                    k.into(),
                    0,
                    circulating_supply,
                    mix.uptime.u8().into(),
                    sybil_resistance_percent,
                ));
            }
        } else {
            info!("Tokenomics feature is OFF");
        }

        Ok(eligible_nodes)
    }

    /// Obtains the lists of all mixnodes that were tested at least a single time
    /// by the network monitor in the specified epoch.
    ///
    /// # Arguments
    ///
    /// * `epoch`: the specified epoch.
    async fn get_active_monitor_mixnodes(
        &self,
        epoch: Epoch,
    ) -> Result<Vec<MixnodeStatusReport>, RewardingError> {
        Ok(self
            .storage
            .get_all_active_mixnode_reports_in_interval(
                epoch.start_unix_timestamp(),
                epoch.end_unix_timestamp(),
            )
            .await?)
    }

    /// Using the list of mixnodes eligible for rewards, chunks it into pre-defined sized-chunks
    /// and gives out the rewards by calling the smart contract.
    ///
    /// Returns an optional vector containing list of chunks that experienced a smart contract
    /// execution error during reward distribution. However, it does not necessarily imply they
    /// were not rewarded. There are some edge cases where we time out waiting for block to be included
    /// yet the transactions went through.
    ///
    /// Only returns errors for problems originating from before smart contract was called, i.e.
    /// we know for sure not a single node has been rewarded.
    ///
    /// # Arguments
    ///
    /// * `eligible_mixnodes`: list of the nodes that are eligible to receive non-zero rewards.
    /// * `rewarding_interval_nonce`: nonce associated with the current rewarding interval
    async fn distribute_rewards_to_mixnodes(
        &self,
        eligible_mixnodes: &[MixnodeToReward],
        rewarding_interval_nonce: u32,
    ) -> Option<Vec<FailedMixnodeRewardChunkDetails>> {
        let mut failed_chunks = Vec::new();

        for (i, mix_chunk) in eligible_mixnodes.chunks(MAX_TO_REWARD_AT_ONCE).enumerate() {
            if let Err(err) = self
                .nymd_client
                .reward_mixnodes(mix_chunk, rewarding_interval_nonce)
                .await
            {
                // this is a super weird edge case that we didn't catch change to sequence and
                // resent rewards unnecessarily, but the mempool saved us from executing it again
                // however, still we want to wait until we're sure we're into the next block
                if !err.is_tendermint_duplicate() {
                    error!("failed to reward mixnodes... - {}", err);
                    failed_chunks.push(FailedMixnodeRewardChunkDetails {
                        possibly_unrewarded: mix_chunk.to_vec(),
                        error_message: err.to_string(),
                    });
                }
                sleep(Duration::from_secs(11)).await;
            }
            let rewarded = i * MAX_TO_REWARD_AT_ONCE + mix_chunk.len();
            let percentage = rewarded as f32 * 100.0 / eligible_mixnodes.len() as f32;
            info!(
                "Rewarded {} / {} mixnodes\t{:.2}%",
                rewarded,
                eligible_mixnodes.len(),
                percentage
            );
        }

        if failed_chunks.is_empty() {
            None
        } else {
            Some(failed_chunks)
        }
    }

    /// Using the list of active mixnode and gateways, determine which of them are eligible for
    /// rewarding and distribute the rewards.
    ///
    /// # Arguments
    ///
    /// * `epoch_rewarding_id`: id of the current epoch rewarding as stored in the databse.
    ///
    /// * `active_monitor_mixnodes`: list of the nodes that were tested at least once by the network monitor
    ///                              in the last epoch.
    async fn distribute_rewards(
        &self,
        epoch_rewarding_database_id: i64,
        active_monitor_mixnodes: &[MixnodeStatusReport],
    ) -> Result<(RewardingReport, Option<FailureData>), RewardingError> {
        let mut failure_data = FailureData::default();

        let eligible_mixnodes = self
            .determine_eligible_mixnodes(active_monitor_mixnodes)
            .await?;
        if eligible_mixnodes.is_empty() {
            return Err(RewardingError::NoMixnodesToReward);
        }

        let current_rewarding_nonce = self
            .nymd_client
            .get_current_rewarding_interval()
            .await?
            .current_rewarding_interval_nonce;
        self.nymd_client
            .begin_mixnode_rewarding(current_rewarding_nonce + 1)
            .await?;
        failure_data.mixnodes = self
            .distribute_rewards_to_mixnodes(&eligible_mixnodes, current_rewarding_nonce + 1)
            .await;

        let report = RewardingReport {
            epoch_rewarding_id: epoch_rewarding_database_id,
            eligible_mixnodes: eligible_mixnodes.len() as i64,
            possibly_unrewarded_mixnodes: failure_data
                .mixnodes
                .as_ref()
                .map(|chunks| {
                    chunks
                        .iter()
                        .map(|chunk| chunk.possibly_unrewarded.len())
                        .sum::<usize>() as i64
                })
                .unwrap_or_default(),
        };

        self.nymd_client
            .finish_mixnode_rewarding(current_rewarding_nonce + 1)
            .await?;

        if failure_data.mixnodes.is_none() {
            Ok((report, None))
        } else {
            Ok((report, Some(failure_data)))
        }
    }

    /// Saves information about possibly failed rewarding for future manual inspection.
    ///
    /// Currently there is no automated recovery mechanism.
    ///
    /// # Arguments
    ///
    /// * `failure_data`: information regarding nodes that might have not received reward this epoch.
    ///
    /// * `epoch_rewarding_id`: id of the current epoch rewarding.
    async fn save_failure_information(
        &self,
        failure_data: FailureData,
        epoch_rewarding_id: i64,
    ) -> Result<(), RewardingError> {
        if let Some(failed_mixnode_chunks) = failure_data.mixnodes {
            for failed_chunk in failed_mixnode_chunks.into_iter() {
                // save the chunk
                let chunk_id = self
                    .storage
                    .insert_failed_mixnode_reward_chunk(FailedMixnodeRewardChunk {
                        epoch_rewarding_id,
                        error_message: failed_chunk.error_message,
                    })
                    .await?;

                // and then all associated nodes
                for node in failed_chunk.possibly_unrewarded.into_iter() {
                    self.storage
                        .insert_possibly_unrewarded_mixnode(PossiblyUnrewardedMixnode {
                            chunk_id,
                            identity: node.identity,
                            uptime: node.uptime.u8(),
                        })
                        .await?;
                }
            }
        }

        Ok(())
    }

    /// Determines whether this validator has already distributed rewards for the specified epoch
    /// so that it wouldn't accidentally attempt to do it again.
    ///
    /// # Arguments
    ///
    /// * `epoch`: epoch to check
    async fn check_if_rewarding_happened_at_epoch(
        &self,
        epoch: Epoch,
    ) -> Result<bool, RewardingError> {
        if let Some(entry) = self
            .storage
            .get_epoch_rewarding_entry(epoch.start_unix_timestamp())
            .await?
        {
            // log error if the attempt wasn't finished. This error implies the process has crashed
            // during the rewards distribution
            if !entry.finished {
                error!(
                    "It seems that we haven't successfully finished distributing rewards at {}",
                    epoch
                )
            }

            Ok(true)
        } else {
            Ok(false)
        }
    }

    /// Determines whether the specified epoch is eligible for rewards, i.e. it was not rewarded
    /// before and we have enough network monitor test data to distribute the rewards based on them.
    ///
    /// # Arguments
    ///
    /// * `epoch`: epoch to check
    async fn check_epoch_eligibility(&self, epoch: Epoch) -> Result<bool, RewardingError> {
        if self.check_if_rewarding_happened_at_epoch(epoch).await?
            || !self.check_for_monitor_data(epoch).await?
        {
            Ok(false)
        } else {
            // we haven't sent rewards during the epoch and we have enough monitor test data
            Ok(true)
        }
    }

    /// Determines the next epoch during which the rewards should get distributed.
    ///
    /// # Arguments
    ///
    /// * `now`: current datetime
    async fn next_rewarding_epoch(&self, now: OffsetDateTime) -> Result<Epoch, RewardingError> {
        // edge case handling for when we decide to change first epoch to be at some time in the future
        // (i.e. epoch length transition)
        // we don't have to perform checks here as it's impossible to distribute rewards for epochs
        // in the future
        if self.first_epoch.start() > now {
            return Ok(self.first_epoch);
        }

        let current_epoch = self.first_epoch.current(now);
        // check previous epoch in case we had a tiny hiccup
        // example:
        // epochs start at 12:00pm and last for 24h (ignore variance)
        // validator-api crashed at 11:59am before distributing rewards
        // and restarted at 12:01 - it has all the data required to distribute the rewards
        // for the previous epoch.
        let previous_epoch = current_epoch.previous_epoch();
        if self.check_epoch_eligibility(previous_epoch).await? {
            return Ok(previous_epoch);
        }

        // check if rewards weren't already given out for the current epoch
        // (it can happen for negative variance if the process crashed)
        // note that if the epoch ends at say 12:00 and it's 11:59 and we just started,
        // we might end up skipping this epoch regardless
        if !self
            .check_if_rewarding_happened_at_epoch(current_epoch)
            .await?
        {
            return Ok(current_epoch);
        }

        // if we have given rewards for the previous and the current epoch,
        // wait until the next one
        Ok(current_epoch.next_epoch())
    }

    /// Given datetime of the rewarding epoch datetime, determine duration until it ends.
    ///
    /// # Arguments
    ///
    /// * `rewarding_epoch`: the rewarding epoch
    fn determine_delay_until_next_rewarding(&self, rewarding_epoch: Epoch) -> Option<Duration> {
        let now = OffsetDateTime::now_utc();
        if now > rewarding_epoch.end() {
            return None;
        }

        // we have a positive duration so we can't fail the conversion
        let until_epoch_end: Duration = (rewarding_epoch.end() - now).try_into().unwrap();

        Some(until_epoch_end)
    }

    /// Distribute rewards to all eligible mixnodes and gateways on the network.
    ///
    /// # Arguments
    ///
    /// * `epoch`: current rewarding epoch
    async fn perform_rewarding(&self, epoch: Epoch) -> Result<(), RewardingError> {
        info!(
            "Starting mixnode and gateway rewarding for epoch {} ...",
            epoch
        );

        // get nodes that were active during the epoch
        let active_monitor_mixnodes = self.get_active_monitor_mixnodes(epoch).await?;

        // insert information about beginning the procedure (so that if we crash during it,
        // we wouldn't attempt to possibly double reward operators)
        let epoch_rewarding_id = self
            .storage
            .insert_started_epoch_rewarding(epoch.start_unix_timestamp())
            .await?;

        let (report, failure_data) = self
            .distribute_rewards(epoch_rewarding_id, &active_monitor_mixnodes)
            .await?;

        self.storage
            .finish_rewarding_epoch_and_insert_report(report)
            .await?;

        if let Some(failure_data) = failure_data {
            if let Err(err) = self
                .save_failure_information(failure_data, epoch_rewarding_id)
                .await
            {
                error!("failed to save information about rewarding failures!");
                // TODO: should we just terminate the process here?
                return Err(err);
            }
        }

        // since we have already performed rewards, purge everything older than the end of this epoch
        // (+one day of buffer) as we're never going to need it again (famous last words...)
        // note that usually end of epoch is equal to the current time
        let cutoff = (epoch.end() - ONE_DAY).unix_timestamp();
        self.storage.purge_old_statuses(cutoff).await?;

        Ok(())
    }

    /// Checks whether there is enough network monitor test run data to distribute rewards
    /// for the specified epoch.
    ///
    /// # Arguments
    ///
    /// * `epoch`: epoch to check
    async fn check_for_monitor_data(&self, epoch: Epoch) -> Result<bool, RewardingError> {
        let since = epoch.start_unix_timestamp();
        let until = epoch.end_unix_timestamp();

        let monitor_runs = self.storage.get_monitor_runs_count(since, until).await?;

        // check if we have more than threshold percentage of monitor runs for the epoch
        let available = monitor_runs as f32 * 100.0 / self.expected_epoch_monitor_runs as f32;
        Ok(available >= self.minimum_epoch_monitor_threshold as f32)
    }

    /// Waits until the next epoch starts
    ///
    /// # Arguments
    ///
    /// * `current_epoch`: current epoch that we want to wait out
    async fn wait_until_next_epoch(&self, current_epoch: Epoch) {
        let now = OffsetDateTime::now_utc();
        let until_end = current_epoch.end() - now;

        // otherwise it means the epoch is already over and the next one has begun
        if until_end.is_positive() {
            // we know for sure that the duration here is positive so conversion can't fail
            sleep(until_end.try_into().unwrap()).await;
        }
    }

    pub(crate) async fn run(&self) {
        // whatever happens, we shouldn't do anything until the cache is initialised
        self.validator_cache.wait_for_initial_values().await;

        loop {
            // Just a reference for anyone wanting to modify the code to use blockchain timestamps.
            // This method is now available:
            // let current_block_timestamp = self.nymd_client.current_block_timestamp().await.unwrap();
            // and if you look at the source of that, you can easily use block height instead if preferred.

            let now = OffsetDateTime::now_utc();
            // if we haven't rewarded anyone for the previous epoch, get the start of the previous epoch
            // otherwise get the start of the current epoch
            // (remember, we will be rewarding at the END of the selected epoch)
            let next_rewarding_epoch = match self.next_rewarding_epoch(now).await {
                Ok(next_rewarding_epoch) => next_rewarding_epoch,
                Err(err) => {
                    // I'm not entirely sure whether this is recoverable, because failure implies database errors
                    error!("We failed to determine time until next reward cycle ({}). Going to wait for the epoch length until next attempt", err);
                    sleep(self.first_epoch.length()).await;
                    continue;
                }
            };

            // wait's until the start of the *next* epoch, e.g. end of the current chosen epoch
            // (it could be none, for example if we are distributing overdue rewards for the previous epoch)
            if let Some(remaining_time) =
                self.determine_delay_until_next_rewarding(next_rewarding_epoch)
            {
                info!("Next rewarding epoch is {}", next_rewarding_epoch);
                info!(
                    "Rewards distribution will happen at {}. ({:?} left)",
                    now + remaining_time,
                    remaining_time
                );
                sleep(remaining_time).await;
            } else {
                info!(
                    "Starting reward distribution for epoch {} immediately!",
                    next_rewarding_epoch
                );
            }

            // it's time to distribute rewards, however, first let's see if we have enough data to go through with it
            // (consider the case of rewards being distributed every 24h at 12:00pm and validator-api
            // starting for the very first time at 11:00am. It's not going to have enough data for
            // rewards for the *current* epoch, but we couldn't have known that at startup)
            match self.check_for_monitor_data(next_rewarding_epoch).await {
                Err(_) | Ok(false) => {
                    warn!("We do not have sufficient monitor data to perform rewarding in this epoch ({})", next_rewarding_epoch);
                    self.wait_until_next_epoch(next_rewarding_epoch).await;
                    continue;
                }
                _ => (),
            }

            if let Err(err) = self.perform_rewarding(next_rewarding_epoch).await {
                // TODO: should we just terminate the process here instead?
                error!("Failed to distribute rewards! - {}", err)
            }
        }
    }
}<|MERGE_RESOLUTION|>--- conflicted
+++ resolved
@@ -55,6 +55,8 @@
 
 impl MixnodeToReward {
     /// Somewhat clumsy way of feature gatting tokenomics payments. In a tokenomics scenario this will never be None at reward time. We levarage that to Into a different ExecuteMsg variant
+    // TODO: to re-integrate in another PR that combines rewarded/active sets with tokenomics
+    #[allow(dead_code)]
     fn params(&self) -> Option<NodeRewardParams> {
         if cfg!(feature = "tokenomics") {
             self.params
@@ -72,6 +74,16 @@
             rewarding_interval_nonce,
         }
     }
+
+    // TODO: to re-integrate in another PR that combines rewarded/active sets with tokenomics
+    #[allow(dead_code)]
+    pub(crate) fn to_execute_msg_v2(&self, rewarding_interval_nonce: u32) -> ExecuteMsg {
+        ExecuteMsg::RewardMixnodeV2 {
+            identity: self.identity.clone(),
+            params: self.params().unwrap(),
+            rewarding_interval_nonce,
+        }
+    }
 }
 
 pub(crate) struct FailedMixnodeRewardChunkDetails {
@@ -84,25 +96,6 @@
     mixnodes: Option<Vec<FailedMixnodeRewardChunkDetails>>,
 }
 
-<<<<<<< HEAD
-=======
-impl<'a> From<&'a MixnodeToReward> for ExecuteMsg {
-    fn from(node: &MixnodeToReward) -> Self {
-        if let Some(params) = node.params() {
-            ExecuteMsg::RewardMixnodeV2 {
-                identity: node.identity.clone(),
-                params,
-            }
-        } else {
-            ExecuteMsg::RewardMixnode {
-                identity: node.identity.clone(),
-                uptime: node.uptime.u8() as u32,
-            }
-        }
-    }
-}
-
->>>>>>> c777264a
 pub(crate) struct Rewarder {
     nymd_client: Client<SigningNymdClient>,
     validator_cache: ValidatorCache,

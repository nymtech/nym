--- conflicted
+++ resolved
@@ -1,8 +1,4 @@
-<<<<<<< HEAD
 import { FeeDetails, Fee, MajorCurrencyAmount } from '@nymproject/types';
-=======
-import { FeeDetails, MajorCurrencyAmount } from '@nymproject/types';
->>>>>>> f2afb42d
 import { invokeWrapper } from './wrapper';
 
 export const simulateBondGateway = async (args: any) => invokeWrapper<FeeDetails>('simulate_bond_gateway', args);

--- conflicted
+++ resolved
@@ -148,11 +148,7 @@
 impl<'a, B, C> BaseClientBuilder<'a, B, C>
 where
     B: ReplyStorageBackend + Send + Sync + 'static,
-<<<<<<< HEAD
-    //ClientCoreError: From<<B as ReplyStorageBackend>::StorageError>,
-=======
     C: CosmWasmClient + Sync + Send + Clone + 'static,
->>>>>>> 64c963e3
 {
     pub fn new_from_base_config<T>(
         base_config: &'a Config<T>,

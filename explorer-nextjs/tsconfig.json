--- conflicted
+++ resolved
@@ -19,12 +19,6 @@
       }
     ],
     "paths": {
-<<<<<<< HEAD
-      "@/public/*": ["./public/*"],
-      "@/*": ["./src/*"],
-      "@assets/*": ["../assets/*"]
-    }
-=======
       "@/*": [
         "./*"
       ],
@@ -34,7 +28,6 @@
     },
     "moduleResolution": "node",
     "target": "ES2017"
->>>>>>> 152b3635
   },
   "include": ["next-env.d.ts", "**/*.ts", "**/*.tsx", ".next/types/**/*.ts"],
   "exclude": ["node_modules"]

// Copyright 2020-2023 - Nym Technologies SA <contact@nymtech.net>
// SPDX-License-Identifier: GPL-3.0-only

use self::helpers::load_ip_packet_router_config;
use self::storage::PersistentStorage;
use crate::commands::helpers::{
    override_ip_packet_router_config, override_network_requester_config,
    OverrideIpPacketRouterConfig, OverrideNetworkRequesterConfig,
};
use crate::config::Config;
use crate::error::GatewayError;
use crate::http::HttpApiBuilder;
use crate::node::client_handling::active_clients::ActiveClientsStore;
use crate::node::client_handling::embedded_network_requester::{
    LocalNetworkRequesterHandle, MessageRouter,
};
use crate::node::client_handling::websocket;
use crate::node::client_handling::websocket::connection_handler::coconut::CoconutVerifier;
use crate::node::helpers::{initialise_main_storage, load_network_requester_config};
use crate::node::mixnet_handling::receiver::connection_handler::ConnectionHandler;
use crate::node::statistics::collector::GatewayStatisticsCollector;
use crate::node::storage::Storage;
use anyhow::bail;
use dashmap::DashMap;
use defguard_wireguard_rs::{WGApi, WireguardInterfaceApi};
use futures::channel::{mpsc, oneshot};
use log::*;
use nym_crypto::asymmetric::{encryption, identity};
use nym_mixnet_client::forwarder::{MixForwardingSender, PacketForwarder};
use nym_network_defaults::NymNetworkDetails;
use nym_network_requester::{LocalGateway, NRServiceProviderBuilder, RequestFilter};
use nym_node::wireguard::types::GatewayClientRegistry;
use nym_statistics_common::collector::StatisticsSender;
use nym_task::{TaskClient, TaskManager};
use nym_validator_client::{nyxd, DirectSigningHttpRpcNyxdClient};
use rand::seq::SliceRandom;
use rand::thread_rng;
use std::error::Error;
use std::net::SocketAddr;
use std::path::PathBuf;
use std::sync::Arc;

pub(crate) mod client_handling;
pub(crate) mod helpers;
pub(crate) mod mixnet_handling;
pub(crate) mod statistics;
pub(crate) mod storage;

// TODO: should this struct live here?
struct StartedNetworkRequester {
    /// Request filter, either an exit policy or the allow list, used by the network requester.
    used_request_filter: RequestFilter,

    /// Handle to interact with the local network requester
    handle: LocalNetworkRequesterHandle,
}

/// Wire up and create Gateway instance
pub(crate) async fn create_gateway(
    config: Config,
    nr_config_override: Option<OverrideNetworkRequesterConfig>,
    ip_config_override: Option<OverrideIpPacketRouterConfig>,
    custom_mixnet: Option<PathBuf>,
) -> Result<Gateway, GatewayError> {
    // don't attempt to read config if NR is disabled
    let network_requester_config = if config.network_requester.enabled {
        if let Some(path) = &config.storage_paths.network_requester_config {
            let cfg = load_network_requester_config(&config.gateway.id, path)?;
            Some(override_network_requester_config(cfg, nr_config_override))
        } else {
            // if NR is enabled, the config path must be specified
            return Err(GatewayError::UnspecifiedNetworkRequesterConfig);
        }
    } else {
        None
    };

    // don't attempt to read config if NR is disabled
    let ip_packet_router_config = if config.ip_packet_router.enabled {
        if let Some(path) = &config.storage_paths.ip_packet_router_config {
            let cfg = load_ip_packet_router_config(&config.gateway.id, path)?;
            Some(override_ip_packet_router_config(cfg, ip_config_override))
        } else {
            // if NR is enabled, the config path must be specified
            return Err(GatewayError::UnspecifiedIpPacketRouterConfig);
        }
    } else {
        None
    };

    let storage = initialise_main_storage(&config).await?;

    let nr_opts = network_requester_config.map(|config| LocalNetworkRequesterOpts {
        config: config.clone(),
        custom_mixnet_path: custom_mixnet.clone(),
    });

    let ip_opts = ip_packet_router_config.map(|config| LocalIpPacketRouterOpts {
        config,
        custom_mixnet_path: custom_mixnet,
    });

    Gateway::new(config, nr_opts, ip_opts, storage)
}

#[derive(Debug, Clone)]
pub struct LocalNetworkRequesterOpts {
    config: nym_network_requester::Config,

    custom_mixnet_path: Option<PathBuf>,
}

#[derive(Debug, Clone)]
pub struct LocalIpPacketRouterOpts {
    config: nym_ip_packet_router::Config,

    custom_mixnet_path: Option<PathBuf>,
}

pub(crate) struct Gateway<St = PersistentStorage> {
    config: Config,

    network_requester_opts: Option<LocalNetworkRequesterOpts>,

    ip_packet_router_opts: Option<LocalIpPacketRouterOpts>,

    /// ed25519 keypair used to assert one's identity.
    identity_keypair: Arc<identity::KeyPair>,

    /// x25519 keypair used for Diffie-Hellman. Currently only used for sphinx key derivation.
    sphinx_keypair: Arc<encryption::KeyPair>,
    storage: St,

    client_registry: Arc<GatewayClientRegistry>,
}

impl<St> Gateway<St> {
    /// Construct from the given `Config` instance.
    pub fn new(
        config: Config,
        network_requester_opts: Option<LocalNetworkRequesterOpts>,
        ip_packet_router_opts: Option<LocalIpPacketRouterOpts>,
        storage: St,
    ) -> Result<Self, GatewayError> {
        Ok(Gateway {
            storage,
            identity_keypair: Arc::new(helpers::load_identity_keys(&config)?),
            sphinx_keypair: Arc::new(helpers::load_sphinx_keys(&config)?),
            config,
            network_requester_opts,
            ip_packet_router_opts,
            client_registry: Arc::new(DashMap::new()),
        })
    }

    #[cfg(test)]
    pub async fn new_from_keys_and_storage(
        config: Config,
        network_requester_opts: Option<LocalNetworkRequesterOpts>,
        ip_packet_router_opts: Option<LocalIpPacketRouterOpts>,
        identity_keypair: identity::KeyPair,
        sphinx_keypair: encryption::KeyPair,
        storage: St,
    ) -> Self {
        Gateway {
            config,
            network_requester_opts,
            ip_packet_router_opts,
            identity_keypair: Arc::new(identity_keypair),
            sphinx_keypair: Arc::new(sphinx_keypair),
            storage,
            client_registry: Arc::new(DashMap::new()),
        }
    }

    fn start_mix_socket_listener(
        &self,
        ack_sender: MixForwardingSender,
        active_clients_store: ActiveClientsStore,
        shutdown: TaskClient,
    ) where
        St: Storage + Clone + 'static,
    {
        info!("Starting mix socket listener...");

        let packet_processor =
            mixnet_handling::PacketProcessor::new(self.sphinx_keypair.private_key());

        let connection_handler = ConnectionHandler::new(
            packet_processor,
            self.storage.clone(),
            ack_sender,
            active_clients_store,
        );

        let listening_address = SocketAddr::new(
            self.config.gateway.listening_address,
            self.config.gateway.mix_port,
        );

        mixnet_handling::Listener::new(listening_address, shutdown).start(connection_handler);
    }

    #[cfg(feature = "wireguard")]
    async fn start_wireguard(
        &self,
        shutdown: TaskClient,
    ) -> Result<WGApi, Box<dyn Error + Send + Sync>> {
        nym_wireguard::start_wireguard(shutdown, Arc::clone(&self.client_registry)).await
    }

    fn start_client_websocket_listener(
        &self,
        forwarding_channel: MixForwardingSender,
        active_clients_store: ActiveClientsStore,
        shutdown: TaskClient,
        coconut_verifier: Arc<CoconutVerifier>,
    ) where
        St: Storage + Clone + 'static,
    {
        info!("Starting client [web]socket listener...");

        let listening_address = SocketAddr::new(
            self.config.gateway.listening_address,
            self.config.gateway.clients_port,
        );

        websocket::Listener::new(
            listening_address,
            Arc::clone(&self.identity_keypair),
            self.config.gateway.only_coconut_credentials,
            coconut_verifier,
        )
        .start(
            forwarding_channel,
            self.storage.clone(),
            active_clients_store,
            shutdown,
        );
    }

    fn start_packet_forwarder(&self, shutdown: TaskClient) -> MixForwardingSender {
        info!("Starting mix packet forwarder...");

        let (mut packet_forwarder, packet_sender) = PacketForwarder::new(
            self.config.debug.packet_forwarding_initial_backoff,
            self.config.debug.packet_forwarding_maximum_backoff,
            self.config.debug.initial_connection_timeout,
            self.config.debug.maximum_connection_buffer_size,
            self.config.debug.use_legacy_framed_packet_version,
            shutdown,
        );

        tokio::spawn(async move { packet_forwarder.run().await });
        packet_sender
    }

    // TODO: rethink the logic in this function...
    async fn start_network_requester(
        &self,
        forwarding_channel: MixForwardingSender,
        shutdown: TaskClient,
    ) -> Result<StartedNetworkRequester, GatewayError> {
        info!("Starting network requester...");

        // if network requester is enabled, configuration file must be provided!
        let Some(nr_opts) = &self.network_requester_opts else {
            return Err(GatewayError::UnspecifiedNetworkRequesterConfig);
        };

        // this gateway, whenever it has anything to send to its local NR will use fake_client_tx
        let (nr_mix_sender, nr_mix_receiver) = mpsc::unbounded();
        let router_shutdown = shutdown.fork("message_router");

        let (router_tx, mut router_rx) = oneshot::channel();

        let transceiver = LocalGateway::new(
            *self.identity_keypair.public_key(),
            forwarding_channel,
            router_tx,
        );

        let (on_start_tx, on_start_rx) = oneshot::channel();
        let mut nr_builder = NRServiceProviderBuilder::new(nr_opts.config.clone())
            .with_shutdown(shutdown)
            .with_custom_gateway_transceiver(Box::new(transceiver))
            .with_wait_for_gateway(true)
            .with_on_start(on_start_tx);

        if let Some(custom_mixnet) = &nr_opts.custom_mixnet_path {
            nr_builder = nr_builder.with_stored_topology(custom_mixnet)?
        }

        tokio::spawn(async move {
            if let Err(err) = nr_builder.run_service_provider().await {
                // no need to panic as we have passed a task client to the NR so we're most likely
                // already in the process of shutting down
                error!("network requester has failed: {err}")
            }
        });

        let start_data = on_start_rx
            .await
            .map_err(|_| GatewayError::NetworkRequesterStartupFailure)?;

        // this should be instantaneous since the data is sent on this channel before the on start is called;
        // the failure should be impossible
        let Ok(Some(packet_router)) = router_rx.try_recv() else {
            return Err(GatewayError::NetworkRequesterStartupFailure);
        };

        MessageRouter::new(nr_mix_receiver, packet_router).start_with_shutdown(router_shutdown);
        let address = start_data.address;

        info!("the local network requester is running on {address}",);
        Ok(StartedNetworkRequester {
            used_request_filter: start_data.request_filter,
            handle: LocalNetworkRequesterHandle::new(address, nr_mix_sender),
        })
    }

    async fn start_ip_packet_router(
        &self,
        forwarding_channel: MixForwardingSender,
        shutdown: TaskClient,
    ) -> Result<LocalNetworkRequesterHandle, GatewayError> {
        info!("Starting IP packet provider...");

        // if network requester is enabled, configuration file must be provided!
        let Some(ip_opts) = &self.ip_packet_router_opts else {
            log::error!("IP packet router is enabled but no configuration file was provided!");
            return Err(GatewayError::UnspecifiedIpPacketRouterConfig);
        };

        // this gateway, whenever it has anything to send to its local NR will use fake_client_tx
        let (nr_mix_sender, nr_mix_receiver) = mpsc::unbounded();
        let router_shutdown = shutdown.fork("message_router");

        let (router_tx, mut router_rx) = oneshot::channel();

        let transceiver = LocalGateway::new(
            *self.identity_keypair.public_key(),
            forwarding_channel,
            router_tx,
        );

        // TODO: well, wire it up internally to gateway traffic, shutdowns, etc.
        let (on_start_tx, on_start_rx) = oneshot::channel();
        let mut ip_builder =
            nym_ip_packet_router::IpPacketRouterBuilder::new(ip_opts.config.clone())
                .with_shutdown(shutdown)
                .with_custom_gateway_transceiver(Box::new(transceiver))
                .with_wait_for_gateway(true)
                .with_on_start(on_start_tx);

        if let Some(custom_mixnet) = &ip_opts.custom_mixnet_path {
            ip_builder = ip_builder.with_stored_topology(custom_mixnet)?
        }

        tokio::spawn(async move {
            if let Err(err) = ip_builder.run_service_provider().await {
                // no need to panic as we have passed a task client to the ip packet router so
                // we're most likely already in the process of shutting down
                error!("ip packet router has failed: {err}")
            }
        });

        let start_data = on_start_rx
            .await
            .map_err(|_| GatewayError::IpPacketRouterStartupFailure)?;

        // this should be instantaneous since the data is sent on this channel before the on start is called;
        // the failure should be impossible
        let Ok(Some(packet_router)) = router_rx.try_recv() else {
            return Err(GatewayError::IpPacketRouterStartupFailure);
        };

        MessageRouter::new(nr_mix_receiver, packet_router).start_with_shutdown(router_shutdown);
        info!(
            "the local ip packet router is running on {}",
            start_data.address
        );

        Ok(LocalNetworkRequesterHandle::new_ip(
            start_data,
            nr_mix_sender,
        ))
    }

    async fn wait_for_interrupt(shutdown: TaskManager) -> Result<(), Box<dyn Error + Send + Sync>> {
        let res = shutdown.catch_interrupt().await;
        log::info!("Stopping nym gateway");
        res
    }

    fn random_api_client(&self) -> Result<nym_validator_client::NymApiClient, GatewayError> {
        let endpoints = self.config.get_nym_api_endpoints();
        let nym_api = endpoints
            .choose(&mut thread_rng())
            .ok_or(GatewayError::NoNymApisAvailable)?;

        Ok(nym_validator_client::NymApiClient::new(nym_api.clone()))
    }

    fn random_nyxd_client(&self) -> Result<DirectSigningHttpRpcNyxdClient, GatewayError> {
        let endpoints = self.config.get_nyxd_urls();
        let validator_nyxd = endpoints
            .choose(&mut thread_rng())
            .ok_or(GatewayError::NoNyxdAvailable)?;

        let network_details = NymNetworkDetails::new_from_env();
        let client_config = nyxd::Config::try_from_nym_network_details(&network_details)?;

        DirectSigningHttpRpcNyxdClient::connect_with_mnemonic(
            client_config,
            validator_nyxd.as_ref(),
            self.config.get_cosmos_mnemonic(),
        )
        .map_err(Into::into)
    }

    async fn check_if_bonded(&self) -> Result<bool, GatewayError> {
        // TODO: if anything, this should be getting data directly from the contract
        // as opposed to the validator API
        let validator_client = self.random_api_client()?;
        let existing_nodes = match validator_client.get_cached_gateways().await {
            Ok(nodes) => nodes,
            Err(err) => {
                error!("failed to grab initial network gateways - {err}\n Please try to startup again in few minutes");
                return Err(GatewayError::NetworkGatewaysQueryFailure { source: err });
            }
        };

        Ok(existing_nodes.iter().any(|node| {
            node.gateway.identity_key == self.identity_keypair.public_key().to_base58_string()
        }))
    }

    pub async fn run(self) -> anyhow::Result<()>
    where
        St: Storage + Clone + 'static,
    {
        info!("Starting nym gateway!");

        if self.check_if_bonded().await? {
            warn!("You seem to have bonded your gateway before starting it - that's highly unrecommended as in the future it might result in slashing");
        }

        let shutdown = TaskManager::new(10);

        let coconut_verifier = {
            let nyxd_client = self.random_nyxd_client()?;
            CoconutVerifier::new(nyxd_client)
        };

        let mix_forwarding_channel =
            self.start_packet_forwarder(shutdown.subscribe().named("PacketForwarder"));

        let active_clients_store = ActiveClientsStore::new();
        self.start_mix_socket_listener(
            mix_forwarding_channel.clone(),
            active_clients_store.clone(),
            shutdown.subscribe().named("mixnet_handling::Listener"),
        );

        if self.config.gateway.enabled_statistics {
            let statistics_service_url = self.config.get_statistics_service_url();
            let stats_collector = GatewayStatisticsCollector::new(
                self.identity_keypair.public_key().to_base58_string(),
                active_clients_store.clone(),
                statistics_service_url,
            );
            let mut stats_sender = StatisticsSender::new(stats_collector);
            tokio::spawn(async move {
                stats_sender.run().await;
            });
        }

        self.start_client_websocket_listener(
            mix_forwarding_channel.clone(),
            active_clients_store.clone(),
            shutdown.subscribe().named("websocket::Listener"),
            Arc::new(coconut_verifier),
        );

        let nr_request_filter = if self.config.network_requester.enabled {
            let embedded_nr = self
                .start_network_requester(
                    mix_forwarding_channel.clone(),
                    shutdown.subscribe().named("NetworkRequester"),
                )
                .await?;
            // insert information about embedded NR to the active clients store
            active_clients_store.insert_embedded(embedded_nr.handle);
            Some(embedded_nr.used_request_filter)
        } else {
            info!("embedded network requester is disabled");
            None
        };

        // NOTE: this is mutually exclusive with the network requester (for now). This is reflected
        // in the command line arguments as well.
        if self.config.ip_packet_router.enabled {
            let embedded_ip_sp = self
                .start_ip_packet_router(
                    mix_forwarding_channel,
                    shutdown.subscribe().named("ip_service_provider"),
                )
                .await?;
            active_clients_store.insert_embedded(embedded_ip_sp);
        }

        HttpApiBuilder::new(
            &self.config,
            self.identity_keypair.as_ref(),
            self.sphinx_keypair.clone(),
        )
        .with_wireguard_client_registry(self.client_registry.clone())
        .with_maybe_network_requester(self.network_requester_opts.as_ref().map(|o| &o.config))
        .with_maybe_network_request_filter(nr_request_filter)
        .start(shutdown.subscribe().named("http-api"))?;

<<<<<<< HEAD
        self.start_client_websocket_listener(
            mix_forwarding_channel,
            active_clients_store,
            shutdown.subscribe().named("websocket::Listener"),
            Arc::new(coconut_verifier),
        );

=======
        // Once this is a bit more mature, make this a commandline flag instead of a compile time
        // flag
>>>>>>> dafed3ad
        #[cfg(feature = "wireguard")]
        let wg_api = self
            .start_wireguard(shutdown.subscribe().named("wireguard"))
            .await
            .ok();

        info!("Finished nym gateway startup procedure - it should now be able to receive mix and client traffic!");

        if let Err(err) = Self::wait_for_interrupt(shutdown).await {
            // that's a nasty workaround, but anyhow errors are generally nicer, especially on exit
            bail!("{err}")
        }
        #[cfg(feature = "wireguard")]
        if let Some(wg_api) = wg_api {
            wg_api.remove_interface()?;
        }
        Ok(())
    }
}<|MERGE_RESOLUTION|>--- conflicted
+++ resolved
@@ -520,18 +520,8 @@
         .with_maybe_network_request_filter(nr_request_filter)
         .start(shutdown.subscribe().named("http-api"))?;
 
-<<<<<<< HEAD
-        self.start_client_websocket_listener(
-            mix_forwarding_channel,
-            active_clients_store,
-            shutdown.subscribe().named("websocket::Listener"),
-            Arc::new(coconut_verifier),
-        );
-
-=======
         // Once this is a bit more mature, make this a commandline flag instead of a compile time
         // flag
->>>>>>> dafed3ad
         #[cfg(feature = "wireguard")]
         let wg_api = self
             .start_wireguard(shutdown.subscribe().named("wireguard"))

--- conflicted
+++ resolved
@@ -9,28 +9,16 @@
 
 #[cfg_attr(test, derive(ts_rs::TS))]
 #[derive(Serialize, Deserialize)]
-<<<<<<< HEAD
 pub struct TauriContractSettingsParams {
-  epoch_length: u32,
-=======
-pub struct TauriStateParams {
->>>>>>> a3dd9450
   minimum_mixnode_bond: String,
   minimum_gateway_bond: String,
   mixnode_rewarded_set_size: u32,
   mixnode_active_set_size: u32,
 }
 
-<<<<<<< HEAD
 impl From<ContractSettingsParams> for TauriContractSettingsParams {
   fn from(p: ContractSettingsParams) -> TauriContractSettingsParams {
     TauriContractSettingsParams {
-      epoch_length: p.epoch_length,
-=======
-impl From<StateParams> for TauriStateParams {
-  fn from(p: StateParams) -> TauriStateParams {
-    TauriStateParams {
->>>>>>> a3dd9450
       minimum_mixnode_bond: p.minimum_mixnode_bond.to_string(),
       minimum_gateway_bond: p.minimum_gateway_bond.to_string(),
       mixnode_rewarded_set_size: p.mixnode_rewarded_set_size,
@@ -42,14 +30,8 @@
 impl TryFrom<TauriContractSettingsParams> for ContractSettingsParams {
   type Error = Box<dyn std::error::Error>;
 
-<<<<<<< HEAD
   fn try_from(p: TauriContractSettingsParams) -> Result<ContractSettingsParams, Self::Error> {
     Ok(ContractSettingsParams {
-      epoch_length: p.epoch_length,
-=======
-  fn try_from(p: TauriStateParams) -> Result<StateParams, Self::Error> {
-    Ok(StateParams {
->>>>>>> a3dd9450
       minimum_mixnode_bond: Uint128::try_from(p.minimum_mixnode_bond.as_str())?,
       minimum_gateway_bond: Uint128::try_from(p.minimum_gateway_bond.as_str())?,
       mixnode_rewarded_set_size: p.mixnode_rewarded_set_size,

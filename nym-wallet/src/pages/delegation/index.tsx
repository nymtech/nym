import React, { FC, useContext, useEffect, useState } from 'react';
import { Box, Button, Paper, Stack, Typography } from '@mui/material';
import { useTheme, Theme } from '@mui/material/styles';
import { DelegationWithEverything, FeeDetails, DecCoin } from '@nymproject/types';
import { Link } from '@nymproject/react/link/Link';
import { AppContext, urls } from 'src/context/main';
import { DelegationList } from 'src/components/Delegation/DelegationList';
import { TPoolOption } from 'src/components';
import { Console } from 'src/utils/console';
import { CompoundModal } from 'src/components/Rewards/CompoundModal';
import { OverSaturatedBlockerModal } from 'src/components/Delegation/DelegateBlocker';
import { getSpendableCoins, userBalance } from 'src/requests';
import { RewardsSummary } from '../../components/Rewards/RewardsSummary';
import { useDelegationContext, DelegationContextProvider } from '../../context/delegations';
import { RewardsContextProvider, useRewardsContext } from '../../context/rewards';
import { DelegateModal } from '../../components/Delegation/DelegateModal';
import { UndelegateModal } from '../../components/Delegation/UndelegateModal';
import { DelegationListItemActions } from '../../components/Delegation/DelegationActions';
import { RedeemModal } from '../../components/Rewards/RedeemModal';
import { DelegationModal, DelegationModalProps } from '../../components/Delegation/DelegationModal';
import { backDropStyles, modalStyles } from '../../../.storybook/storiesStyles';

const storybookStyles = (theme: Theme, isStorybook?: boolean, backdropProps?: object) =>
  isStorybook
    ? {
        backdropProps: { ...backDropStyles(theme), ...backdropProps },
        sx: modalStyles(theme),
      }
    : {};

export const Delegation: FC<{ isStorybook?: boolean }> = ({ isStorybook }) => {
  const [showNewDelegationModal, setShowNewDelegationModal] = useState<boolean>(false);
  const [showDelegateMoreModal, setShowDelegateMoreModal] = useState<boolean>(false);
  const [showUndelegateModal, setShowUndelegateModal] = useState<boolean>(false);
  const [showRedeemRewardsModal, setShowRedeemRewardsModal] = useState<boolean>(false);
  const [showCompoundRewardsModal, setShowCompoundRewardsModal] = useState<boolean>(false);
  const [confirmationModalProps, setConfirmationModalProps] = useState<DelegationModalProps | undefined>();
  const [currentDelegationListActionItem, setCurrentDelegationListActionItem] = useState<DelegationWithEverything>();
  const [saturationError, setSaturationError] = useState<{ action: 'compound' | 'delegate'; saturation: number }>();

  const theme = useTheme();

  const {
    clientDetails,
    network,
    userBalance: { balance, originalVesting, fetchBalance },
  } = useContext(AppContext);

  const {
    delegations,
    totalDelegations,
    totalRewards,
    isLoading,
    addDelegation,
    undelegate,
    refresh: refreshDelegations,
  } = useDelegationContext();

  const { refresh: refreshRewards, claimRewards, compoundRewards } = useRewardsContext();

  const refresh = async () => Promise.all([refreshDelegations(), refreshRewards()]);

  const getAllBalances = async () => {
    const resBalance = (await userBalance()).printable_balance;
    let resVesting: DecCoin | undefined;
    try {
      resVesting = await getSpendableCoins();
    } catch (e) {
      // ignore errors
    }

    return {
      balance: resBalance,
      balanceVested: resVesting ? `${resVesting.amount} ${resVesting.denom}` : undefined,
    };
  };

  // Refresh the rewards and delegations periodically when page is mounted
  useEffect(() => {
    const timer = setInterval(refresh, 1 * 60 * 1000); // every 1 minute
    return () => clearInterval(timer);
  }, []);

  useEffect(() => {
    refresh();
  }, [network, clientDetails, confirmationModalProps]);

  const handleDelegationItemActionClick = (item: DelegationWithEverything, action: DelegationListItemActions) => {
    if ((action === 'delegate' || action === 'compound') && item.stake_saturation && item.stake_saturation > 1) {
      setSaturationError({ action, saturation: item.stake_saturation });
      return;
    }

    setCurrentDelegationListActionItem(item);
    // eslint-disable-next-line default-case
    switch (action) {
      case 'delegate':
        setShowDelegateMoreModal(true);
        break;
      case 'undelegate':
        setShowUndelegateModal(true);
        break;
      case 'redeem':
        setShowRedeemRewardsModal(true);
        break;
      case 'compound':
        setShowCompoundRewardsModal(true);
        break;
    }
  };

  const handleNewDelegation = async (
    identityKey: string,
    amount: DecCoin,
    tokenPool: TPoolOption,
    fee?: FeeDetails,
  ) => {
    setConfirmationModalProps({
      status: 'loading',
      action: 'delegate',
    });
    setShowNewDelegationModal(false);
    setCurrentDelegationListActionItem(undefined);
    try {
      const tx = await addDelegation(
        {
          identity: identityKey,
          amount,
        },
        tokenPool,
        fee,
      );

      const balances = await getAllBalances();

      setConfirmationModalProps({
        status: 'success',
        action: 'delegate',
        message: 'This operation can take up to one hour to process',
        ...balances,
        transactions: [
          { url: `${urls(network).blockExplorer}/transaction/${tx.transaction_hash}`, hash: tx.transaction_hash },
        ],
      });
    } catch (e) {
      Console.error('Failed to addDelegation', e);
      setConfirmationModalProps({
        status: 'error',
        action: 'delegate',
        message: (e as Error).message,
      });
    }
  };

  const handleDelegateMore = async (identityKey: string, amount: DecCoin, tokenPool: TPoolOption, fee?: FeeDetails) => {
    if (currentDelegationListActionItem?.node_identity !== identityKey || !clientDetails) {
      setConfirmationModalProps({
        status: 'error',
        action: 'delegate',
      });
      return;
    }

    setConfirmationModalProps({
      status: 'loading',
      action: 'delegate',
    });
    setShowDelegateMoreModal(false);
    setCurrentDelegationListActionItem(undefined);

    try {
      const tx = await addDelegation(
        {
          identity: identityKey,
          amount,
        },
        tokenPool,
        fee,
      );
      const balances = await getAllBalances();

      setConfirmationModalProps({
        status: 'success',
        action: 'delegate',
        ...balances,
        transactions: [
          { url: `${urls(network).blockExplorer}/transaction/${tx.transaction_hash}`, hash: tx.transaction_hash },
        ],
      });
    } catch (e) {
      Console.error('Failed to addMoreDelegation', e);
      setConfirmationModalProps({
        status: 'error',
        action: 'delegate',
        message: (e as Error).message,
      });
    }
  };

  const handleUndelegate = async (identityKey: string, usesVestingContractTokens: boolean, fee?: FeeDetails) => {
    setConfirmationModalProps({
      status: 'loading',
      action: 'undelegate',
    });
    setShowUndelegateModal(false);
    setCurrentDelegationListActionItem(undefined);

    try {
      const txs = await undelegate(identityKey, usesVestingContractTokens, fee);
      const balances = await getAllBalances();

      setConfirmationModalProps({
        status: 'success',
        action: 'undelegate',
        ...balances,
        transactions: txs.map((tx) => ({
          url: `${urls(network).blockExplorer}/transaction/${tx.transaction_hash}`,
          hash: tx.transaction_hash,
        })),
      });
    } catch (e) {
      Console.error('Failed to undelegate', e);
      setConfirmationModalProps({
        status: 'error',
        action: 'undelegate',
        message: (e as Error).message,
      });
    }
  };

  const handleRedeem = async (identityKey: string, fee?: FeeDetails) => {
    setConfirmationModalProps({
      status: 'loading',
      action: 'redeem',
    });
    setShowRedeemRewardsModal(false);
    setCurrentDelegationListActionItem(undefined);

    try {
      const txs = await claimRewards(identityKey, fee);
      setConfirmationModalProps({
        status: 'success',
        action: 'redeem',
        transactions: txs.map((tx) => ({
          url: `${urls(network).blockExplorer}/transaction/${tx.transaction_hash}`,
          hash: tx.transaction_hash,
        })),
      });
    } catch (e) {
      Console.error('Failed to claimRewards', e);
      setConfirmationModalProps({
        status: 'error',
        action: 'redeem',
        message: (e as Error).message,
      });
    }
  };

  const handleCompound = async (identityKey: string, fee?: FeeDetails) => {
    setConfirmationModalProps({
      status: 'loading',
      action: 'compound',
    });
    setShowCompoundRewardsModal(false);
    setCurrentDelegationListActionItem(undefined);

    try {
      const txs = await compoundRewards(identityKey, fee);
      setConfirmationModalProps({
        status: 'success',
        action: 'compound',
        transactions: txs.map((tx) => ({
          url: `${urls(network).blockExplorer}/transaction/${tx.transaction_hash}`,
          hash: tx.transaction_hash,
        })),
      });
    } catch (e) {
      Console.error('Failed to compoundRewards', e);
      setConfirmationModalProps({
        status: 'error',
        action: 'redeem',
        message: (e as Error).message,
      });
    }
  };

  return (
    <>
      <Paper elevation={0} sx={{ p: 3, mt: 4 }}>
        <Stack spacing={5}>
          <Box display="flex" justifyContent="space-between" alignItems="center">
            <Typography variant="h6">Delegations</Typography>
            <Link
              href={`${urls(network).networkExplorer}/network-components/mixnodes/`}
              target="_blank"
              rel="noreferrer"
              text="Network Explorer"
              fontSize={14}
              fontWeight={theme.palette.mode === 'light' ? 400 : 600}
              noIcon
            />
          </Box>
          <Box display="flex" justifyContent="space-between" alignItems="center">
            <RewardsSummary isLoading={isLoading} totalDelegation={totalDelegations} totalRewards={totalRewards} />
            <Button
              variant="contained"
              disableElevation
              onClick={() => setShowNewDelegationModal(true)}
              sx={{ py: 1.5, px: 5, color: 'primary.contrastText' }}
            >
              Delegate
            </Button>
          </Box>
          <DelegationList
            explorerUrl={urls(network).networkExplorer}
            isLoading={isLoading}
            items={delegations}
            onItemActionClick={handleDelegationItemActionClick}
          />
        </Stack>
      </Paper>

<<<<<<< HEAD
=======
      {pendingDelegations && (
        <Paper elevation={0} sx={{ p: 3, mt: 2 }}>
          <Stack spacing={5}>
            <Typography variant="h6">Pending Delegation Events</Typography>
            <PendingEvents pendingEvents={pendingDelegations} explorerUrl={urls(network).networkExplorer} />
          </Stack>
        </Paper>
      )}

>>>>>>> 0dabff72
      {showNewDelegationModal && (
        <DelegateModal
          open={showNewDelegationModal}
          onClose={() => setShowNewDelegationModal(false)}
          onOk={handleNewDelegation}
          header="Delegate"
          buttonText="Delegate stake"
          denom={clientDetails?.display_mix_denom || 'nym'}
          accountBalance={balance?.printable_balance}
          rewardInterval="weekly"
          hasVestingContract={Boolean(originalVesting)}
          {...storybookStyles(theme, isStorybook)}
        />
      )}

      {currentDelegationListActionItem && showDelegateMoreModal && (
        <DelegateModal
          open={showDelegateMoreModal}
          onClose={() => setShowDelegateMoreModal(false)}
          onOk={handleDelegateMore}
          header="Delegate more"
          buttonText="Delegate more"
          identityKey={currentDelegationListActionItem.node_identity}
          denom={clientDetails?.display_mix_denom || 'nym'}
          accountBalance={balance?.printable_balance}
          nodeUptimePercentage={currentDelegationListActionItem.avg_uptime_percent}
          profitMarginPercentage={currentDelegationListActionItem.profit_margin_percent}
          rewardInterval="weekly"
          hasVestingContract={Boolean(originalVesting)}
        />
      )}

      {currentDelegationListActionItem && showUndelegateModal && (
        <UndelegateModal
          open={showUndelegateModal}
          onClose={() => setShowUndelegateModal(false)}
          onOk={handleUndelegate}
          usesVestingContractTokens={currentDelegationListActionItem.uses_vesting_contract_tokens}
          currency={currentDelegationListActionItem.amount.denom}
          amount={+currentDelegationListActionItem.amount.amount}
          identityKey={currentDelegationListActionItem.node_identity}
        />
      )}

      {currentDelegationListActionItem?.accumulated_rewards && showRedeemRewardsModal && (
        <RedeemModal
          open={showRedeemRewardsModal}
          onClose={() => setShowRedeemRewardsModal(false)}
          onOk={(identity, fee) => handleRedeem(identity, fee)}
          message="Redeem rewards"
          denom={clientDetails?.display_mix_denom || 'nym'}
          identityKey={currentDelegationListActionItem?.node_identity}
          amount={+currentDelegationListActionItem.accumulated_rewards.amount}
          usesVestingTokens={currentDelegationListActionItem.uses_vesting_contract_tokens}
        />
      )}

      {currentDelegationListActionItem?.accumulated_rewards && showCompoundRewardsModal && (
        <CompoundModal
          open={showCompoundRewardsModal}
          onClose={() => setShowCompoundRewardsModal(false)}
          onOk={(identity, fee) => handleCompound(identity, fee)}
          message="Compound rewards"
          denom={clientDetails?.display_mix_denom || 'nym'}
          identityKey={currentDelegationListActionItem?.node_identity}
          amount={+currentDelegationListActionItem.accumulated_rewards.amount}
          usesVestingTokens={currentDelegationListActionItem.uses_vesting_contract_tokens}
        />
      )}

      {confirmationModalProps && (
        <DelegationModal
          {...confirmationModalProps}
          open={Boolean(confirmationModalProps)}
          onClose={async () => {
            setConfirmationModalProps(undefined);
            await fetchBalance();
          }}
        />
      )}

      {!!saturationError && (
        <OverSaturatedBlockerModal
          open={Boolean(saturationError)}
          onClose={() => setSaturationError(undefined)}
          header={`Node saturation: ${Math.round(saturationError.saturation * 100000) / 1000}%`}
          subHeader="This node is over saturated. Choose a new mix node to delegate to and start compounding rewards."
        />
      )}
    </>
  );
};

export const DelegationPage: FC<{ isStorybook?: boolean }> = ({ isStorybook }) => {
  const { network } = useContext(AppContext);
  return (
    <DelegationContextProvider network={network}>
      <RewardsContextProvider network={network}>
        <Delegation isStorybook={isStorybook} />
      </RewardsContextProvider>
    </DelegationContextProvider>
  );
};<|MERGE_RESOLUTION|>--- conflicted
+++ resolved
@@ -320,18 +320,6 @@
         </Stack>
       </Paper>
 
-<<<<<<< HEAD
-=======
-      {pendingDelegations && (
-        <Paper elevation={0} sx={{ p: 3, mt: 2 }}>
-          <Stack spacing={5}>
-            <Typography variant="h6">Pending Delegation Events</Typography>
-            <PendingEvents pendingEvents={pendingDelegations} explorerUrl={urls(network).networkExplorer} />
-          </Stack>
-        </Paper>
-      )}
-
->>>>>>> 0dabff72
       {showNewDelegationModal && (
         <DelegateModal
           open={showNewDelegationModal}

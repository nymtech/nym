// Copyright 2022 - Nym Technologies SA <contact@nymtech.net>
// SPDX-License-Identifier: Apache-2.0

use crate::error::BackendError;
use crate::operations::simulate::{FeeDetails, SimulateResult};
use crate::state::State;
use nym_types::currency::MajorCurrencyAmount;
use std::str::FromStr;
use std::sync::Arc;
use tokio::sync::RwLock;
use validator_client::nymd::{AccountId, MsgSend};

#[tauri::command]
pub async fn simulate_send(
<<<<<<< HEAD
  address: &str,
  amount: MajorCurrencyAmount,
  state: tauri::State<'_, Arc<RwLock<State>>>,
=======
    address: &str,
    amount: Coin,
    state: tauri::State<'_, Arc<RwLock<State>>>,
>>>>>>> 241f0cf9
) -> Result<FeeDetails, BackendError> {
    let guard = state.read().await;

<<<<<<< HEAD
  let to_address = AccountId::from_str(address)?;
  let amount = vec![amount.into_cosmos_coin()?];
=======
    let to_address = AccountId::from_str(address)?;
    let amount = amount.into_backend_coin(guard.current_network().denom())?;
>>>>>>> 241f0cf9

    let client = guard.current_client()?;
    let from_address = client.nymd.address().clone();
    let gas_price = client.nymd.gas_price().clone();

    // TODO: I'm still not 100% convinced whether this should be exposed here or handled somewhere else in the client code
    let msg = MsgSend {
        from_address,
        to_address,
        amount: vec![amount.into()],
    };

<<<<<<< HEAD
  let result = client.nymd.simulate(vec![msg]).await?;
  Ok(SimulateResult::new(result.gas_info, gas_price).detailed_fee()?)
=======
    let result = client.nymd.simulate(vec![msg]).await?;
    Ok(SimulateResult::new(result.gas_info, gas_price).detailed_fee())
>>>>>>> 241f0cf9
}<|MERGE_RESOLUTION|>--- conflicted
+++ resolved
@@ -12,25 +12,14 @@
 
 #[tauri::command]
 pub async fn simulate_send(
-<<<<<<< HEAD
-  address: &str,
-  amount: MajorCurrencyAmount,
-  state: tauri::State<'_, Arc<RwLock<State>>>,
-=======
     address: &str,
-    amount: Coin,
+    amount: MajorCurrencyAmount,
     state: tauri::State<'_, Arc<RwLock<State>>>,
->>>>>>> 241f0cf9
 ) -> Result<FeeDetails, BackendError> {
     let guard = state.read().await;
 
-<<<<<<< HEAD
-  let to_address = AccountId::from_str(address)?;
-  let amount = vec![amount.into_cosmos_coin()?];
-=======
     let to_address = AccountId::from_str(address)?;
-    let amount = amount.into_backend_coin(guard.current_network().denom())?;
->>>>>>> 241f0cf9
+    let amount = vec![amount.into()];
 
     let client = guard.current_client()?;
     let from_address = client.nymd.address().clone();
@@ -40,14 +29,9 @@
     let msg = MsgSend {
         from_address,
         to_address,
-        amount: vec![amount.into()],
+        amount,
     };
 
-<<<<<<< HEAD
-  let result = client.nymd.simulate(vec![msg]).await?;
-  Ok(SimulateResult::new(result.gas_info, gas_price).detailed_fee()?)
-=======
     let result = client.nymd.simulate(vec![msg]).await?;
-    Ok(SimulateResult::new(result.gas_info, gas_price).detailed_fee())
->>>>>>> 241f0cf9
+    Ok(SimulateResult::new(result.gas_info, gas_price).detailed_fee()?)
 }
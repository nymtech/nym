import React from 'react';
import { ComponentMeta } from '@storybook/react';

import { Button, Paper, Box, Typography } from '@mui/material';
import { useTheme } from '@mui/material/styles';
import { SimpleModal } from './SimpleModal';
import { ModalDivider } from './ModalDivider';
import { backDropStyles, modalStyles } from '../../../.storybook/storiesStyles';

export default {
  title: 'Modals/Simple Modal',
  component: SimpleModal,
} as ComponentMeta<typeof SimpleModal>;

const BasePage: React.FC<{ children: React.ReactElement<any, any>; handleClick: () => void }> = ({
  children,
  handleClick,
}) => (
  <>
    <Paper elevation={0} sx={{ px: 4, pt: 2, pb: 4 }}>
      <h2>Lorem ipsum</h2>
      <Button variant="contained" onClick={handleClick} sx={{ mb: 3 }}>
        Show modal
      </Button>
      <Typography>
        Veniam dolor laborum labore sit reprehenderit enim mollit magna nulla adipisicing fugiat. Est ex irure quis sunt
        velit elit do minim mollit non duis reprehenderit. Eiusmod dolore adipisicing ex nostrud consectetur culpa
        exercitation do. Ad elit esse ipsum aliqua labore irure laborum qui culpa.
      </Typography>
      <Typography>
        Occaecat commodo excepteur anim ut officia dolor laboris dolore id occaecat enim qui eiusmod occaecat aliquip ad
        tempor. Labore amet laborum magna amet consequat dolor cupidatat in consequat sunt aliquip magna laboris tempor
        culpa est magna. Sit tempor cillum culpa sint ipsum nostrud ullamco voluptate exercitation dolore magna elit ut
        mollit.
      </Typography>
      <Typography>
        Labore voluptate elit amet ipsum qui officia duis in et occaecat culpa ex do non labore mollit. Cillum cupidatat
        duis ea dolore laboris laboris sunt duis anim consectetur cupidatat nulla ad minim sunt ea. Aliqua amet commodo
        est irure sint magna sunt. Pariatur dolore commodo labore quis incididunt proident duis voluptate exercitation
        in duis. Occaecat aliqua laboris reprehenderit nostrud est aute pariatur fugiat anim. Dolore sunt cillum ea
        aliquip consectetur laborum ipsum qui veniam Lorem consectetur adipisicing velit magna aute. Amet tempor quis
        excepteur minim culpa velit Lorem enim ad.
      </Typography>
      <Typography>
        Mollit laborum exercitation excepteur laboris adipisicing ipsum veniam cillum mollit voluptate do. Amet et anim
        Lorem mollit minim duis cupidatat non. Consectetur sit deserunt nisi nisi non excepteur dolor eiusmod aute aute
        irure anim dolore ipsum et veniam.
      </Typography>
    </Paper>
    {children}
  </>
);

export const Default = () => {
  const [open, setOpen] = React.useState<boolean>(false);
  const handleClick = () => setOpen(true);

  const theme = useTheme();

  return (
    <BasePage handleClick={handleClick}>
<<<<<<< HEAD
      <Box sx={{ width: '50%' }}>
        <SimpleModal
          open={open}
          onClose={() => setOpen(false)}
          onOk={() => setOpen(false)}
          header="This is a modal"
          subHeader="This is a sub header"
          okLabel="Click to continue"
          BackdropProps={backDropStyles(theme)}
          sx={modalStyles(theme)}
        >
          <Typography sx={{ color: theme.palette.text.primary }}>
            Lorem mollit minim duis cupidatat non. Consectetur sit deserunt
          </Typography>
          <Typography sx={{ color: theme.palette.text.primary }}>
            Veniam dolor laborum labore sit reprehenderit enim mollit magna nulla adipisicing fugiat. Est ex irure quis.
          </Typography>
          <ModalDivider />
          <Typography sx={{ color: theme.palette.text.primary }}>
            Occaecat commodo excepteur anim ut officia dolor laboris dolore id occaecat enim qui eius
          </Typography>

          <Typography sx={{ color: theme.palette.text.primary }}>
            Tempor culpa est magna. Sit tempor cillum culpa sint ipsum nostrud ullamco voluptate exercitation dolore
            magna elit ut mollit.
          </Typography>
        </SimpleModal>
      </Box>
=======
      <SimpleModal
        open={open}
        onClose={() => setOpen(false)}
        onOk={async () => setOpen(false)}
        header="This is a modal"
        subHeader="This is a sub header"
        okLabel="Click to continue"
      >
        <p>Lorem mollit minim duis cupidatat non. Consectetur sit deserunt</p>
        <p>
          Veniam dolor laborum labore sit reprehenderit enim mollit magna nulla adipisicing fugiat. Est ex irure quis.
        </p>
        <ModalDivider />
        <p>Occaecat commodo excepteur anim ut officia dolor laboris dolore id occaecat enim qui eius</p>
        <p>
          Tempor culpa est magna. Sit tempor cillum culpa sint ipsum nostrud ullamco voluptate exercitation dolore magna
          elit ut mollit.
        </p>
      </SimpleModal>
>>>>>>> f2afb42d
    </BasePage>
  );
};

export const NoSubheader = () => {
  const [open, setOpen] = React.useState<boolean>(false);
  const handleClick = () => setOpen(true);

  const theme = useTheme();

  return (
    <BasePage handleClick={handleClick}>
      <SimpleModal
        open={open}
        onClose={() => setOpen(false)}
        onOk={async () => setOpen(false)}
        header="This is a modal"
        okLabel="Kaplow!"
        BackdropProps={backDropStyles(theme)}
        sx={modalStyles(theme)}
      >
        <Typography sx={{ color: theme.palette.text.primary }}>
          Tempor culpa est magna. Sit tempor cillum culpa sint ipsum nostrud ullamco voluptate exercitation dolore magna
          elit ut mollit.
        </Typography>
        <ModalDivider />
        <Typography sx={{ color: theme.palette.text.primary }}>
          Veniam dolor laborum labore sit reprehenderit enim mollit magna nulla adipisicing fugiat. Est ex irure quis.
        </Typography>
      </SimpleModal>
    </BasePage>
  );
};

export const hideCloseIcon = () => {
  const [open, setOpen] = React.useState<boolean>(false);
  const handleClick = () => setOpen(true);

  const theme = useTheme();

  return (
    <BasePage handleClick={handleClick}>
      <SimpleModal
        open={open}
        hideCloseIcon
        onClose={() => setOpen(false)}
        onOk={async () => setOpen(false)}
        header="This is a modal"
        okLabel="Kaplow!"
        BackdropProps={backDropStyles(theme)}
        sx={modalStyles(theme)}
      >
        <Typography sx={{ color: theme.palette.text.primary }}>
          Tempor culpa est magna. Sit tempor cillum culpa sint ipsum nostrud ullamco voluptate exercitation dolore magna
          elit ut mollit.
        </Typography>
        <ModalDivider />
        <Typography sx={{ color: theme.palette.text.primary }}>
          Veniam dolor laborum labore sit reprehenderit enim mollit magna nulla adipisicing fugiat. Est ex irure quis.
        </Typography>
      </SimpleModal>
    </BasePage>
  );
};

export const hideCloseIconAndDisplayErrorIcon = () => {
  const [open, setOpen] = React.useState<boolean>(false);
  const handleClick = () => setOpen(true);

  const theme = useTheme();

  return (
    <BasePage handleClick={handleClick}>
      <SimpleModal
        open={open}
        hideCloseIcon
        displayErrorIcon
        onClose={() => setOpen(false)}
        onOk={async () => setOpen(false)}
        header="This modal announces an error !"
        okLabel="Kaplow!"
        BackdropProps={backDropStyles(theme)}
        sx={{
          display: 'flex',
          flexDirection: 'column',
          alignItems: 'center',
          justifyContent: 'center',
          ...modalStyles(theme),
        }}
        headerStyles={{
          width: '100%',
          mb: 3,
          textAlign: 'center',
          color: 'error.main',
        }}
        subHeaderStyles={{ textAlign: 'center', color: 'text.primary', fontSize: 14, fontWeight: 400 }}
      >
        <Typography sx={{ color: theme.palette.text.primary }}>
          Tempor culpa est magna. Sit tempor cillum culpa sint ipsum nostrud ullamco voluptate exercitation dolore magna
          elit ut mollit.
        </Typography>
        <ModalDivider />
        <Typography sx={{ color: theme.palette.text.primary }}>
          Veniam dolor laborum labore sit reprehenderit enim mollit magna nulla adipisicing fugiat. Est ex irure quis.
        </Typography>
      </SimpleModal>
    </BasePage>
  );
};<|MERGE_RESOLUTION|>--- conflicted
+++ resolved
@@ -59,36 +59,6 @@
 
   return (
     <BasePage handleClick={handleClick}>
-<<<<<<< HEAD
-      <Box sx={{ width: '50%' }}>
-        <SimpleModal
-          open={open}
-          onClose={() => setOpen(false)}
-          onOk={() => setOpen(false)}
-          header="This is a modal"
-          subHeader="This is a sub header"
-          okLabel="Click to continue"
-          BackdropProps={backDropStyles(theme)}
-          sx={modalStyles(theme)}
-        >
-          <Typography sx={{ color: theme.palette.text.primary }}>
-            Lorem mollit minim duis cupidatat non. Consectetur sit deserunt
-          </Typography>
-          <Typography sx={{ color: theme.palette.text.primary }}>
-            Veniam dolor laborum labore sit reprehenderit enim mollit magna nulla adipisicing fugiat. Est ex irure quis.
-          </Typography>
-          <ModalDivider />
-          <Typography sx={{ color: theme.palette.text.primary }}>
-            Occaecat commodo excepteur anim ut officia dolor laboris dolore id occaecat enim qui eius
-          </Typography>
-
-          <Typography sx={{ color: theme.palette.text.primary }}>
-            Tempor culpa est magna. Sit tempor cillum culpa sint ipsum nostrud ullamco voluptate exercitation dolore
-            magna elit ut mollit.
-          </Typography>
-        </SimpleModal>
-      </Box>
-=======
       <SimpleModal
         open={open}
         onClose={() => setOpen(false)}
@@ -108,7 +78,6 @@
           elit ut mollit.
         </p>
       </SimpleModal>
->>>>>>> f2afb42d
     </BasePage>
   );
 };

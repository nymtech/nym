#[cfg(test)]
pub mod helpers {
    use super::*;
    use crate::contract::{instantiate, INITIAL_MIXNODE_BOND};
<<<<<<< HEAD
    use crate::storage::StoredMixnodeBond;
    use crate::transactions::{try_add_gateway, try_add_mixnode};
    use config::defaults::DENOM;
=======
    use crate::contract::{
        query, DEFAULT_SYBIL_RESISTANCE_PERCENT, EPOCH_REWARD_PERCENT, INITIAL_REWARD_POOL,
    };
    use crate::transactions::{try_add_gateway, try_add_mixnode};
    use config::defaults::{DENOM, TOTAL_SUPPLY};
    use cosmwasm_std::from_binary;
>>>>>>> 085761a9
    use cosmwasm_std::testing::mock_dependencies;
    use cosmwasm_std::testing::mock_env;
    use cosmwasm_std::testing::mock_info;
    use cosmwasm_std::testing::MockApi;
    use cosmwasm_std::testing::MockQuerier;
    use cosmwasm_std::testing::MockStorage;
    use cosmwasm_std::Addr;
    use cosmwasm_std::Coin;
    use cosmwasm_std::OwnedDeps;
    use cosmwasm_std::{coin, Uint128};
    use cosmwasm_std::{from_binary, DepsMut};
    use cosmwasm_std::{Empty, MemoryStorage};
    use mixnet_contract::mixnode::NodeRewardParams;
    use mixnet_contract::{
        Gateway, GatewayBond, InstantiateMsg, Layer, MixNode, MixNodeBond, PagedGatewayResponse,
        PagedMixnodeResponse, QueryMsg, RawDelegationData,
    };

    pub fn add_mixnode(sender: &str, stake: Vec<Coin>, deps: DepsMut) -> String {
        let info = mock_info(sender, &stake);
        let key = format!("{}mixnode", sender);
        try_add_mixnode(
            deps,
            mock_env(),
            info,
            MixNode {
                identity_key: key.clone(),
                ..helpers::mix_node_fixture()
            },
        )
        .unwrap();
        key
    }

    pub fn get_mix_nodes(
        deps: &mut OwnedDeps<MockStorage, MockApi, MockQuerier>,
    ) -> Vec<MixNodeBond> {
        let result = query(
            deps.as_ref(),
            mock_env(),
            QueryMsg::GetMixNodes {
                start_after: None,
                limit: Option::from(2),
            },
        )
        .unwrap();

        let page: PagedMixnodeResponse = from_binary(&result).unwrap();
        page.nodes
    }

    pub fn add_gateway(
        sender: &str,
        stake: Vec<Coin>,
        deps: &mut OwnedDeps<MockStorage, MockApi, MockQuerier>,
    ) -> String {
        let info = mock_info(sender, &stake);
        let key = format!("{}gateway", sender);
        try_add_gateway(
            deps.as_mut(),
            mock_env(),
            info,
            Gateway {
                identity_key: key.clone(),
                ..helpers::gateway_fixture()
            },
        )
        .unwrap();
        key
    }

    pub fn get_gateways(
        deps: &mut OwnedDeps<MockStorage, MockApi, MockQuerier>,
    ) -> Vec<GatewayBond> {
        let result = query(
            deps.as_ref(),
            mock_env(),
            QueryMsg::GetGateways {
                start_after: None,
                limit: None,
            },
        )
        .unwrap();

        let page: PagedGatewayResponse = from_binary(&result).unwrap();
        page.nodes
    }

    pub fn init_contract() -> OwnedDeps<MemoryStorage, MockApi, MockQuerier<Empty>> {
        let mut deps = mock_dependencies(&[]);
        let msg = InstantiateMsg {};
        let env = mock_env();
        let info = mock_info("creator", &[]);
        instantiate(deps.as_mut(), env.clone(), info, msg).unwrap();
        return deps;
    }

    pub fn mix_node_fixture() -> MixNode {
        MixNode {
            host: "mix.node.org".to_string(),
            mix_port: 1789,
            verloc_port: 1790,
            http_api_port: 8000,
            sphinx_key: "sphinx".to_string(),
            identity_key: "identity".to_string(),
            version: "0.10.0".to_string(),
        }
    }

    pub fn mixnode_bond_fixture() -> MixNodeBond {
        let mix_node = MixNode {
            host: "1.1.1.1".to_string(),
            mix_port: 1789,
            verloc_port: 1790,
            http_api_port: 8000,
            sphinx_key: "1234".to_string(),
            identity_key: "aaaa".to_string(),
            version: "0.10.0".to_string(),
        };
        MixNodeBond::new(
            coin(50, DENOM),
            Addr::unchecked("foo"),
            Layer::One,
            12_345,
            mix_node,
            None,
        )
    }

    pub(crate) fn stored_mixnode_bond_fixture() -> StoredMixnodeBond {
        StoredMixnodeBond::new(
            coin(50, DENOM),
            Addr::unchecked("foo"),
            Layer::One,
            12_345,
            mix_node_fixture(),
            None,
        )
    }

    pub fn gateway_fixture() -> Gateway {
        Gateway {
            host: "1.1.1.1".to_string(),
            mix_port: 1789,
            clients_port: 9000,
            location: "Sweden".to_string(),

            sphinx_key: "sphinx".to_string(),
            identity_key: "identity".to_string(),
            version: "0.10.0".to_string(),
        }
    }

    pub fn gateway_bond_fixture() -> GatewayBond {
        let gateway = Gateway {
            host: "1.1.1.1".to_string(),
            mix_port: 1789,
            clients_port: 9000,
            location: "London".to_string(),
            sphinx_key: "sphinx".to_string(),
            identity_key: "identity".to_string(),
            version: "0.10.0".to_string(),
        };
        GatewayBond::new(coin(50, DENOM), Addr::unchecked("foo"), 12_345, gateway)
    }

    pub fn raw_delegation_fixture(amount: u128) -> RawDelegationData {
        RawDelegationData::new(Uint128(amount), 42)
    }

    pub fn query_contract_balance(
        address: Addr,
        deps: OwnedDeps<MockStorage, MockApi, MockQuerier>,
    ) -> Vec<Coin> {
        let querier = deps.as_ref().querier;
        vec![querier.query_balance(address, DENOM).unwrap()]
    }

    pub fn good_mixnode_bond() -> Vec<Coin> {
        vec![Coin {
            denom: DENOM.to_string(),
            amount: INITIAL_MIXNODE_BOND,
        }]
    }

    pub fn good_gateway_bond() -> Vec<Coin> {
        vec![Coin {
            denom: DENOM.to_string(),
            amount: INITIAL_MIXNODE_BOND,
        }]
    }

    // when exact values are irrelevant and what matters is the action of rewarding
    pub fn node_rewarding_params_fixture(uptime: u128) -> NodeRewardParams {
        NodeRewardParams::new(
            (INITIAL_REWARD_POOL / 100) * EPOCH_REWARD_PERCENT as u128,
            50 as u128,
            0,
            TOTAL_SUPPLY - INITIAL_REWARD_POOL,
            uptime,
            DEFAULT_SYBIL_RESISTANCE_PERCENT,
        )
    }
}<|MERGE_RESOLUTION|>--- conflicted
+++ resolved
@@ -2,18 +2,12 @@
 pub mod helpers {
     use super::*;
     use crate::contract::{instantiate, INITIAL_MIXNODE_BOND};
-<<<<<<< HEAD
-    use crate::storage::StoredMixnodeBond;
-    use crate::transactions::{try_add_gateway, try_add_mixnode};
-    use config::defaults::DENOM;
-=======
     use crate::contract::{
         query, DEFAULT_SYBIL_RESISTANCE_PERCENT, EPOCH_REWARD_PERCENT, INITIAL_REWARD_POOL,
     };
+    use crate::storage::StoredMixnodeBond;
     use crate::transactions::{try_add_gateway, try_add_mixnode};
     use config::defaults::{DENOM, TOTAL_SUPPLY};
-    use cosmwasm_std::from_binary;
->>>>>>> 085761a9
     use cosmwasm_std::testing::mock_dependencies;
     use cosmwasm_std::testing::mock_env;
     use cosmwasm_std::testing::mock_info;

--- conflicted
+++ resolved
@@ -1,11 +1,6 @@
-<<<<<<< HEAD
-import React, { useEffect, useState } from 'react';
-import { Box, Stack, Typography } from '@mui/material';
-import { SxProps } from '@mui/system';
-=======
 import React, { useState } from 'react';
 import { Box, Typography } from '@mui/material';
->>>>>>> f2afb42d
+import { SxProps } from '@mui/system';
 import { IdentityKeyFormField } from '@nymproject/react/mixnodes/IdentityKeyFormField';
 import { CurrencyFormField } from '@nymproject/react/currency/CurrencyFormField';
 import { CurrencyDenom, FeeDetails, MajorCurrencyAmount } from '@nymproject/types';
@@ -234,21 +229,10 @@
       >
         {errorAmount}
       </Typography>
-<<<<<<< HEAD
-      <Stack direction="row" justifyContent="space-between" my={3}>
-        <Typography fontWeight={600} sx={{ color: 'text.primary' }}>
-          Account balance
-        </Typography>
-        <Typography fontWeight={600} sx={{ color: 'text.primary' }}>
-          {accountBalance}
-        </Typography>
-      </Stack>
-=======
       <Box sx={{ mt: 3 }}>
         <ModalListItem label="Account balance" value={accountBalance} divider />
       </Box>
 
->>>>>>> f2afb42d
       <ModalListItem label="Rewards payout interval" value={rewardInterval} hidden divider />
       <ModalListItem
         label="Node profit margin"

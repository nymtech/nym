--- conflicted
+++ resolved
@@ -632,17 +632,13 @@
     pub address: String,
 }
 
-<<<<<<< HEAD
-#[derive(Clone, Debug, Serialize, Deserialize, schemars::JsonSchema)]
+#[derive(Clone, Debug, Serialize, Deserialize, schemars::JsonSchema, ToSchema)]
 pub struct WireguardDetails {
     pub port: u16,
     pub public_key: String,
 }
 
-#[derive(Clone, Copy, Debug, Serialize, Deserialize, schemars::JsonSchema)]
-=======
 #[derive(Clone, Copy, Debug, Serialize, Deserialize, schemars::JsonSchema, ToSchema)]
->>>>>>> a0fea6ed
 pub struct ApiHealthResponse {
     pub status: ApiStatus,
     pub uptime: u64,

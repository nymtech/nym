--- conflicted
+++ resolved
@@ -13,12 +13,8 @@
 uniffi = { workspace = true, features = ["cli"] }
 # Nym clients, addressing, packet format, common tools (logging), ffi shared
 nym-sdk = { path = "../../rust/nym-sdk/" }
-<<<<<<< HEAD
-nym-bin-common = { path = "../../../common/bin-common" }
 nym-crypto = { path = "../../../common/crypto" }
-=======
 nym-bin-common = { path = "../../../common/bin-common", features = ["basic_tracing"] }
->>>>>>> b68f02be
 nym-sphinx-anonymous-replies = { path = "../../../common/nymsphinx/anonymous-replies" }
 nym-ffi-shared = { path = "../shared" }
 # Async runtime

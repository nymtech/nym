--- conflicted
+++ resolved
@@ -109,11 +109,7 @@
     }
 }
 
-<<<<<<< HEAD
 pub(crate) fn read_full_mixnode_bond(
-=======
-pub(crate) fn read_mixnode_bond(
->>>>>>> eb93b428
     storage: &dyn Storage,
     mix_identity: IdentityKeyRef,
 ) -> StdResult<Option<MixNodeBond>> {
@@ -172,11 +168,7 @@
         let node_identity: IdentityKey = "nodeidentity".into();
 
         // produces a None if target mixnode doesn't exist
-<<<<<<< HEAD
         let res = storage::read_full_mixnode_bond(deps.as_ref().storage, &node_identity).unwrap();
-=======
-        let res = storage::read_mixnode_bond(deps.as_ref().storage, &node_identity).unwrap();
->>>>>>> eb93b428
         assert!(res.is_none());
 
         // returns appropriate value otherwise
@@ -192,11 +184,7 @@
 
         assert_eq!(
             Uint128::new(bond_value),
-<<<<<<< HEAD
             storage::read_full_mixnode_bond(deps.as_ref().storage, node_identity.as_str())
-=======
-            storage::read_mixnode_bond(deps.as_ref().storage, node_identity.as_str())
->>>>>>> eb93b428
                 .unwrap()
                 .unwrap()
                 .bond_amount

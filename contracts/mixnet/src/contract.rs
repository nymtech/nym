// Copyright 2021 - Nym Technologies SA <contact@nymtech.net>
// SPDX-License-Identifier: Apache-2.0

use std::u128;

use crate::helpers::calculate_epoch_reward_rate;
use crate::state::State;
use crate::storage::{config, layer_distribution};
use crate::{error::ContractError, queries, transactions};
use config::defaults::NETWORK_MONITOR_ADDRESS;
use cosmwasm_std::{
    entry_point, to_binary, Addr, Decimal, Deps, DepsMut, Env, MessageInfo, QueryResponse,
    Response, Uint128,
};
use mixnet_contract::{ExecuteMsg, InstantiateMsg, MigrateMsg, QueryMsg, StateParams};

pub const INITIAL_DEFAULT_EPOCH_LENGTH: u32 = 2;

/// Constant specifying minimum of coin required to bond a gateway
pub const INITIAL_GATEWAY_BOND: Uint128 = Uint128(100_000000);

/// Constant specifying minimum of coin required to bond a mixnode
pub const INITIAL_MIXNODE_BOND: Uint128 = Uint128(100_000000);

// percentage annual increase. Given starting value of x, we expect to have 1.1x at the end of the year
pub const INITIAL_MIXNODE_BOND_REWARD_RATE: u64 = 110;
pub const INITIAL_MIXNODE_DELEGATION_REWARD_RATE: u64 = 110;

pub const INITIAL_MIXNODE_REWARDED_SET_SIZE: u32 = 200;
pub const INITIAL_MIXNODE_ACTIVE_SET_SIZE: u32 = 100;

<<<<<<< HEAD
fn default_initial_state(owner: Addr, env: Env) -> State {
=======
pub const INITIAL_REWARD_POOL: u128 = 250_000_000_000_000;
pub const EPOCH_REWARD_PERCENT: u8 = 2; // Used to calculate epoch reward pool
pub const DEFAULT_SYBIL_RESISTANCE_PERCENT: u8 = 30;

// We'll be assuming a few more things, profit margin and cost function. Since we don't have relialable package measurement, we'll be using uptime. We'll also set the value of 1 Nym to 1 $, to be able to translate epoch costs to Nyms. We'll also assume a cost of 40$ per epoch(month), converting that to Nym at our 1$ rate translates to 40_000_000 uNyms
pub const DEFAULT_COST_PER_EPOCH: u32 = 40_000_000;

fn default_initial_state(owner: Addr) -> State {
>>>>>>> af4ac1b7
    let mixnode_bond_reward_rate = Decimal::percent(INITIAL_MIXNODE_BOND_REWARD_RATE);
    let mixnode_delegation_reward_rate = Decimal::percent(INITIAL_MIXNODE_DELEGATION_REWARD_RATE);

    State {
        owner,
        network_monitor_address: Addr::unchecked(NETWORK_MONITOR_ADDRESS), // we trust our hardcoded value
        params: StateParams {
            epoch_length: INITIAL_DEFAULT_EPOCH_LENGTH,
            minimum_mixnode_bond: INITIAL_MIXNODE_BOND,
            minimum_gateway_bond: INITIAL_GATEWAY_BOND,
            mixnode_bond_reward_rate,
            mixnode_delegation_reward_rate,
            mixnode_rewarded_set_size: INITIAL_MIXNODE_REWARDED_SET_SIZE,
            mixnode_active_set_size: INITIAL_MIXNODE_ACTIVE_SET_SIZE,
        },
        rewarding_interval_starting_block: env.block.height,
        rewarding_in_progress: false,
        mixnode_epoch_bond_reward: calculate_epoch_reward_rate(
            INITIAL_DEFAULT_EPOCH_LENGTH,
            mixnode_bond_reward_rate,
        ),
        mixnode_epoch_delegation_reward: calculate_epoch_reward_rate(
            INITIAL_DEFAULT_EPOCH_LENGTH,
            mixnode_delegation_reward_rate,
        ),
    }
}

/// Instantiate the contract.
///
/// `deps` contains Storage, API and Querier
/// `env` contains block, message and contract info
/// `msg` is the contract initialization message, sort of like a constructor call.
#[entry_point]
pub fn instantiate(
    deps: DepsMut,
    env: Env,
    info: MessageInfo,
    _msg: InstantiateMsg,
) -> Result<Response, ContractError> {
    let state = default_initial_state(info.sender, env);

    config(deps.storage).save(&state)?;
    layer_distribution(deps.storage).save(&Default::default())?;
    Ok(Response::default())
}

/// Handle an incoming message
#[entry_point]
pub fn execute(
    deps: DepsMut,
    env: Env,
    info: MessageInfo,
    msg: ExecuteMsg,
) -> Result<Response, ContractError> {
    match msg {
        ExecuteMsg::BondMixnode { mix_node } => {
            transactions::try_add_mixnode(deps, env, info, mix_node)
        }
        ExecuteMsg::UnbondMixnode {} => transactions::try_remove_mixnode(deps, info),
        ExecuteMsg::BondGateway { gateway } => {
            transactions::try_add_gateway(deps, env, info, gateway)
        }
        ExecuteMsg::UnbondGateway {} => transactions::try_remove_gateway(deps, info),
        ExecuteMsg::UpdateStateParams(params) => {
            transactions::try_update_state_params(deps, info, params)
        }
        ExecuteMsg::RewardMixnode { identity, uptime } => {
            transactions::try_reward_mixnode(deps, env, info, identity, uptime)
        }
        ExecuteMsg::RewardMixnodeV2 { identity, params } => {
            transactions::try_reward_mixnode_v2(deps, env, info, identity, params)
        }
        ExecuteMsg::DelegateToMixnode { mix_identity } => {
            transactions::try_delegate_to_mixnode(deps, env, info, mix_identity)
        }
        ExecuteMsg::UndelegateFromMixnode { mix_identity } => {
            transactions::try_remove_delegation_from_mixnode(deps, info, mix_identity)
        }
    }
}

#[entry_point]
pub fn query(deps: Deps, _env: Env, msg: QueryMsg) -> Result<QueryResponse, ContractError> {
    let query_res = match msg {
        QueryMsg::GetMixNodes { start_after, limit } => {
            to_binary(&queries::query_mixnodes_paged(deps, start_after, limit)?)
        }
        QueryMsg::GetGateways { limit, start_after } => {
            to_binary(&queries::query_gateways_paged(deps, start_after, limit)?)
        }
        QueryMsg::OwnsMixnode { address } => {
            to_binary(&queries::query_owns_mixnode(deps, address)?)
        }
        QueryMsg::OwnsGateway { address } => {
            to_binary(&queries::query_owns_gateway(deps, address)?)
        }
        QueryMsg::StateParams {} => to_binary(&queries::query_state_params(deps)),
        QueryMsg::CurrentRewardingInterval {} => {
            to_binary(&queries::query_rewarding_interval(deps))
        }
        QueryMsg::LayerDistribution {} => to_binary(&queries::query_layer_distribution(deps)),
        QueryMsg::GetMixDelegations {
            mix_identity,
            start_after,
            limit,
        } => to_binary(&queries::query_mixnode_delegations_paged(
            deps,
            mix_identity,
            start_after,
            limit,
        )?),
        QueryMsg::GetAllMixDelegations { start_after, limit } => to_binary(
            &queries::query_all_mixnode_delegations_paged(deps, start_after, limit)?,
        ),
        QueryMsg::GetReverseMixDelegations {
            delegation_owner,
            start_after,
            limit,
        } => to_binary(&queries::query_reverse_mixnode_delegations_paged(
            deps,
            delegation_owner,
            start_after,
            limit,
        )?),
        QueryMsg::GetMixDelegation {
            mix_identity,
            address,
        } => to_binary(&queries::query_mixnode_delegation(
            deps,
            mix_identity,
            address,
        )?),
        QueryMsg::GetRewardPool {} => to_binary(&queries::query_reward_pool(deps)),
        QueryMsg::GetCirculatingSupply {} => to_binary(&queries::query_circulating_supply(deps)),
        QueryMsg::GetEpochRewardPercent {} => to_binary(&EPOCH_REWARD_PERCENT),
        QueryMsg::GetSybilResistancePercent {} => to_binary(&DEFAULT_SYBIL_RESISTANCE_PERCENT),
    };

    Ok(query_res?)
}
#[entry_point]
pub fn migrate(_deps: DepsMut, _env: Env, _msg: MigrateMsg) -> Result<Response, ContractError> {
    Ok(Default::default())
}

#[cfg(test)]
pub mod tests {
    use super::*;
    use crate::support::tests::helpers::*;
    use config::defaults::DENOM;
    use cosmwasm_std::testing::{mock_dependencies, mock_env, mock_info};
    use cosmwasm_std::{coins, from_binary};
    use mixnet_contract::PagedMixnodeResponse;

    #[test]
    fn initialize_contract() {
        let mut deps = mock_dependencies(&[]);
        let env = mock_env();
        let msg = InstantiateMsg {};
        let info = mock_info("creator", &[]);

        let res = instantiate(deps.as_mut(), env.clone(), info, msg).unwrap();
        assert_eq!(0, res.messages.len());

        // mix_node_bonds should be empty after initialization
        let res = query(
            deps.as_ref(),
            env.clone(),
            QueryMsg::GetMixNodes {
                start_after: None,
                limit: Option::from(2),
            },
        )
        .unwrap();
        let page: PagedMixnodeResponse = from_binary(&res).unwrap();
        assert_eq!(0, page.nodes.len()); // there are no mixnodes in the list when it's just been initialized

        // Contract balance should match what we initialized it as
        assert_eq!(
            coins(0, DENOM),
            query_contract_balance(env.contract.address, deps)
        );
    }
}<|MERGE_RESOLUTION|>--- conflicted
+++ resolved
@@ -29,9 +29,6 @@
 pub const INITIAL_MIXNODE_REWARDED_SET_SIZE: u32 = 200;
 pub const INITIAL_MIXNODE_ACTIVE_SET_SIZE: u32 = 100;
 
-<<<<<<< HEAD
-fn default_initial_state(owner: Addr, env: Env) -> State {
-=======
 pub const INITIAL_REWARD_POOL: u128 = 250_000_000_000_000;
 pub const EPOCH_REWARD_PERCENT: u8 = 2; // Used to calculate epoch reward pool
 pub const DEFAULT_SYBIL_RESISTANCE_PERCENT: u8 = 30;
@@ -39,8 +36,7 @@
 // We'll be assuming a few more things, profit margin and cost function. Since we don't have relialable package measurement, we'll be using uptime. We'll also set the value of 1 Nym to 1 $, to be able to translate epoch costs to Nyms. We'll also assume a cost of 40$ per epoch(month), converting that to Nym at our 1$ rate translates to 40_000_000 uNyms
 pub const DEFAULT_COST_PER_EPOCH: u32 = 40_000_000;
 
-fn default_initial_state(owner: Addr) -> State {
->>>>>>> af4ac1b7
+fn default_initial_state(owner: Addr, env: Env) -> State {
     let mixnode_bond_reward_rate = Decimal::percent(INITIAL_MIXNODE_BOND_REWARD_RATE);
     let mixnode_delegation_reward_rate = Decimal::percent(INITIAL_MIXNODE_DELEGATION_REWARD_RATE);
 

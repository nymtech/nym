--- conflicted
+++ resolved
@@ -3,11 +3,7 @@
 use crate::nymd_client;
 use crate::state::State;
 use crate::{Gateway, MixNode};
-<<<<<<< HEAD
-=======
 
-use std::convert::TryInto;
->>>>>>> 43a6e620
 use std::sync::Arc;
 use tokio::sync::RwLock;
 use validator_client::nymd::VestingSigningClient;
@@ -63,6 +59,8 @@
   amount: Coin,
   state: tauri::State<'_, Arc<RwLock<State>>>,
 ) -> Result<(), BackendError> {
+  let denom = state.read().await.current_network().denom();
+  let amount = amount.into_cosmwasm_coin(&denom)?;
   nymd_client!(state)
     .withdraw_vested_coins(amount.try_into()?)
     .await?;

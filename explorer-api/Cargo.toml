--- conflicted
+++ resolved
@@ -22,11 +22,7 @@
 serde = "1.0.126"
 serde_json = "1.0.66"
 thiserror = "1.0.29"
-<<<<<<< HEAD
 tokio = {version = "1.21.2", features = ["full"] }
-=======
-tokio = {version = "1.19.1", features = ["full"] }
->>>>>>> 54d97fdb
 maxminddb = "0.23.0"
 
 mixnet-contract-common = { path = "../common/cosmwasm-smart-contracts/mixnet-contract" }

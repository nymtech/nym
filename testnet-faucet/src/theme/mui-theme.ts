--- conflicted
+++ resolved
@@ -54,12 +54,8 @@
       background: string;
     }
     nav: {
-<<<<<<< HEAD
-      background: string
-=======
       background: string;
       hover: string;
->>>>>>> 62baada9
     }
   }
 

--- conflicted
+++ resolved
@@ -185,32 +185,30 @@
         let initialisation_backoff = Duration::from_secs(30);
         loop {
             let gateways = self.validator_cache.gateways().await;
-            let mixnodes = self.validator_cache.active_mixnodes().await;
-
-            if let Some(mixnodes) = mixnodes {
-                if gateways.into_inner().len() < minimum_full_routes {
-                    continue;
-                }
-
-                let mut layered_mixes = HashMap::new();
-                for mix in mixnodes.into_inner() {
-                    let layer = mix.layer;
-                    let mixes = layered_mixes.entry(layer).or_insert_with(Vec::new);
-                    mixes.push(mix)
-                }
-
-                // we remove the entries as this gives us the ownership and thus we can unwrap to default value
-                // which makes the code slightly nicer without having to deal with options
-                let layer1 = layered_mixes.remove(&Layer::One).unwrap_or_default();
-                let layer2 = layered_mixes.remove(&Layer::Two).unwrap_or_default();
-                let layer3 = layered_mixes.remove(&Layer::Three).unwrap_or_default();
-
-                if layer1.len() >= minimum_full_routes
-                    && layer2.len() >= minimum_full_routes
-                    && layer3.len() >= minimum_full_routes
-                {
-                    break;
-                }
+            let mixnodes = self.validator_cache.demanded_mixnodes().await;
+
+            if gateways.into_inner().len() < minimum_full_routes {
+                continue;
+            }
+
+            let mut layered_mixes = HashMap::new();
+            for mix in mixnodes.into_inner() {
+                let layer = mix.layer;
+                let mixes = layered_mixes.entry(layer).or_insert_with(Vec::new);
+                mixes.push(mix)
+            }
+
+            // we remove the entries as this gives us the ownership and thus we can unwrap to default value
+            // which makes the code slightly nicer without having to deal with options
+            let layer1 = layered_mixes.remove(&Layer::One).unwrap_or_default();
+            let layer2 = layered_mixes.remove(&Layer::Two).unwrap_or_default();
+            let layer3 = layered_mixes.remove(&Layer::Three).unwrap_or_default();
+
+            if layer1.len() >= minimum_full_routes
+                && layer2.len() >= minimum_full_routes
+                && layer3.len() >= minimum_full_routes
+            {
+                break;
             }
 
             info!(
@@ -221,15 +219,10 @@
         }
     }
 
-<<<<<<< HEAD
     async fn get_demanded_nodes(&self) -> (Vec<MixNodeBond>, Vec<GatewayBond>) {
         info!(target: "Monitor", "Obtaining network topology...");
 
         let mixnodes = self.validator_cache.demanded_mixnodes().await.into_inner();
-=======
-    async fn get_network_nodes(&self) -> (Vec<MixNodeBond>, Vec<GatewayBond>) {
-        let mixnodes = self.validator_cache.mixnodes().await.into_inner();
->>>>>>> 8bcc931d
         let gateways = self.validator_cache.gateways().await.into_inner();
 
         (mixnodes, gateways)
@@ -264,19 +257,19 @@
         n: usize,
         blacklist: &mut HashSet<String>,
     ) -> Option<Vec<TestRoute>> {
-        let active_mixnodes = self.validator_cache.active_mixnodes().await?.into_inner();
+        let demanded_mixnodes = self.validator_cache.demanded_mixnodes().await.into_inner();
         let gateways = self.validator_cache.gateways().await.into_inner();
 
         // separate mixes into layers for easier selection
         let mut layered_mixes = HashMap::new();
-        for active_mix in active_mixnodes {
+        for demanded_mix in demanded_mixnodes {
             // filter out mixes on the blacklist
-            if blacklist.contains(&active_mix.mix_node.identity_key) {
+            if blacklist.contains(&demanded_mix.mix_node.identity_key) {
                 continue;
             }
-            let layer = active_mix.layer;
+            let layer = demanded_mix.layer;
             let mixes = layered_mixes.entry(layer).or_insert_with(Vec::new);
-            mixes.push(active_mix)
+            mixes.push(demanded_mix)
         }
         // filter out gateways on the blacklist
         let gateways = gateways
@@ -420,18 +413,11 @@
         (parsed_nodes, invalid_nodes)
     }
 
-<<<<<<< HEAD
-    pub(super) async fn prepare_test_packets(&mut self, nonce: u64) -> PreparedPackets {
-        // only test nodes that are demanded, i.e. that will be rewarded in this epoch.
-        let (mixnode_bonds, gateway_bonds) = self.get_demanded_nodes().await;
-
-=======
     fn filter_outdated_and_malformed_gateways(
         &self,
         nodes: Vec<GatewayBond>,
     ) -> (Vec<gateway::Node>, Vec<InvalidNode>) {
         let mut parsed_nodes = Vec::new();
->>>>>>> 8bcc931d
         let mut invalid_nodes = Vec::new();
         for gateway in nodes {
             if !self.check_version_compatibility(&gateway.gateway.version) {
@@ -459,8 +445,9 @@
         test_nonce: u64,
         test_routes: &[TestRoute],
     ) -> PreparedPackets {
-        let (mixnode_bonds, gateway_bonds) = self.get_network_nodes().await;
-
+        // only test nodes that are demanded, i.e. that will be rewarded in this epoch.
+        let (mixnode_bonds, gateway_bonds) = self.get_demanded_nodes().await;
+        
         let (mixes, invalid_mixnodes) = self.filter_outdated_and_malformed_mixnodes(mixnode_bonds);
         let (gateways, invalid_gateways) =
             self.filter_outdated_and_malformed_gateways(gateway_bonds);

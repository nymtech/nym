[package]
build = "build.rs"
name = "socks5"
version = "0.8.0-dev"
authors = ["Dave Hrycyszyn <futurechimp@users.noreply.github.com>"]
edition = "2018"

[lib]
name = "nym_socks5"
path = "src/lib.rs"

[dependencies]
clap = "2.33.0"
dotenv = "0.15.0"
futures = "0.3"
log = "0.4"
pretty_env_logger = "0.3"
rand = { version = "0.7.3", features = ["wasm-bindgen"] }
<<<<<<< HEAD
pin-project = "0.4"
reqwest = "0.9.22"
serde = { version = "1.0.104", features = ["derive"] }
serde_json = "1.0.44"
sled = "0.33"
=======
>>>>>>> 7f0ccea3
snafu = "0.4.1"
tokio = { version = "0.2", features = ["rt-threaded"] }
url = "2.1"

# internal
client-core = { path = "../client-core" }
config = { path = "../../common/config" }
crypto = { path = "../../common/crypto" }
directory-client = { path = "../../common/client-libs/directory-client" }
gateway-client = { path = "../../common/client-libs/gateway-client" }
gateway-requests = { path = "../../gateway/gateway-requests" }
nymsphinx = { path = "../../common/nymsphinx" }
simple-socks5-requests = { path = "../../service-providers/simple-socks5/simple-socks5-requests" }
topology = { path = "../../common/topology" }
utils = { path = "../../common/utils" }

[build-dependencies]
<<<<<<< HEAD
built = "0.4.3"

[dev-dependencies]
tempfile = "3.1.0"
=======
built = "0.3.2"
>>>>>>> 7f0ccea3
<|MERGE_RESOLUTION|>--- conflicted
+++ resolved
@@ -14,16 +14,9 @@
 dotenv = "0.15.0"
 futures = "0.3"
 log = "0.4"
+pin-project = "0.4"
 pretty_env_logger = "0.3"
 rand = { version = "0.7.3", features = ["wasm-bindgen"] }
-<<<<<<< HEAD
-pin-project = "0.4"
-reqwest = "0.9.22"
-serde = { version = "1.0.104", features = ["derive"] }
-serde_json = "1.0.44"
-sled = "0.33"
-=======
->>>>>>> 7f0ccea3
 snafu = "0.4.1"
 tokio = { version = "0.2", features = ["rt-threaded"] }
 url = "2.1"
@@ -41,11 +34,4 @@
 utils = { path = "../../common/utils" }
 
 [build-dependencies]
-<<<<<<< HEAD
-built = "0.4.3"
-
-[dev-dependencies]
-tempfile = "3.1.0"
-=======
-built = "0.3.2"
->>>>>>> 7f0ccea3
+built = "0.4.3"
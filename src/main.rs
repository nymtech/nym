use crate::provider::presence;
use crate::provider::ServiceProvider;
use clap::{App, Arg, ArgMatches, SubCommand};
use curve25519_dalek::scalar::Scalar;
use std::net::ToSocketAddrs;
use std::path::PathBuf;
use std::process;
use std::thread;

pub mod provider;

fn main() {
    let arg_matches = App::new("Nym Service Provider")
        .version("0.1.0")
        .author("Nymtech")
        .about("Implementation of the Loopix-based Service Provider")
        .subcommand(
            SubCommand::with_name("run")
                .about("Starts the service provider")
                .arg(
                    Arg::with_name("mixHost")
                        .long("mixHost")
                        .help("The custom host on which the service provider will be running for receiving sphinx packets")
                        .takes_value(true),
                )
                .arg(
                    Arg::with_name("mixPort")
                        .long("mixPort")
                        .help("The port on which the service provider will be listening for sphinx packets")
                        .takes_value(true)
                )
                .arg(
                    Arg::with_name("clientHost")
                        .long("clientHost")
                        .help("The custom host on which the service provider will be running for receiving client sfw-provider-requests")
                        .takes_value(true),
                )
                .arg(
                    Arg::with_name("clientPort")
                        .long("clientPort")
                        .help("The port on which the service provider will be listening for client sfw-provider-requests")
                        .takes_value(true)
                )
                .arg(
                    Arg::with_name("keyfile")
                        .short("k")
                        .long("keyfile")
                        .help("Optional path to the persistent keyfile of the node")
                        .takes_value(true),
                )
                .arg(
                    Arg::with_name("storeDir")
                        .short("s")
                        .long("storeDir")
                        .help("Directory storing all packets for the clients")
                        .takes_value(true)
<<<<<<< HEAD
                        .required(true),
                )
                .arg(
                    Arg::with_name("registeredLedger")
                        .short("r")
                        .long("registeredLedger")
                        .help("Directory of the ledger of registered clients")
                        .takes_value(true)
                        .required(true),
                ),

=======
                ).arg(Arg::with_name("local")
                    .long("local")
                    .help("Flag to indicate whether the provider should run on a local deployment.")
                    .takes_value(false)
                )
>>>>>>> 8dd8873a
        )
        .get_matches();

    if let Err(e) = execute(arg_matches) {
        println!("{}", e);
        process::exit(1);
    }
}

fn run(matches: &ArgMatches) {
    let config = new_config(matches);
    let provider = ServiceProvider::new(&config);

    // Start sending presence notifications in a separate thread
    thread::spawn(move || {
        let notifier = presence::Notifier::new(&config);
        notifier.run();
    });

    provider.start_listening().unwrap()
}

fn execute(matches: ArgMatches) -> Result<(), String> {
    match matches.subcommand() {
        ("run", Some(m)) => Ok(run(m)),
        _ => Err(usage()),
    }
}

fn new_config(matches: &ArgMatches) -> provider::Config {
    println!("Running the service provider!");
    let is_local = matches.is_present("local");

    let directory_server = if is_local {
        "http://localhost:8080".to_string()
    } else {
        "https://directory.nymtech.net".to_string()
    };

    let mix_host = matches.value_of("mixHost").unwrap_or("0.0.0.0");
    let mix_port = match matches.value_of("mixPort").unwrap_or("8085").parse::<u16>() {
        Ok(n) => n,
        Err(err) => panic!("Invalid port value provided - {:?}", err),
    };

    let client_host = matches.value_of("clientHost").unwrap_or("0.0.0.0");
    let client_port = match matches
        .value_of("clientPort")
        .unwrap_or("9000")
        .parse::<u16>()
    {
        Ok(n) => n,
        Err(err) => panic!("Invalid port value provided - {:?}", err),
    };

<<<<<<< HEAD
    let secret_key: Scalar = match matches.value_of("keyfile") {
        Some(keyfile) => {
            println!("Todo: load keyfile from <{:?}>", keyfile);
            Default::default()
        }
        None => {
            println!("Todo: generate fresh sphinx keypair");
            Default::default()
        }
    };

    let store_dir = PathBuf::from(matches.value_of("storeDir").unwrap());
    let registered_client_ledger_dir = PathBuf::from(matches.value_of("registeredLedger").unwrap());
=======
    let store_dir = PathBuf::from(matches.value_of("storeDir").unwrap_or("/tmp/nym-provider"));
    let (secret_key, public_key) = sphinx::crypto::keygen();
>>>>>>> 8dd8873a

    println!("The value of mix_host is: {:?}", mix_host);
    println!("The value of mix_port is: {:?}", mix_port);
    println!("The value of client_host is: {:?}", client_host);
    println!("The value of client_port is: {:?}", client_port);
    println!("The value of key is: {:?}", secret_key);
    println!("The value of store_dir is: {:?}", store_dir);
    println!("The value of registered_client_ledger_dir is: {:?}", registered_client_ledger_dir);

    let mix_socket_address = (mix_host, mix_port)
        .to_socket_addrs()
        .expect("Failed to combine host and port")
        .next()
        .expect("Failed to extract the socket address from the iterator");

    let client_socket_address = (client_host, client_port)
        .to_socket_addrs()
        .expect("Failed to combine host and port")
        .next()
        .expect("Failed to extract the socket address from the iterator");

    println!(
        "The full combined mix socket address is {}",
        mix_socket_address
    );
    println!(
        "The full combined client socket address is {}",
        client_socket_address
    );

    provider::Config {
        directory_server,
        public_key,
        client_socket_address,
        mix_socket_address,
        secret_key,
        store_dir: PathBuf::from(store_dir),
    }
}

fn usage() -> String {
    banner() + "usage: --help to see available options.\n\n"
}

fn banner() -> String {
    return r#"

      _ __  _   _ _ __ ___
     | '_ \| | | | '_ \ _ \
     | | | | |_| | | | | | |
     |_| |_|\__, |_| |_| |_|
            |___/

             (store-and-forward provider)

    "#
    .to_string();
}<|MERGE_RESOLUTION|>--- conflicted
+++ resolved
@@ -54,7 +54,6 @@
                         .long("storeDir")
                         .help("Directory storing all packets for the clients")
                         .takes_value(true)
-<<<<<<< HEAD
                         .required(true),
                 )
                 .arg(
@@ -64,15 +63,11 @@
                         .help("Directory of the ledger of registered clients")
                         .takes_value(true)
                         .required(true),
-                ),
-
-=======
                 ).arg(Arg::with_name("local")
                     .long("local")
                     .help("Flag to indicate whether the provider should run on a local deployment.")
                     .takes_value(false)
                 )
->>>>>>> 8dd8873a
         )
         .get_matches();
 
@@ -128,24 +123,9 @@
         Err(err) => panic!("Invalid port value provided - {:?}", err),
     };
 
-<<<<<<< HEAD
-    let secret_key: Scalar = match matches.value_of("keyfile") {
-        Some(keyfile) => {
-            println!("Todo: load keyfile from <{:?}>", keyfile);
-            Default::default()
-        }
-        None => {
-            println!("Todo: generate fresh sphinx keypair");
-            Default::default()
-        }
-    };
-
-    let store_dir = PathBuf::from(matches.value_of("storeDir").unwrap());
+    let store_dir = PathBuf::from(matches.value_of("storeDir").unwrap_or("/tmp/nym-provider"));
     let registered_client_ledger_dir = PathBuf::from(matches.value_of("registeredLedger").unwrap());
-=======
-    let store_dir = PathBuf::from(matches.value_of("storeDir").unwrap_or("/tmp/nym-provider"));
     let (secret_key, public_key) = sphinx::crypto::keygen();
->>>>>>> 8dd8873a
 
     println!("The value of mix_host is: {:?}", mix_host);
     println!("The value of mix_port is: {:?}", mix_port);
@@ -153,7 +133,10 @@
     println!("The value of client_port is: {:?}", client_port);
     println!("The value of key is: {:?}", secret_key);
     println!("The value of store_dir is: {:?}", store_dir);
-    println!("The value of registered_client_ledger_dir is: {:?}", registered_client_ledger_dir);
+    println!(
+        "The value of registered_client_ledger_dir is: {:?}",
+        registered_client_ledger_dir
+    );
 
     let mix_socket_address = (mix_host, mix_port)
         .to_socket_addrs()

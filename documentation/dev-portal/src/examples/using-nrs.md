# Apps Using Network Requesters
These applications utilise custom app logic in the user-facing apps in order to communicate using the mixnet as a transport layer, without having to rely on custom server-side logic. Instead, they utilise existing Nym infrastructure - Network Requesters - now embeded in `nym-node` running as `exit-gateway`.

If you are sending 'normal' application traffic, and/or don't require and custom logic to be happening on the 'other side' of the mixnet, this is most likely the best option to take as a developer who wishes to privacy-enhance their application.

> Nym will soon be switching from a whitelist-based approach to a blocklist-based approach to filtering traffic. As such, it will soon be even easier for developers to utilise the mixnet, as they will not have to run their own NRs or have to add their domains to the whitelist

<<<<<<< HEAD
> Nym will soon be switching from a whitelist-based approach to a blocklist-based approach to filtering traffic. As such, it will soon be even easier for developers to utilise the mixnet, as they will not have to run their own NRs or have to add their domains to the whitelist 
 
<!-- I DON't THINK THIS WORKS NOW, NEED RESEARCH AND UPGRADE
- DarkFi over Nym leverages Nym’s mixnet as a pluggable transport for DarkIRC, their p2p IRC variant. Users can anonymously connect to peers over the network, ensuring secure and private communication within the DarkFi ecosystem. Written in **Rust**.
  - [Docs](https://darkrenaissance.github.io/darkfi/clients/nym_outbound.html?highlight=nym#3--run)
  - [Github](https://github.com/darkrenaissance/darkfi/tree/master/doc) 
-->
=======
- DarkFi over Nym leverages Nym’s mixnet as a pluggable transport for DarkIRC, their p2p IRC variant. Users can anonymously connect to peers over the network, ensuring secure and private communication within the DarkFi ecosystem. Written in **Rust**.
  - [Docs](https://darkrenaissance.github.io/darkfi/clients/nym_outbound.html?highlight=nym#3--run)
  - [Github](https://github.com/darkrenaissance/darkfi/tree/master/doc)
>>>>>>> f939cae3

- MiniBolt is a complete guide to building a Bitcoin & Lightning full node on a personal computer. It has the capacity to run network traffic (transactions and syncing) over the mixnet, so you can privately sync your node and not expose your home IP to the wider world when interacting with the rest of the network!
  - [Docs](https://v2.minibolt.info/bonus-guides/system/nym-mixnet#proxying-bitcoin-core)
  - [Codebase](https://github.com/minibolt-guide/minibolt)

- Email over Nym is a set of configuration options to set up a Network Requester to send and recieve emails over Nym, using something like Thunderbird.
  - [Codebase](https://github.com/dial0ut/nymstr-email)<|MERGE_RESOLUTION|>--- conflicted
+++ resolved
@@ -5,7 +5,7 @@
 
 > Nym will soon be switching from a whitelist-based approach to a blocklist-based approach to filtering traffic. As such, it will soon be even easier for developers to utilise the mixnet, as they will not have to run their own NRs or have to add their domains to the whitelist
 
-<<<<<<< HEAD
+
 > Nym will soon be switching from a whitelist-based approach to a blocklist-based approach to filtering traffic. As such, it will soon be even easier for developers to utilise the mixnet, as they will not have to run their own NRs or have to add their domains to the whitelist 
  
 <!-- I DON't THINK THIS WORKS NOW, NEED RESEARCH AND UPGRADE
@@ -13,15 +13,12 @@
   - [Docs](https://darkrenaissance.github.io/darkfi/clients/nym_outbound.html?highlight=nym#3--run)
   - [Github](https://github.com/darkrenaissance/darkfi/tree/master/doc) 
 -->
-=======
-- DarkFi over Nym leverages Nym’s mixnet as a pluggable transport for DarkIRC, their p2p IRC variant. Users can anonymously connect to peers over the network, ensuring secure and private communication within the DarkFi ecosystem. Written in **Rust**.
-  - [Docs](https://darkrenaissance.github.io/darkfi/clients/nym_outbound.html?highlight=nym#3--run)
-  - [Github](https://github.com/darkrenaissance/darkfi/tree/master/doc)
->>>>>>> f939cae3
+
 
 - MiniBolt is a complete guide to building a Bitcoin & Lightning full node on a personal computer. It has the capacity to run network traffic (transactions and syncing) over the mixnet, so you can privately sync your node and not expose your home IP to the wider world when interacting with the rest of the network!
   - [Docs](https://v2.minibolt.info/bonus-guides/system/nym-mixnet#proxying-bitcoin-core)
   - [Codebase](https://github.com/minibolt-guide/minibolt)
 
+
 - Email over Nym is a set of configuration options to set up a Network Requester to send and recieve emails over Nym, using something like Thunderbird.
   - [Codebase](https://github.com/dial0ut/nymstr-email)
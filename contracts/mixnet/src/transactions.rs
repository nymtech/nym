use crate::contract::DENOM;
use crate::error::ContractError;
use crate::helpers::{calculate_epoch_reward_rate, scale_reward_by_uptime};
use crate::state::StateParams;
use crate::storage::{
<<<<<<< HEAD
    config, config_read, gateways, gateways_owners, gateways_owners_read, gateways_read,
    increase_gateway_bond, increase_mixnode_bond, mixnodes, mixnodes_owners, mixnodes_owners_read,
    mixnodes_read, node_delegations, read_gateway_epoch_reward_rate,
    read_mixnode_epoch_reward_rate, read_state_params,
=======
    config, config_read, decrement_layer_count, gateways, gateways_owners, gateways_owners_read,
    gateways_read, increase_gateway_bond, increase_mixnode_bond, increment_layer_count, mixnodes,
    mixnodes_owners, mixnodes_owners_read, mixnodes_read, read_gateway_epoch_reward_rate,
    read_mixnode_epoch_reward_rate, read_state_params, Layer,
>>>>>>> 29fd8b88
};
use cosmwasm_std::{
    attr, coins, BankMsg, Coin, Decimal, DepsMut, Env, HandleResponse, HumanAddr, MessageInfo,
    Uint128,
};
use mixnet_contract::{Gateway, GatewayBond, MixNode, MixNodeBond};

fn validate_mixnode_bond(bond: &[Coin], minimum_bond: Uint128) -> Result<(), ContractError> {
    // check if anything was put as bond
    if bond.is_empty() {
        return Err(ContractError::NoBondFound);
    }

    if bond.len() > 1 {
        return Err(ContractError::MultipleDenoms);
    }

    // check that the denomination is correct
    if bond[0].denom != DENOM {
        return Err(ContractError::WrongDenom {});
    }

    // check that we have at least MIXNODE_BOND coins in our bond
    if bond[0].amount < minimum_bond {
        return Err(ContractError::InsufficientMixNodeBond {
            received: bond[0].amount.into(),
            minimum: minimum_bond.into(),
        });
    }

    Ok(())
}

pub(crate) fn try_add_mixnode(
    deps: DepsMut,
    info: MessageInfo,
    mix_node: MixNode,
) -> Result<HandleResponse, ContractError> {
    // if the client has an active bonded gateway, don't allow mixnode bonding
    if gateways_read(deps.storage)
        .may_load(info.sender.as_ref())?
        .is_some()
    {
        return Err(ContractError::AlreadyOwnsGateway);
    }

    let minimum_bond = read_state_params(deps.storage).minimum_mixnode_bond;
    validate_mixnode_bond(&info.sent_funds, minimum_bond)?;

    // check if this node wasn't already claimed by somebody else
    let mut was_present = false;
    if let Some(current_owner) =
        mixnodes_owners_read(deps.storage).may_load(mix_node.identity_key.as_bytes())?
    {
        if current_owner != info.sender {
            return Err(ContractError::DuplicateMixnode {
                owner: current_owner,
            });
        }
        was_present = true
    }

    let bond = MixNodeBond::new(info.sent_funds, info.sender.clone(), mix_node);

    let sender_bytes = info.sender.as_bytes();
    let attributes = vec![attr("overwritten", was_present)];

    // TODO: now this can be potentially problematic. What if one of the calls fails while other succeed?
    // can we do some rollback somehow? Or is it already managed by the wasmvm?
    mixnodes(deps.storage).save(sender_bytes, &bond)?;
    mixnodes_owners(deps.storage).save(bond.mix_node.identity_key.as_bytes(), &info.sender)?;
    increment_layer_count(deps.storage, bond.mix_node.layer.into())?;

    Ok(HandleResponse {
        messages: vec![],
        attributes,
        data: None,
    })
}

pub(crate) fn try_remove_mixnode(
    deps: DepsMut,
    info: MessageInfo,
    env: Env,
) -> Result<HandleResponse, ContractError> {
    // find the bond, return ContractError::MixNodeBondNotFound if it doesn't exist
    let mixnode_bond = mixnodes_read(deps.storage)
        .may_load(info.sender.as_bytes())?
        .ok_or(ContractError::MixNodeBondNotFound {})?;

    // send bonded funds back to the bond owner
    let messages = vec![BankMsg::Send {
        from_address: env.contract.address,
        to_address: info.sender.clone(),
        amount: mixnode_bond.amount().to_vec(),
    }
    .into()];

    // remove the bond from the list of bonded mixnodes
    mixnodes(deps.storage).remove(info.sender.as_bytes());
    // remove the node ownership
    mixnodes_owners(deps.storage).remove(mixnode_bond.mix_node.identity_key.as_bytes());
    // decrement layer count
    decrement_layer_count(deps.storage, mixnode_bond.mix_node.layer.into())?;

    // log our actions
    let attributes = vec![attr("action", "unbond"), attr("mixnode_bond", mixnode_bond)];

    Ok(HandleResponse {
        messages,
        attributes,
        data: None,
    })
}

fn validate_gateway_bond(bond: &[Coin], minimum_bond: Uint128) -> Result<(), ContractError> {
    // check if anything was put as bond
    if bond.is_empty() {
        return Err(ContractError::NoBondFound);
    }

    if bond.len() > 1 {
        return Err(ContractError::MultipleDenoms);
    }

    // check that the denomination is correct
    if bond[0].denom != DENOM {
        return Err(ContractError::WrongDenom {});
    }

    // check that we have at least 100 coins in our bond
    if bond[0].amount < minimum_bond {
        return Err(ContractError::InsufficientGatewayBond {
            received: bond[0].amount.into(),
            minimum: minimum_bond.into(),
        });
    }

    Ok(())
}

pub(crate) fn try_add_gateway(
    deps: DepsMut,
    info: MessageInfo,
    gateway: Gateway,
) -> Result<HandleResponse, ContractError> {
    // if the client has an active bonded mixnode, don't allow gateway bonding
    if mixnodes_read(deps.storage)
        .may_load(info.sender.as_ref())?
        .is_some()
    {
        return Err(ContractError::AlreadyOwnsMixnode);
    }

    let minimum_bond = read_state_params(deps.storage).minimum_gateway_bond;
    validate_gateway_bond(&info.sent_funds, minimum_bond)?;

    // check if this node wasn't already claimed by somebody else
    let mut was_present = false;
    if let Some(current_owner) =
        gateways_owners_read(deps.storage).may_load(gateway.identity_key.as_bytes())?
    {
        if current_owner != info.sender {
            return Err(ContractError::DuplicateGateway {
                owner: current_owner,
            });
        }
        was_present = true;
    }

    let bond = GatewayBond::new(info.sent_funds, info.sender.clone(), gateway);

    let sender_bytes = info.sender.as_bytes();
    let attributes = vec![attr("overwritten", was_present)];

    // TODO: now this can be potentially problematic. What if one of the calls fails while other succeed?
    // can we do some rollback somehow? Or is it already managed by the wasmvm?
    gateways(deps.storage).save(sender_bytes, &bond)?;
    gateways_owners(deps.storage).save(bond.gateway.identity_key.as_bytes(), &info.sender)?;
    increment_layer_count(deps.storage, Layer::Gateway)?;

    Ok(HandleResponse {
        messages: vec![],
        attributes,
        data: None,
    })
}

pub(crate) fn try_remove_gateway(
    deps: DepsMut,
    info: MessageInfo,
    env: Env,
) -> Result<HandleResponse, ContractError> {
    let sender_bytes = info.sender.as_bytes();

    // find the bond, return ContractError::GatewayBondNotFound if it doesn't exist
    let gateway_bond = match gateways_read(deps.storage).may_load(sender_bytes)? {
        None => {
            return Err(ContractError::GatewayBondNotFound {
                account: info.sender,
            });
        }
        Some(bond) => bond,
    };

    // send bonded funds back to the bond owner
    let messages = vec![BankMsg::Send {
        from_address: env.contract.address,
        to_address: info.sender.clone(),
        amount: gateway_bond.amount().to_vec(),
    }
    .into()];

    // remove the bond from the list of bonded gateways
    gateways(deps.storage).remove(sender_bytes);
    // remove the node ownership
    gateways_owners(deps.storage).remove(gateway_bond.gateway.identity_key.as_bytes());
    // decrement layer count
    decrement_layer_count(deps.storage, Layer::Gateway)?;

    // log our actions
    let attributes = vec![
        attr("action", "unbond"),
        attr("address", info.sender),
        attr("gateway_bond", gateway_bond),
    ];

    Ok(HandleResponse {
        messages,
        attributes,
        data: None,
    })
}

pub(crate) fn try_update_state_params(
    deps: DepsMut,
    info: MessageInfo,
    params: StateParams,
) -> Result<HandleResponse, ContractError> {
    // note: In any other case, I wouldn't have attempted to unwrap this result, but in here
    // if we fail to load the stored state we would already be in the undefined behaviour land,
    // so we better just blow up immediately.
    let mut state = config_read(deps.storage).load().unwrap();

    // check if this is executed by the owner, if not reject the transaction
    if info.sender != state.owner {
        return Err(ContractError::Unauthorized);
    }

    if params.mixnode_bond_reward_rate < Decimal::one() {
        return Err(ContractError::DecreasingMixnodeBondReward);
    }

    if params.gateway_bond_reward_rate < Decimal::one() {
        return Err(ContractError::DecreasingGatewayBondReward);
    }

    // if we're updating epoch length, recalculate rewards for both mixnodes and gateways
    if state.params.epoch_length != params.epoch_length {
        state.mixnode_epoch_bond_reward =
            calculate_epoch_reward_rate(params.epoch_length, params.mixnode_bond_reward_rate);
        state.gateway_epoch_bond_reward =
            calculate_epoch_reward_rate(params.epoch_length, params.gateway_bond_reward_rate);
    } else {
        // if mixnode or gateway rewards changed, recalculate respective values
        if state.params.mixnode_bond_reward_rate != params.mixnode_bond_reward_rate {
            state.mixnode_epoch_bond_reward =
                calculate_epoch_reward_rate(params.epoch_length, params.mixnode_bond_reward_rate);
        }
        if state.params.gateway_bond_reward_rate != params.gateway_bond_reward_rate {
            state.gateway_epoch_bond_reward =
                calculate_epoch_reward_rate(params.epoch_length, params.gateway_bond_reward_rate);
        }
    }

    state.params = params;

    config(deps.storage).save(&state)?;

    Ok(HandleResponse::default())
}

pub(crate) fn try_reward_mixnode(
    deps: DepsMut,
    info: MessageInfo,
    node_owner: HumanAddr,
    uptime: u32,
) -> Result<HandleResponse, ContractError> {
    let state = config_read(deps.storage).load().unwrap();

    // check if this is executed by the monitor, if not reject the transaction
    if info.sender != state.network_monitor_address {
        return Err(ContractError::Unauthorized);
    }

    // check if the bond even exists
    let current_bond = match mixnodes(deps.storage).load(node_owner.as_bytes()) {
        Ok(bond) => bond,
        Err(_) => {
            return Ok(HandleResponse {
                attributes: vec![attr("result", "bond not found")],
                ..Default::default()
            });
        }
    };

    let reward = read_mixnode_epoch_reward_rate(deps.storage);
    let scaled_reward = scale_reward_by_uptime(reward, uptime)?;

    increase_mixnode_bond(deps.storage, current_bond, scaled_reward)?;

    /*
       TODO:
       here will probably be some procedure to reward addresses that delegated to this node
    */

    Ok(HandleResponse::default())
}

pub(crate) fn try_reward_gateway(
    deps: DepsMut,
    info: MessageInfo,
    gateway_owner: HumanAddr,
    uptime: u32,
) -> Result<HandleResponse, ContractError> {
    let state = config_read(deps.storage).load().unwrap();

    // check if this is executed by the owner, if not reject the transaction
    if info.sender != state.network_monitor_address {
        return Err(ContractError::Unauthorized);
    }

    // check if the bond even exists
    let current_bond = match gateways(deps.storage).load(gateway_owner.as_bytes()) {
        Ok(bond) => bond,
        Err(_) => {
            return Ok(HandleResponse {
                attributes: vec![attr("result", "bond not found")],
                ..Default::default()
            });
        }
    };

    let reward = read_gateway_epoch_reward_rate(deps.storage);
    let scaled_reward = scale_reward_by_uptime(reward, uptime)?;

    increase_gateway_bond(deps.storage, current_bond, scaled_reward)?;

    /*
       TODO:
       here will probably be some procedure to reward addresses that delegated to this node
    */

    Ok(HandleResponse::default())
}

fn validate_delegation_stake(delegation: &[Coin]) -> Result<(), ContractError> {
    // check if anything was put as delegation
    if delegation.is_empty() {
        return Err(ContractError::EmptyDelegation);
    }

    if delegation.len() > 1 {
        return Err(ContractError::MultipleDenoms);
    }

    // check that the denomination is correct
    if delegation[0].denom != DENOM {
        return Err(ContractError::WrongDenom {});
    }

    // check that we have provided a non-zero amount in the delegation
    if delegation[0].amount.is_zero() {
        return Err(ContractError::EmptyDelegation);
    }

    Ok(())
}

pub(crate) fn try_delegate_to_mixnode(
    deps: DepsMut,
    info: MessageInfo,
    node_owner: HumanAddr,
) -> Result<HandleResponse, ContractError> {
    // check if the delegation contains any funds of the appropriate denomination
    validate_delegation_stake(&info.sent_funds)?;

    // check if the target node actually exists
    if mixnodes_read(deps.storage)
        .load(node_owner.as_bytes())
        .is_err()
    {
        return Err(ContractError::MixNodeBondNotFound {});
    }

    let mut bucket = node_delegations(deps.storage, &node_owner);
    let sender_bytes = info.sender.as_bytes();
    match bucket.may_load(sender_bytes)? {
        Some(existing_delegation) => bucket.save(
            sender_bytes,
            &(existing_delegation + info.sent_funds[0].amount),
        )?,
        None => bucket.save(sender_bytes, &info.sent_funds[0].amount)?,
    }

    Ok(HandleResponse::default())
}

pub(crate) fn try_remove_delegation_from_mixnode(
    deps: DepsMut,
    info: MessageInfo,
    env: Env,
    node_owner: HumanAddr,
) -> Result<HandleResponse, ContractError> {
    let mut delegation_bucket = node_delegations(deps.storage, &node_owner);
    let sender_bytes = info.sender.as_bytes();
    match delegation_bucket.may_load(sender_bytes)? {
        Some(delegation) => {
            // remove delegation from the bucket
            delegation_bucket.remove(sender_bytes);

            // send delegated funds back to the delegation owner
            let messages = vec![BankMsg::Send {
                from_address: env.contract.address,
                to_address: info.sender,
                amount: coins(delegation.u128(), DENOM),
            }
            .into()];

            Ok(HandleResponse {
                messages,
                attributes: Vec::new(),
                data: None,
            })
        }
        None => Err(ContractError::NoMixnodeDelegationFound {
            mixnode_owner: node_owner,
        }),
    }
}

#[cfg(test)]
pub mod tests {
    use super::*;
    use crate::contract::{
        handle, init, query, INITIAL_DEFAULT_EPOCH_LENGTH, INITIAL_GATEWAY_BOND,
        INITIAL_GATEWAY_BOND_REWARD_RATE, INITIAL_MIXNODE_BOND, INITIAL_MIXNODE_BOND_REWARD_RATE,
    };
    use crate::helpers::calculate_epoch_reward_rate;
    use crate::msg::{HandleMsg, InitMsg, QueryMsg};
    use crate::state::StateParams;
    use crate::storage::{
        layer_distribution_read, read_gateway_bond, read_gateway_epoch_reward_rate,
        read_mixnode_bond,
    };
    use crate::support::tests::helpers;
    use crate::support::tests::helpers::{gateway_fixture, mix_node_fixture};
    use cosmwasm_std::testing::{mock_dependencies, mock_env, mock_info};
<<<<<<< HEAD
    use cosmwasm_std::{from_binary, Uint128};
    use mixnet_contract::{PagedGatewayResponse, PagedResponse};
=======
    use cosmwasm_std::{coins, from_binary, Uint128};
    use mixnet_contract::{LayerDistribution, PagedGatewayResponse, PagedResponse};
>>>>>>> 29fd8b88

    fn good_mixnode_bond() -> Vec<Coin> {
        vec![Coin {
            denom: DENOM.to_string(),
            amount: INITIAL_MIXNODE_BOND,
        }]
    }

    #[test]
    fn validating_mixnode_bond() {
        // you must send SOME funds
        let result = validate_mixnode_bond(&[], INITIAL_MIXNODE_BOND);
        assert_eq!(result, Err(ContractError::NoBondFound));

        // you must send at least 100 coins...
        let mut bond = good_mixnode_bond();
        bond[0].amount = (INITIAL_MIXNODE_BOND - Uint128(1)).unwrap();
        let result = validate_mixnode_bond(&bond, INITIAL_MIXNODE_BOND);
        assert_eq!(
            result,
            Err(ContractError::InsufficientMixNodeBond {
                received: Into::<u128>::into(INITIAL_MIXNODE_BOND) - 1,
                minimum: INITIAL_MIXNODE_BOND.into(),
            })
        );

        // more than that is still fine
        let mut bond = good_mixnode_bond();
        bond[0].amount = INITIAL_MIXNODE_BOND + Uint128(1);
        let result = validate_mixnode_bond(&bond, INITIAL_MIXNODE_BOND);
        assert!(result.is_ok());

        // it must be sent in the defined denom!
        let mut bond = good_mixnode_bond();
        bond[0].denom = "baddenom".to_string();
        let result = validate_mixnode_bond(&bond, INITIAL_MIXNODE_BOND);
        assert_eq!(result, Err(ContractError::WrongDenom {}));

        let mut bond = good_mixnode_bond();
        bond[0].denom = "foomp".to_string();
        let result = validate_mixnode_bond(&bond, INITIAL_MIXNODE_BOND);
        assert_eq!(result, Err(ContractError::WrongDenom {}));
    }

    #[test]
    fn mixnode_add() {
        let mut deps = helpers::init_contract();

        // if we don't send enough funds
        let insufficient_bond = Into::<u128>::into(INITIAL_MIXNODE_BOND) - 1;
        let info = mock_info("anyone", &coins(insufficient_bond, DENOM));
        let msg = HandleMsg::BondMixnode {
            mix_node: helpers::mix_node_fixture(),
        };

        // we are informed that we didn't send enough funds
        let result = handle(deps.as_mut(), mock_env(), info, msg);
        assert_eq!(
            result,
            Err(ContractError::InsufficientMixNodeBond {
                received: insufficient_bond,
                minimum: INITIAL_GATEWAY_BOND.into(),
            })
        );

        // no mixnode was inserted into the topology
        let res = query(
            deps.as_ref(),
            mock_env(),
            QueryMsg::GetMixNodes {
                start_after: None,
                limit: Option::from(2),
            },
        )
        .unwrap();
        let page: PagedResponse = from_binary(&res).unwrap();
        assert_eq!(0, page.nodes.len());

        // if we send enough funds
        let info = mock_info("anyone", &coins(1000_000000, DENOM));
        let msg = HandleMsg::BondMixnode {
            mix_node: MixNode {
                identity_key: "anyonesmixnode".into(),
                ..helpers::mix_node_fixture()
            },
        };

        // we get back a message telling us everything was OK
        let handle_response = handle(deps.as_mut(), mock_env(), info, msg);
        assert!(handle_response.is_ok());

        // we can query topology and the new node is there
        let query_response = query(
            deps.as_ref(),
            mock_env(),
            QueryMsg::GetMixNodes {
                start_after: None,
                limit: Option::from(2),
            },
        )
        .unwrap();
        let page: PagedResponse = from_binary(&query_response).unwrap();
        assert_eq!(1, page.nodes.len());
        assert_eq!(
            &MixNode {
                identity_key: "anyonesmixnode".into(),
                ..helpers::mix_node_fixture()
            },
            page.nodes[0].mix_node()
        );

        // if there was already a mixnode bonded by particular user
        let info = mock_info("foomper", &good_mixnode_bond());
        let msg = HandleMsg::BondMixnode {
            mix_node: MixNode {
                identity_key: "foompermixnode".into(),
                ..helpers::mix_node_fixture()
            },
        };

        let handle_response = handle(deps.as_mut(), mock_env(), info, msg).unwrap();
        assert_eq!(handle_response.attributes[0], attr("overwritten", false));

        let info = mock_info("foomper", &good_mixnode_bond());
        let msg = HandleMsg::BondMixnode {
            mix_node: MixNode {
                identity_key: "foompermixnode".into(),
                ..helpers::mix_node_fixture()
            },
        };

        // we get a log message about it (TODO: does it get back to the user?)
        let handle_response = handle(deps.as_mut(), mock_env(), info, msg).unwrap();
        assert_eq!(handle_response.attributes[0], attr("overwritten", true));

        // bonding fails if the user already owns a gateway
        let info = mock_info("gateway-owner", &good_gateway_bond());
        let msg = HandleMsg::BondGateway {
            gateway: helpers::gateway_fixture(),
        };
        handle(deps.as_mut(), mock_env(), info, msg).unwrap();

        let info = mock_info("gateway-owner", &good_mixnode_bond());
        let msg = HandleMsg::BondMixnode {
            mix_node: helpers::mix_node_fixture(),
        };
        let handle_response = handle(deps.as_mut(), mock_env(), info, msg);
        assert_eq!(handle_response, Err(ContractError::AlreadyOwnsGateway));

        // but after he unbonds it, it's all fine again
        let info = mock_info("gateway-owner", &[]);
        let msg = HandleMsg::UnbondGateway {};
        handle(deps.as_mut(), mock_env(), info, msg).unwrap();

        let info = mock_info("gateway-owner", &good_mixnode_bond());
        let msg = HandleMsg::BondMixnode {
            mix_node: helpers::mix_node_fixture(),
        };
        let handle_response = handle(deps.as_mut(), mock_env(), info, msg);
        assert!(handle_response.is_ok());

        // adding another node from another account, but with the same IP, should fail (or we would have a weird state). Is that right? Think about this, not sure yet.
        // if we attempt to register a second node from the same address, should we get an error? It would probably be polite.
    }

    #[test]
    fn adding_mixnode_without_existing_owner() {
        let mut deps = helpers::init_contract();

        let info = mock_info("mix-owner", &good_mixnode_bond());
        let msg = HandleMsg::BondMixnode {
            mix_node: MixNode {
                identity_key: "myAwesomeMixnode".to_string(),
                ..helpers::mix_node_fixture()
            },
        };

        // before the execution the node had no associated owner
        assert!(mixnodes_owners_read(deps.as_ref().storage)
            .may_load("myAwesomeMixnode".as_bytes())
            .unwrap()
            .is_none());

        // it's all fine, owner is saved
        let handle_response = handle(deps.as_mut(), mock_env(), info, msg);
        assert!(handle_response.is_ok());

        assert_eq!(
            HumanAddr::from("mix-owner"),
            mixnodes_owners_read(deps.as_ref().storage)
                .load("myAwesomeMixnode".as_bytes())
                .unwrap()
        );
    }

    #[test]
    fn adding_mixnode_with_existing_owner() {
        let mut deps = helpers::init_contract();

        let info = mock_info("mix-owner", &good_mixnode_bond());
        let msg = HandleMsg::BondMixnode {
            mix_node: MixNode {
                identity_key: "myAwesomeMixnode".to_string(),
                ..helpers::mix_node_fixture()
            },
        };

        handle(deps.as_mut(), mock_env(), info, msg).unwrap();

        // request fails giving the existing owner address in the message
        let info = mock_info("mix-owner-pretender", &good_mixnode_bond());
        let msg = HandleMsg::BondMixnode {
            mix_node: MixNode {
                identity_key: "myAwesomeMixnode".to_string(),
                ..helpers::mix_node_fixture()
            },
        };

        let handle_response = handle(deps.as_mut(), mock_env(), info, msg);
        assert_eq!(
            Err(ContractError::DuplicateMixnode {
                owner: "mix-owner".into()
            }),
            handle_response
        );

        // owner is not changed
        assert_eq!(
            HumanAddr::from("mix-owner"),
            mixnodes_owners_read(deps.as_ref().storage)
                .load("myAwesomeMixnode".as_bytes())
                .unwrap()
        );
    }

    #[test]
    fn adding_mixnode_with_existing_unchanged_owner() {
        let mut deps = helpers::init_contract();

        let info = mock_info("mix-owner", &good_mixnode_bond());
        let msg = HandleMsg::BondMixnode {
            mix_node: MixNode {
                identity_key: "myAwesomeMixnode".to_string(),
                host: "1.1.1.1:1789".into(),
                ..helpers::mix_node_fixture()
            },
        };

        handle(deps.as_mut(), mock_env(), info, msg).unwrap();

        let info = mock_info("mix-owner", &good_mixnode_bond());
        let msg = HandleMsg::BondMixnode {
            mix_node: MixNode {
                identity_key: "myAwesomeMixnode".to_string(),
                host: "2.2.2.2:1789".into(),
                ..helpers::mix_node_fixture()
            },
        };

        assert!(handle(deps.as_mut(), mock_env(), info, msg).is_ok());

        // make sure the host information was updated
        assert_eq!(
            "2.2.2.2:1789".to_string(),
            mixnodes_read(deps.as_ref().storage)
                .load("mix-owner".as_bytes())
                .unwrap()
                .mix_node
                .host
        );

        // and nothing was changed regarding ownership
        assert_eq!(
            HumanAddr::from("mix-owner"),
            mixnodes_owners_read(deps.as_ref().storage)
                .load("myAwesomeMixnode".as_bytes())
                .unwrap()
        );
    }

    #[test]
    fn adding_mixnode_updates_layer_distribution() {
        let mut deps = helpers::init_contract();

        assert_eq!(
            LayerDistribution::default(),
            layer_distribution_read(&deps.storage).load().unwrap(),
        );

        let info = mock_info("mix-owner", &good_mixnode_bond());
        let msg = HandleMsg::BondMixnode {
            mix_node: MixNode {
                identity_key: "mix1".to_string(),
                layer: 1,
                ..helpers::mix_node_fixture()
            },
        };

        handle(deps.as_mut(), mock_env(), info, msg).unwrap();
        assert_eq!(
            LayerDistribution {
                layer1: 1,
                ..Default::default()
            },
            layer_distribution_read(&deps.storage).load().unwrap()
        );
    }

    #[test]
    fn mixnode_remove() {
        let env = mock_env();
        let mut deps = mock_dependencies(&[]);
        let msg = InitMsg {};
        let info = mock_info("creator", &[]);
        init(deps.as_mut(), env.clone(), info, msg).unwrap();

        // try un-registering when no nodes exist yet
        let info = mock_info("anyone", &coins(999_9999, DENOM));
        let msg = HandleMsg::UnbondMixnode {};
        let result = handle(deps.as_mut(), mock_env(), info, msg);

        // we're told that there is no node for our address
        assert_eq!(result, Err(ContractError::MixNodeBondNotFound {}));

        // let's add a node owned by bob
        helpers::add_mixnode("bob", coins(1000_000000, DENOM), &mut deps);

        // attempt to un-register fred's node, which doesn't exist
        let info = mock_info("fred", &coins(999_9999, DENOM));
        let msg = HandleMsg::UnbondMixnode {};
        let result = handle(deps.as_mut(), mock_env(), info, msg);
        assert_eq!(result, Err(ContractError::MixNodeBondNotFound {}));

        // bob's node is still there
        let res = query(
            deps.as_ref(),
            mock_env(),
            QueryMsg::GetMixNodes {
                start_after: None,
                limit: Option::from(2),
            },
        )
        .unwrap();
        let page: PagedResponse = from_binary(&res).unwrap();
        let first_node = &page.nodes[0];
        assert_eq!(1, page.nodes.len());
        assert_eq!("bob", first_node.owner());

        // add a node owned by fred
        let fred_bond = good_mixnode_bond();
        helpers::add_mixnode("fred", fred_bond.clone(), &mut deps);

        // let's make sure we now have 2 nodes:
        assert_eq!(2, helpers::get_mix_nodes(&mut deps).len());

        // un-register fred's node
        let info = mock_info("fred", &coins(999_9999, DENOM));
        let msg = HandleMsg::UnbondMixnode {};
        let remove_fred = handle(deps.as_mut(), mock_env(), info.clone(), msg).unwrap();

        // we should see log messages come back showing an unbond message
        let expected_attributes = vec![
            attr("action", "unbond"),
            attr(
                "mixnode_bond",
                format!("amount: {} {}, owner: fred", INITIAL_MIXNODE_BOND, DENOM),
            ),
        ];

        // we should see a funds transfer from the contract back to fred
        let expected_messages = vec![BankMsg::Send {
            from_address: env.contract.address,
            to_address: info.sender,
            amount: fred_bond,
        }
        .into()];

        // run the handler and check that we got back the correct results
        let expected = HandleResponse {
            messages: expected_messages,
            attributes: expected_attributes,
            data: None,
        };
        assert_eq!(remove_fred, expected);

        // only 1 node now exists, owned by bob:
        let mix_node_bonds = helpers::get_mix_nodes(&mut deps);
        assert_eq!(1, mix_node_bonds.len());
        assert_eq!("bob", mix_node_bonds[0].owner());
    }

    #[test]
    fn removing_mixnode_clears_ownership() {
        let mut deps = helpers::init_contract();

        let info = mock_info("mix-owner", &good_mixnode_bond());
        let msg = HandleMsg::BondMixnode {
            mix_node: MixNode {
                identity_key: "myAwesomeMixnode".to_string(),
                ..helpers::mix_node_fixture()
            },
        };

        handle(deps.as_mut(), mock_env(), info, msg).unwrap();
        assert_eq!(
            HumanAddr::from("mix-owner"),
            mixnodes_owners_read(deps.as_ref().storage)
                .load("myAwesomeMixnode".as_bytes())
                .unwrap()
        );

        let info = mock_info("mix-owner", &[]);
        let msg = HandleMsg::UnbondMixnode {};

        assert!(handle(deps.as_mut(), mock_env(), info, msg).is_ok());

        assert!(mixnodes_owners_read(deps.as_ref().storage)
            .may_load("myAwesomeMixnode".as_bytes())
            .unwrap()
            .is_none());

        // and since it's removed, it can be reclaimed
        let info = mock_info("mix-owner", &good_mixnode_bond());
        let msg = HandleMsg::BondMixnode {
            mix_node: MixNode {
                identity_key: "myAwesomeMixnode".to_string(),
                ..helpers::mix_node_fixture()
            },
        };

        assert!(handle(deps.as_mut(), mock_env(), info, msg).is_ok());
        assert_eq!(
            HumanAddr::from("mix-owner"),
            mixnodes_owners_read(deps.as_ref().storage)
                .load("myAwesomeMixnode".as_bytes())
                .unwrap()
        );
    }

    fn good_gateway_bond() -> Vec<Coin> {
        vec![Coin {
            denom: DENOM.to_string(),
            amount: INITIAL_GATEWAY_BOND,
        }]
    }

    #[test]
    fn validating_gateway_bond() {
        // you must send SOME funds
        let result = validate_gateway_bond(&[], INITIAL_GATEWAY_BOND);
        assert_eq!(result, Err(ContractError::NoBondFound));

        // you must send at least 100 coins...
        let mut bond = good_gateway_bond();
        bond[0].amount = (INITIAL_GATEWAY_BOND - Uint128(1)).unwrap();
        let result = validate_gateway_bond(&bond, INITIAL_GATEWAY_BOND);
        assert_eq!(
            result,
            Err(ContractError::InsufficientGatewayBond {
                received: Into::<u128>::into(INITIAL_GATEWAY_BOND) - 1,
                minimum: INITIAL_GATEWAY_BOND.into(),
            })
        );

        // more than that is still fine
        let mut bond = good_gateway_bond();
        bond[0].amount = INITIAL_GATEWAY_BOND + Uint128(1);
        let result = validate_gateway_bond(&bond, INITIAL_GATEWAY_BOND);
        assert!(result.is_ok());

        // it must be sent in the defined denom!
        let mut bond = good_gateway_bond();
        bond[0].denom = "baddenom".to_string();
        let result = validate_gateway_bond(&bond, INITIAL_GATEWAY_BOND);
        assert_eq!(result, Err(ContractError::WrongDenom {}));

        let mut bond = good_gateway_bond();
        bond[0].denom = "foomp".to_string();
        let result = validate_gateway_bond(&bond, INITIAL_GATEWAY_BOND);
        assert_eq!(result, Err(ContractError::WrongDenom {}));
    }

    #[test]
    fn gateway_add() {
        let mut deps = helpers::init_contract();

        // if we fail validation (by say not sending enough funds
        let insufficient_bond = Into::<u128>::into(INITIAL_GATEWAY_BOND) - 1;
        let info = mock_info("anyone", &coins(insufficient_bond, DENOM));
        let msg = HandleMsg::BondGateway {
            gateway: helpers::gateway_fixture(),
        };

        // we are informed that we didn't send enough funds
        let result = handle(deps.as_mut(), mock_env(), info, msg);
        assert_eq!(
            result,
            Err(ContractError::InsufficientGatewayBond {
                received: insufficient_bond,
                minimum: INITIAL_GATEWAY_BOND.into(),
            })
        );

        // make sure no gateway was inserted into the topology
        let res = query(
            deps.as_ref(),
            mock_env(),
            QueryMsg::GetGateways {
                start_after: None,
                limit: Option::from(2),
            },
        )
        .unwrap();
        let page: PagedGatewayResponse = from_binary(&res).unwrap();
        assert_eq!(0, page.nodes.len());

        // if we send enough funds
        let info = mock_info("anyone", &good_gateway_bond());
        let msg = HandleMsg::BondGateway {
            gateway: Gateway {
                identity_key: "anyonesgateway".into(),
                ..helpers::gateway_fixture()
            },
        };

        // we get back a message telling us everything was OK
        let handle_response = handle(deps.as_mut(), mock_env(), info, msg);
        assert!(handle_response.is_ok());

        // we can query topology and the new node is there
        let query_response = query(
            deps.as_ref(),
            mock_env(),
            QueryMsg::GetGateways {
                start_after: None,
                limit: Option::from(2),
            },
        )
        .unwrap();
        let page: PagedGatewayResponse = from_binary(&query_response).unwrap();
        assert_eq!(1, page.nodes.len());
        assert_eq!(
            &Gateway {
                identity_key: "anyonesgateway".into(),
                ..helpers::gateway_fixture()
            },
            page.nodes[0].gateway()
        );

        // if there was already a gateway bonded by particular user
        let info = mock_info("foomper", &good_gateway_bond());
        let msg = HandleMsg::BondGateway {
            gateway: Gateway {
                identity_key: "foompersgateway".into(),
                ..helpers::gateway_fixture()
            },
        };

        let handle_response = handle(deps.as_mut(), mock_env(), info, msg).unwrap();
        assert_eq!(handle_response.attributes[0], attr("overwritten", false));

        let info = mock_info("foomper", &good_gateway_bond());
        let msg = HandleMsg::BondGateway {
            gateway: Gateway {
                identity_key: "foompersgateway".into(),
                ..helpers::gateway_fixture()
            },
        };

        // we get a log message about it (TODO: does it get back to the user?)
        let handle_response = handle(deps.as_mut(), mock_env(), info, msg).unwrap();
        assert_eq!(handle_response.attributes[0], attr("overwritten", true));

        // bonding fails if the user already owns a mixnode
        let info = mock_info("mixnode-owner", &good_mixnode_bond());
        let msg = HandleMsg::BondMixnode {
            mix_node: helpers::mix_node_fixture(),
        };
        handle(deps.as_mut(), mock_env(), info, msg).unwrap();

        let info = mock_info("mixnode-owner", &good_gateway_bond());
        let msg = HandleMsg::BondGateway {
            gateway: helpers::gateway_fixture(),
        };
        let handle_response = handle(deps.as_mut(), mock_env(), info, msg);
        assert_eq!(handle_response, Err(ContractError::AlreadyOwnsMixnode));

        // but after he unbonds it, it's all fine again
        let info = mock_info("mixnode-owner", &[]);
        let msg = HandleMsg::UnbondMixnode {};
        handle(deps.as_mut(), mock_env(), info, msg).unwrap();

        let info = mock_info("mixnode-owner", &good_gateway_bond());
        let msg = HandleMsg::BondGateway {
            gateway: helpers::gateway_fixture(),
        };
        let handle_response = handle(deps.as_mut(), mock_env(), info, msg);
        assert!(handle_response.is_ok());

        // adding another node from another account, but with the same IP, should fail (or we would have a weird state).
        // Is that right? Think about this, not sure yet.
    }

    #[test]
    fn adding_gateway_without_existing_owner() {
        let mut deps = helpers::init_contract();

        let info = mock_info("gateway-owner", &good_gateway_bond());
        let msg = HandleMsg::BondGateway {
            gateway: Gateway {
                identity_key: "myAwesomeGateway".to_string(),
                ..helpers::gateway_fixture()
            },
        };

        // before the execution the node had no associated owner
        assert!(gateways_owners_read(deps.as_ref().storage)
            .may_load("myAwesomeGateway".as_bytes())
            .unwrap()
            .is_none());

        // it's all fine, owner is saved
        let handle_response = handle(deps.as_mut(), mock_env(), info, msg);
        assert!(handle_response.is_ok());

        assert_eq!(
            HumanAddr::from("gateway-owner"),
            gateways_owners_read(deps.as_ref().storage)
                .load("myAwesomeGateway".as_bytes())
                .unwrap()
        );
    }

    #[test]
    fn adding_gateway_with_existing_owner() {
        let mut deps = helpers::init_contract();

        let info = mock_info("gateway-owner", &good_gateway_bond());
        let msg = HandleMsg::BondGateway {
            gateway: Gateway {
                identity_key: "myAwesomeGateway".to_string(),
                ..helpers::gateway_fixture()
            },
        };

        handle(deps.as_mut(), mock_env(), info, msg).unwrap();

        // request fails giving the existing owner address in the message
        let info = mock_info("gateway-owner-pretender", &good_gateway_bond());
        let msg = HandleMsg::BondGateway {
            gateway: Gateway {
                identity_key: "myAwesomeGateway".to_string(),
                ..helpers::gateway_fixture()
            },
        };

        let handle_response = handle(deps.as_mut(), mock_env(), info, msg);
        assert_eq!(
            Err(ContractError::DuplicateGateway {
                owner: "gateway-owner".into()
            }),
            handle_response
        );

        // owner is not changed
        assert_eq!(
            HumanAddr::from("gateway-owner"),
            gateways_owners_read(deps.as_ref().storage)
                .load("myAwesomeGateway".as_bytes())
                .unwrap()
        );
    }

    #[test]
    fn adding_gateway_with_existing_unchanged_owner() {
        let mut deps = helpers::init_contract();

        let info = mock_info("gateway-owner", &good_gateway_bond());
        let msg = HandleMsg::BondGateway {
            gateway: Gateway {
                identity_key: "myAwesomeGateway".to_string(),
                mix_host: "1.1.1.1:1789".into(),
                ..helpers::gateway_fixture()
            },
        };

        handle(deps.as_mut(), mock_env(), info, msg).unwrap();

        let info = mock_info("gateway-owner", &good_gateway_bond());
        let msg = HandleMsg::BondGateway {
            gateway: Gateway {
                identity_key: "myAwesomeGateway".to_string(),
                mix_host: "2.2.2.2:1789".into(),
                ..helpers::gateway_fixture()
            },
        };

        assert!(handle(deps.as_mut(), mock_env(), info, msg).is_ok());

        // make sure the host information was updated
        assert_eq!(
            "2.2.2.2:1789".to_string(),
            gateways_read(deps.as_ref().storage)
                .load("gateway-owner".as_bytes())
                .unwrap()
                .gateway
                .mix_host
        );

        // and nothing was changed regarding ownership
        assert_eq!(
            HumanAddr::from("gateway-owner"),
            gateways_owners_read(deps.as_ref().storage)
                .load("myAwesomeGateway".as_bytes())
                .unwrap()
        );
    }

    #[test]
    fn gateway_remove() {
        let env = mock_env();
        let mut deps = mock_dependencies(&[]);
        let msg = InitMsg {};
        let info = mock_info("creator", &[]);
        init(deps.as_mut(), env.clone(), info, msg).unwrap();

        // try unbond when no nodes exist yet
        let info = mock_info("anyone", &[]);
        let msg = HandleMsg::UnbondGateway {};
        let result = handle(deps.as_mut(), mock_env(), info, msg);

        // we're told that there is no node for our address
        assert_eq!(
            result,
            Err(ContractError::GatewayBondNotFound {
                account: "anyone".into()
            })
        );

        // let's add a node owned by bob
        helpers::add_gateway("bob", good_gateway_bond(), &mut deps);

        // attempt to unbond fred's node, which doesn't exist
        let info = mock_info("fred", &[]);
        let msg = HandleMsg::UnbondGateway {};
        let result = handle(deps.as_mut(), mock_env(), info, msg);
        assert_eq!(
            result,
            Err(ContractError::GatewayBondNotFound {
                account: "fred".into()
            })
        );

        // bob's node is still there
        let nodes = helpers::get_gateways(&mut deps);
        assert_eq!(1, nodes.len());

        let first_node = &nodes[0];
        assert_eq!("bob", first_node.owner());

        // add a node owned by fred
        let fred_bond = good_gateway_bond();
        helpers::add_gateway("fred", fred_bond.clone(), &mut deps);

        // let's make sure we now have 2 nodes:
        assert_eq!(2, helpers::get_gateways(&mut deps).len());

        // unbond fred's node
        let info = mock_info("fred", &[]);
        let msg = HandleMsg::UnbondGateway {};
        let remove_fred = handle(deps.as_mut(), mock_env(), info.clone(), msg).unwrap();

        // we should see log messages come back showing an unbond message
        let expected_attributes = vec![
            attr("action", "unbond"),
            attr("address", "fred"),
            attr(
                "gateway_bond",
                format!("amount: {} {}, owner: fred", INITIAL_GATEWAY_BOND, DENOM),
            ),
        ];

        // we should see a funds transfer from the contract back to fred
        let expected_messages = vec![BankMsg::Send {
            from_address: env.contract.address,
            to_address: info.sender,
            amount: fred_bond,
        }
        .into()];

        // run the handler and check that we got back the correct results
        let expected = HandleResponse {
            messages: expected_messages,
            attributes: expected_attributes,
            data: None,
        };
        assert_eq!(remove_fred, expected);

        // only 1 node now exists, owned by bob:
        let gateway_bonds = helpers::get_gateways(&mut deps);
        assert_eq!(1, gateway_bonds.len());
        assert_eq!("bob", gateway_bonds[0].owner());
    }

    #[test]
    fn removing_gateway_clears_ownership() {
        let mut deps = helpers::init_contract();

        let info = mock_info("gateway-owner", &good_mixnode_bond());
        let msg = HandleMsg::BondGateway {
            gateway: Gateway {
                identity_key: "myAwesomeGateway".to_string(),
                ..helpers::gateway_fixture()
            },
        };

        handle(deps.as_mut(), mock_env(), info, msg).unwrap();
        assert_eq!(
            HumanAddr::from("gateway-owner"),
            gateways_owners_read(deps.as_ref().storage)
                .load("myAwesomeGateway".as_bytes())
                .unwrap()
        );

        let info = mock_info("gateway-owner", &[]);
        let msg = HandleMsg::UnbondGateway {};

        assert!(handle(deps.as_mut(), mock_env(), info, msg).is_ok());

        assert!(gateways_owners_read(deps.as_ref().storage)
            .may_load("myAwesomeGateway".as_bytes())
            .unwrap()
            .is_none());

        // and since it's removed, it can be reclaimed
        let info = mock_info("gateway-owner", &good_mixnode_bond());
        let msg = HandleMsg::BondGateway {
            gateway: Gateway {
                identity_key: "myAwesomeGateway".to_string(),
                ..helpers::gateway_fixture()
            },
        };

        assert!(handle(deps.as_mut(), mock_env(), info, msg).is_ok());
        assert_eq!(
            HumanAddr::from("gateway-owner"),
            gateways_owners_read(deps.as_ref().storage)
                .load("myAwesomeGateway".as_bytes())
                .unwrap()
        );
    }

    #[test]
    fn updating_state_params() {
        let mut deps = helpers::init_contract();

        let new_params = StateParams {
            epoch_length: INITIAL_DEFAULT_EPOCH_LENGTH,
            minimum_mixnode_bond: INITIAL_MIXNODE_BOND,
            minimum_gateway_bond: INITIAL_GATEWAY_BOND,
            mixnode_bond_reward_rate: Decimal::percent(INITIAL_MIXNODE_BOND_REWARD_RATE),
            gateway_bond_reward_rate: Decimal::percent(INITIAL_GATEWAY_BOND_REWARD_RATE),
            mixnode_active_set_size: 42, // change something
        };

        // cannot be updated from non-owner account
        let info = mock_info("not-the-creator", &[]);
        let res = try_update_state_params(deps.as_mut(), info, new_params.clone());
        assert_eq!(res, Err(ContractError::Unauthorized));

        // but works fine from the creator account
        let info = mock_info("creator", &[]);
        let res = try_update_state_params(deps.as_mut(), info, new_params.clone());
        assert_eq!(res, Ok(HandleResponse::default()));

        // and the state is actually updated
        let current_state = config_read(deps.as_ref().storage).load().unwrap();
        assert_eq!(current_state.params, new_params);

        // mixnode_epoch_bond_reward is recalculated if annual reward  is changed
        let current_mix_reward_rate = read_mixnode_epoch_reward_rate(deps.as_ref().storage);
        let new_mixnode_bond_reward_rate = Decimal::percent(120);

        // sanity check to make sure we are actually updating the value (in case we changed defaults at some point)
        assert_ne!(new_mixnode_bond_reward_rate, current_mix_reward_rate);

        let mut new_params = current_state.params.clone();
        new_params.mixnode_bond_reward_rate = new_mixnode_bond_reward_rate;

        let info = mock_info("creator", &[]);
        try_update_state_params(deps.as_mut(), info, new_params.clone()).unwrap();

        let new_state = config_read(deps.as_ref().storage).load().unwrap();
        let expected =
            calculate_epoch_reward_rate(new_params.epoch_length, new_mixnode_bond_reward_rate);
        assert_eq!(expected, new_state.mixnode_epoch_bond_reward);

        // gateway_epoch_bond_reward is recalculated if annual reward rate is changed
        let current_gateway_reward_rate = read_gateway_epoch_reward_rate(deps.as_ref().storage);
        let new_gateway_bond_reward_rate = Decimal::percent(120);

        // sanity check to make sure we are actually updating the value (in case we changed defaults at some point)
        assert_ne!(new_gateway_bond_reward_rate, current_gateway_reward_rate);

        let mut new_params = current_state.params.clone();
        new_params.gateway_bond_reward_rate = new_gateway_bond_reward_rate;

        let info = mock_info("creator", &[]);
        try_update_state_params(deps.as_mut(), info, new_params.clone()).unwrap();

        let new_state = config_read(deps.as_ref().storage).load().unwrap();
        let expected =
            calculate_epoch_reward_rate(new_params.epoch_length, new_gateway_bond_reward_rate);
        assert_eq!(expected, new_state.gateway_epoch_bond_reward);

        // if annual reward rate is changed for both mixnodes and gateways in a single update operation,
        // both mixnode_epoch_bond_reward and gateway_epoch_bond_reward are recalculated
        let current_state = config_read(deps.as_ref().storage).load().unwrap();
        let new_mixnode_bond_reward_rate = Decimal::percent(130);
        let new_gateway_bond_reward_rate = Decimal::percent(130);
        assert_ne!(
            new_mixnode_bond_reward_rate,
            current_state.params.mixnode_bond_reward_rate
        );
        assert_ne!(
            new_gateway_bond_reward_rate,
            current_state.params.gateway_bond_reward_rate
        );

        let mut new_params = current_state.params.clone();
        new_params.mixnode_bond_reward_rate = new_mixnode_bond_reward_rate;
        new_params.gateway_bond_reward_rate = new_gateway_bond_reward_rate;

        let info = mock_info("creator", &[]);
        try_update_state_params(deps.as_mut(), info, new_params.clone()).unwrap();

        let new_state = config_read(deps.as_ref().storage).load().unwrap();
        let expected_mixnode =
            calculate_epoch_reward_rate(new_params.epoch_length, new_mixnode_bond_reward_rate);
        assert_eq!(expected_mixnode, new_state.mixnode_epoch_bond_reward);

        let expected_gateway =
            calculate_epoch_reward_rate(new_params.epoch_length, new_gateway_bond_reward_rate);
        assert_eq!(expected_gateway, new_state.gateway_epoch_bond_reward);

        // both mixnode_epoch_bond_reward and gateway_epoch_bond_reward are updated on epoch length change
        let new_epoch_length = 42;
        // sanity check to make sure we are actually updating the value (in case we changed defaults at some point)
        assert_ne!(new_epoch_length, current_state.params.epoch_length);
        let mut new_params = current_state.params.clone();
        new_params.epoch_length = new_epoch_length;

        let info = mock_info("creator", &[]);
        try_update_state_params(deps.as_mut(), info, new_params.clone()).unwrap();

        let new_state = config_read(deps.as_ref().storage).load().unwrap();
        let expected_mixnode =
            calculate_epoch_reward_rate(new_epoch_length, new_params.mixnode_bond_reward_rate);
        assert_eq!(expected_mixnode, new_state.mixnode_epoch_bond_reward);

        let expected_gateway =
            calculate_epoch_reward_rate(new_epoch_length, new_params.gateway_bond_reward_rate);
        assert_eq!(expected_gateway, new_state.gateway_epoch_bond_reward);
    }

    #[test]
    fn rewarding_mixnode() {
        let mut deps = helpers::init_contract();
        let current_state = config(deps.as_mut().storage).load().unwrap();
        let network_monitor_address = current_state.network_monitor_address;

        // errors out if executed by somebody else than network monitor
        let info = mock_info("not-the-monitor", &[]);
        let res = try_reward_mixnode(deps.as_mut(), info, "node-owner".into(), 100);
        assert_eq!(res, Err(ContractError::Unauthorized));

        // returns bond not found attribute if the target owner hasn't bonded any mixnodes
        let info = mock_info(network_monitor_address.clone(), &[]);
        let res = try_reward_mixnode(deps.as_mut(), info, "node-owner".into(), 100).unwrap();
        assert_eq!(vec![attr("result", "bond not found")], res.attributes);

        let initial_bond = 100_000000;
        let mixnode_bond = MixNodeBond {
            amount: coins(initial_bond, DENOM),
            owner: "node-owner".into(),
            mix_node: mix_node_fixture(),
        };

        mixnodes(deps.as_mut().storage)
            .save(b"node-owner", &mixnode_bond)
            .unwrap();

        let reward = read_mixnode_epoch_reward_rate(deps.as_ref().storage);

        // the node's bond is correctly increased and scaled by uptime
        // if node was 100% up, it will get full epoch reward
        let expected_bond = Uint128(initial_bond) * reward + Uint128(initial_bond);

        let info = mock_info(network_monitor_address.clone(), &[]);
        try_reward_mixnode(deps.as_mut(), info, "node-owner".into(), 100).unwrap();

        assert_eq!(
            expected_bond,
            read_mixnode_bond(deps.as_ref().storage, b"node-owner").unwrap()
        );

        // if node was 20% up, it will get 1/5th of epoch reward
        let scaled_reward = scale_reward_by_uptime(reward, 20).unwrap();
        let expected_bond = expected_bond * scaled_reward + expected_bond;

        let info = mock_info(network_monitor_address, &[]);
        try_reward_mixnode(deps.as_mut(), info, "node-owner".into(), 20).unwrap();

        assert_eq!(
            expected_bond,
            read_mixnode_bond(deps.as_ref().storage, b"node-owner").unwrap()
        );
    }

    #[test]
    fn rewarding_gateway() {
        let mut deps = helpers::init_contract();
        let current_state = config(deps.as_mut().storage).load().unwrap();
        let network_monitor_address = current_state.network_monitor_address;

        // errors out if executed by somebody else than network monitor
        let info = mock_info("not-the-monitor", &[]);
        let res = try_reward_gateway(deps.as_mut(), info, "node-owner".into(), 100);
        assert_eq!(res, Err(ContractError::Unauthorized));

        // returns bond not found attribute if the target owner hasn't bonded any gateways
        let info = mock_info(network_monitor_address.clone(), &[]);
        let res = try_reward_gateway(deps.as_mut(), info, "node-owner".into(), 100).unwrap();
        assert_eq!(vec![attr("result", "bond not found")], res.attributes);

        let initial_bond = 100_000000;
        let gateway_bond = GatewayBond {
            amount: coins(initial_bond, DENOM),
            owner: "node-owner".into(),
            gateway: gateway_fixture(),
        };

        gateways(deps.as_mut().storage)
            .save(b"node-owner", &gateway_bond)
            .unwrap();

        let reward = read_gateway_epoch_reward_rate(deps.as_ref().storage);

        // the node's bond is correctly increased and scaled by uptime
        // if node was 100% up, it will get full epoch reward
        let expected_bond = Uint128(initial_bond) * reward + Uint128(initial_bond);

        let info = mock_info(network_monitor_address.clone(), &[]);
        try_reward_gateway(deps.as_mut(), info, "node-owner".into(), 100).unwrap();

        assert_eq!(
            expected_bond,
            read_gateway_bond(deps.as_ref().storage, b"node-owner").unwrap()
        );

        // if node was 20% up, it will get 1/5th of epoch reward
        let scaled_reward = scale_reward_by_uptime(reward, 20).unwrap();
        let expected_bond = expected_bond * scaled_reward + expected_bond;

        let info = mock_info(network_monitor_address, &[]);
        try_reward_gateway(deps.as_mut(), info, "node-owner".into(), 20).unwrap();

        assert_eq!(
            expected_bond,
            read_gateway_bond(deps.as_ref().storage, b"node-owner").unwrap()
        );
    }

    #[cfg(test)]
    mod mix_delegation_stake_validation {
        use super::*;
        use cosmwasm_std::coin;

        #[test]
        fn stake_cant_be_empty() {
            assert_eq!(
                Err(ContractError::EmptyDelegation),
                validate_delegation_stake(&[])
            )
        }

        #[test]
        fn stake_must_have_single_coin_type() {
            assert_eq!(
                Err(ContractError::MultipleDenoms),
                validate_delegation_stake(&[coin(123, DENOM), coin(123, "BTC"), coin(123, "DOGE")])
            )
        }

        #[test]
        fn stake_coin_must_be_of_correct_type() {
            assert_eq!(
                Err(ContractError::WrongDenom {}),
                validate_delegation_stake(&[coin(123, "DOGE")])
            )
        }

        #[test]
        fn stake_coin_must_have_value_greater_than_zero() {
            assert_eq!(
                Err(ContractError::EmptyDelegation),
                validate_delegation_stake(&[coin(0, DENOM)])
            )
        }

        #[test]
        fn stake_can_have_any_positive_value() {
            // this might change in the future, but right now an arbitrary (positive) value can be delegated
            assert!(validate_delegation_stake(&[coin(1, DENOM)]).is_ok());
            assert!(validate_delegation_stake(&[coin(123, DENOM)]).is_ok());
            assert!(validate_delegation_stake(&[coin(10000000000, DENOM)]).is_ok());
        }
    }

    #[cfg(test)]
    mod mix_stake_delegation {
        use super::*;
        use crate::storage::node_delegations_read;
        use crate::support::tests::helpers::add_mixnode;

        #[test]
        fn fails_if_node_doesnt_exist() {
            let mut deps = helpers::init_contract();
            assert_eq!(
                Err(ContractError::MixNodeBondNotFound {}),
                try_delegate_to_mixnode(
                    deps.as_mut(),
                    mock_info("sender", &coins(123, DENOM)),
                    "non-existent-node-owner".into()
                )
            );
        }

        #[test]
        fn succeeds_for_existing_node() {
            let mut deps = helpers::init_contract();
            let mixnode_owner = "bob";
            add_mixnode(mixnode_owner, good_mixnode_bond(), &mut deps);

            assert!(try_delegate_to_mixnode(
                deps.as_mut(),
                mock_info("sender", &coins(123, DENOM)),
                mixnode_owner.into()
            )
            .is_ok());

            assert_eq!(
                123,
                node_delegations_read(&deps.storage, &mixnode_owner.into())
                    .load(b"sender")
                    .unwrap()
                    .u128()
            );
        }

        #[test]
        fn fails_if_node_unbonded() {
            let mut deps = helpers::init_contract();
            let env = mock_env();

            let mixnode_owner = "bob";
            add_mixnode(mixnode_owner, good_mixnode_bond(), &mut deps);
            try_remove_mixnode(deps.as_mut(), mock_info(mixnode_owner, &[]), env).unwrap();

            assert_eq!(
                Err(ContractError::MixNodeBondNotFound {}),
                try_delegate_to_mixnode(
                    deps.as_mut(),
                    mock_info("sender", &coins(123, DENOM)),
                    mixnode_owner.into()
                )
            );
        }

        #[test]
        fn succeeds_if_node_rebonded() {
            let mut deps = helpers::init_contract();
            let env = mock_env();

            let mixnode_owner = "bob";
            add_mixnode(mixnode_owner, good_mixnode_bond(), &mut deps);
            try_remove_mixnode(deps.as_mut(), mock_info(mixnode_owner, &[]), env).unwrap();
            add_mixnode(mixnode_owner, good_mixnode_bond(), &mut deps);

            assert!(try_delegate_to_mixnode(
                deps.as_mut(),
                mock_info("sender", &coins(123, DENOM)),
                mixnode_owner.into()
            )
            .is_ok());

            assert_eq!(
                123,
                node_delegations_read(&deps.storage, &mixnode_owner.into())
                    .load(b"sender")
                    .unwrap()
                    .u128()
            );
        }

        #[test]
        fn is_possible_for_an_already_delegated_node() {
            let mut deps = helpers::init_contract();
            let mixnode_owner = "bob";
            add_mixnode(mixnode_owner, good_mixnode_bond(), &mut deps);

            try_delegate_to_mixnode(
                deps.as_mut(),
                mock_info("sender", &coins(100, DENOM)),
                mixnode_owner.into(),
            )
            .unwrap();

            try_delegate_to_mixnode(
                deps.as_mut(),
                mock_info("sender", &coins(50, DENOM)),
                mixnode_owner.into(),
            )
            .unwrap();

            assert_eq!(
                150,
                node_delegations_read(&deps.storage, &mixnode_owner.into())
                    .load(b"sender")
                    .unwrap()
                    .u128()
            );
        }

        #[test]
        fn is_disallowed_for_already_delegated_node_if_it_unbonded() {
            let mut deps = helpers::init_contract();
            let env = mock_env();

            let mixnode_owner = "bob";
            add_mixnode(mixnode_owner, good_mixnode_bond(), &mut deps);

            try_delegate_to_mixnode(
                deps.as_mut(),
                mock_info("sender", &coins(100, DENOM)),
                mixnode_owner.into(),
            )
            .unwrap();

            try_remove_mixnode(deps.as_mut(), mock_info(mixnode_owner, &[]), env).unwrap();

            assert_eq!(
                Err(ContractError::MixNodeBondNotFound {}),
                try_delegate_to_mixnode(
                    deps.as_mut(),
                    mock_info("sender", &coins(50, DENOM)),
                    mixnode_owner.into()
                )
            );
        }

        #[test]
        fn is_allowed_for_multiple_nodes() {
            let mut deps = helpers::init_contract();
            let mixnode_owner1 = "bob";
            let mixnode_owner2 = "fred";
            add_mixnode(mixnode_owner1, good_mixnode_bond(), &mut deps);
            add_mixnode(mixnode_owner2, good_mixnode_bond(), &mut deps);

            assert!(try_delegate_to_mixnode(
                deps.as_mut(),
                mock_info("sender", &coins(123, DENOM)),
                mixnode_owner1.into()
            )
            .is_ok());

            assert!(try_delegate_to_mixnode(
                deps.as_mut(),
                mock_info("sender", &coins(42, DENOM)),
                mixnode_owner2.into()
            )
            .is_ok());

            assert_eq!(
                123,
                node_delegations_read(&deps.storage, &mixnode_owner1.into())
                    .load(b"sender")
                    .unwrap()
                    .u128()
            );

            assert_eq!(
                42,
                node_delegations_read(&deps.storage, &mixnode_owner2.into())
                    .load(b"sender")
                    .unwrap()
                    .u128()
            );
        }

        #[test]
        fn is_allowed_by_multiple_users() {
            let mut deps = helpers::init_contract();
            let mixnode_owner = "bob";
            add_mixnode(mixnode_owner, good_mixnode_bond(), &mut deps);

            assert!(try_delegate_to_mixnode(
                deps.as_mut(),
                mock_info("sender1", &coins(123, DENOM)),
                mixnode_owner.into()
            )
            .is_ok());

            assert!(try_delegate_to_mixnode(
                deps.as_mut(),
                mock_info("sender2", &coins(123, DENOM)),
                mixnode_owner.into()
            )
            .is_ok());
        }

        #[test]
        fn delegation_is_not_removed_if_node_unbonded() {
            let mut deps = helpers::init_contract();
            let env = mock_env();

            let mixnode_owner = "bob";
            add_mixnode(mixnode_owner, good_mixnode_bond(), &mut deps);

            try_delegate_to_mixnode(
                deps.as_mut(),
                mock_info("sender", &coins(100, DENOM)),
                mixnode_owner.into(),
            )
            .unwrap();

            try_remove_mixnode(deps.as_mut(), mock_info(mixnode_owner, &[]), env).unwrap();

            assert_eq!(
                100,
                node_delegations_read(&deps.storage, &mixnode_owner.into())
                    .load(b"sender")
                    .unwrap()
                    .u128()
            );
        }
    }

    #[cfg(test)]
    mod removing_mix_stake_delegation {
        use super::*;
        use crate::storage::node_delegations_read;
        use crate::support::tests::helpers::add_mixnode;

        #[test]
        fn fails_if_delegation_never_existed() {
            let mut deps = helpers::init_contract();
            let env = mock_env();

            let mixnode_owner = "bob";
            add_mixnode(mixnode_owner, good_mixnode_bond(), &mut deps);
            assert_eq!(
                Err(ContractError::NoMixnodeDelegationFound {
                    mixnode_owner: mixnode_owner.into(),
                }),
                try_remove_delegation_from_mixnode(
                    deps.as_mut(),
                    mock_info("sender", &[]),
                    env,
                    mixnode_owner.into(),
                )
            );
        }

        #[test]
        fn succeeds_if_delegation_existed() {
            let mut deps = helpers::init_contract();
            let env = mock_env();

            let mixnode_owner = "bob";
            add_mixnode(mixnode_owner, good_mixnode_bond(), &mut deps);

            try_delegate_to_mixnode(
                deps.as_mut(),
                mock_info("sender", &coins(100, DENOM)),
                mixnode_owner.into(),
            )
            .unwrap();

            assert_eq!(
                Ok(HandleResponse {
                    messages: vec![BankMsg::Send {
                        from_address: env.contract.address.clone(),
                        to_address: "sender".into(),
                        amount: coins(100, DENOM),
                    }
                    .into()],
                    attributes: Vec::new(),
                    data: None,
                }),
                try_remove_delegation_from_mixnode(
                    deps.as_mut(),
                    mock_info("sender", &[]),
                    env,
                    mixnode_owner.into(),
                )
            );

            assert!(node_delegations_read(&deps.storage, &mixnode_owner.into())
                .may_load(b"sender")
                .unwrap()
                .is_none());
        }

        #[test]
        fn succeeds_if_delegation_existed_even_if_node_unbonded() {
            let mut deps = helpers::init_contract();
            let env = mock_env();

            let mixnode_owner = "bob";
            add_mixnode(mixnode_owner, good_mixnode_bond(), &mut deps);

            try_delegate_to_mixnode(
                deps.as_mut(),
                mock_info("sender", &coins(100, DENOM)),
                mixnode_owner.into(),
            )
            .unwrap();

            try_remove_mixnode(deps.as_mut(), mock_info(mixnode_owner, &[]), env.clone()).unwrap();

            assert_eq!(
                Ok(HandleResponse {
                    messages: vec![BankMsg::Send {
                        from_address: env.contract.address.clone(),
                        to_address: "sender".into(),
                        amount: coins(100, DENOM),
                    }
                    .into()],
                    attributes: Vec::new(),
                    data: None,
                }),
                try_remove_delegation_from_mixnode(
                    deps.as_mut(),
                    mock_info("sender", &[]),
                    env,
                    mixnode_owner.into(),
                )
            );

            assert!(node_delegations_read(&deps.storage, &mixnode_owner.into())
                .may_load(b"sender")
                .unwrap()
                .is_none());
        }
    }
}<|MERGE_RESOLUTION|>--- conflicted
+++ resolved
@@ -3,17 +3,10 @@
 use crate::helpers::{calculate_epoch_reward_rate, scale_reward_by_uptime};
 use crate::state::StateParams;
 use crate::storage::{
-<<<<<<< HEAD
-    config, config_read, gateways, gateways_owners, gateways_owners_read, gateways_read,
-    increase_gateway_bond, increase_mixnode_bond, mixnodes, mixnodes_owners, mixnodes_owners_read,
-    mixnodes_read, node_delegations, read_gateway_epoch_reward_rate,
-    read_mixnode_epoch_reward_rate, read_state_params,
-=======
     config, config_read, decrement_layer_count, gateways, gateways_owners, gateways_owners_read,
     gateways_read, increase_gateway_bond, increase_mixnode_bond, increment_layer_count, mixnodes,
     mixnodes_owners, mixnodes_owners_read, mixnodes_read, read_gateway_epoch_reward_rate,
     read_mixnode_epoch_reward_rate, read_state_params, Layer,
->>>>>>> 29fd8b88
 };
 use cosmwasm_std::{
     attr, coins, BankMsg, Coin, Decimal, DepsMut, Env, HandleResponse, HumanAddr, MessageInfo,
@@ -472,13 +465,8 @@
     use crate::support::tests::helpers;
     use crate::support::tests::helpers::{gateway_fixture, mix_node_fixture};
     use cosmwasm_std::testing::{mock_dependencies, mock_env, mock_info};
-<<<<<<< HEAD
-    use cosmwasm_std::{from_binary, Uint128};
-    use mixnet_contract::{PagedGatewayResponse, PagedResponse};
-=======
     use cosmwasm_std::{coins, from_binary, Uint128};
     use mixnet_contract::{LayerDistribution, PagedGatewayResponse, PagedResponse};
->>>>>>> 29fd8b88
 
     fn good_mixnode_bond() -> Vec<Coin> {
         vec![Coin {

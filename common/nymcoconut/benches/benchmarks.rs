--- conflicted
+++ resolved
@@ -4,23 +4,29 @@
 use std::ops::Neg;
 use std::time::Duration;
 
-use bls12_381::{G1Affine, G1Projective, G2Affine, G2Prepared, multi_miller_loop, Scalar};
-use criterion::{Criterion, criterion_group, criterion_main};
+use bls12_381::{multi_miller_loop, G1Affine, G1Projective, G2Affine, G2Prepared, Scalar};
+use criterion::{criterion_group, criterion_main, Criterion};
 use ff::Field;
 use group::{Curve, Group};
-<<<<<<< HEAD
 use nym_coconut::{
     aggregate_signature_shares, aggregate_verification_keys, blind_sign, elgamal_keygen,
     prepare_blind_sign, prove_bandwidth_credential, setup, ttp_keygen, verify_credential,
     Attribute, BlindedSignature, Parameters, Signature, SignatureShare, VerificationKey,
-=======
+};
 use rand::seq::SliceRandom;
+use std::ops::Neg;
+use std::time::Duration;
+
+use bls12_381::{multi_miller_loop, G1Affine, G1Projective, G2Affine, G2Prepared, Scalar};
+use criterion::{criterion_group, criterion_main, Criterion};
+use ff::Field;
+use group::{Curve, Group};
+use rand::seq::SliceRandom;
 
 use nymcoconut::{
-    aggregate_signature_shares, aggregate_verification_keys, Attribute, blind_sign,
-    BlindedSignature, elgamal_keygen, Parameters, prepare_blind_sign, prove_bandwidth_credential,
-    setup, Signature, SignatureShare, ttp_keygen, VerificationKey, verify_credential,
->>>>>>> 5b66701c
+    aggregate_signature_shares, aggregate_verification_keys, blind_sign, elgamal_keygen,
+    prepare_blind_sign, prove_bandwidth_credential, setup, ttp_keygen, verify_credential,
+    Attribute, BlindedSignature, Parameters, Signature, SignatureShare, VerificationKey,
 };
 
 #[allow(unused)]
@@ -147,7 +153,7 @@
         &attributes,
         &unblinded_signature_shares,
     )
-        .unwrap()
+    .unwrap()
 }
 
 struct BenchCase {
@@ -227,7 +233,7 @@
                     &blind_sign_request,
                     &public_attributes,
                 )
-                    .unwrap()
+                .unwrap()
             })
         },
     );
@@ -242,7 +248,7 @@
             &blind_sign_request,
             &public_attributes,
         )
-            .unwrap();
+        .unwrap();
         blinded_signatures.push(blinded_signature)
     }
 
@@ -300,7 +306,7 @@
         serial_number,
         binding_number,
     )
-        .unwrap();
+    .unwrap();
 
     // CLIENT BENCHMARK
     group.bench_function(
@@ -319,7 +325,7 @@
                     serial_number,
                     binding_number,
                 )
-                    .unwrap()
+                .unwrap()
             })
         },
     );

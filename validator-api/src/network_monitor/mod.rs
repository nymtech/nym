// Copyright 2021 - Nym Technologies SA <contact@nymtech.net>
// SPDX-License-Identifier: Apache-2.0

use std::sync::Arc;

use futures::channel::mpsc;
use log::info;

#[cfg(feature = "coconut")]
use coconut_interface::{hash_to_scalar, Credential, Parameters};
#[cfg(feature = "coconut")]
use credentials::bandwidth::{
    prepare_for_spending, BandwidthVoucherAttributes, BANDWIDTH_VALUE, TOTAL_ATTRIBUTES,
};
#[cfg(feature = "coconut")]
use credentials::obtain_aggregate_verification_key;
use crypto::asymmetric::{encryption, identity};
use nymsphinx::addressing::clients::Recipient;
use topology::NymTopology;

use crate::cache::ValidatorCache;
use crate::config::Config;
use crate::network_monitor::monitor::preparer::PacketPreparer;
use crate::network_monitor::monitor::processor::{
    ReceivedProcessor, ReceivedProcessorReceiver, ReceivedProcessorSender,
};
use crate::network_monitor::monitor::receiver::{
    GatewayClientUpdateReceiver, GatewayClientUpdateSender, PacketReceiver,
};
use crate::network_monitor::monitor::sender::PacketSender;
use crate::network_monitor::monitor::summary_producer::SummaryProducer;
use crate::network_monitor::monitor::Monitor;
use crate::storage::ValidatorApiStorage;
<<<<<<< HEAD
=======
use crypto::asymmetric::{encryption, identity};
use futures::channel::mpsc;
use std::sync::Arc;

use gateway_client::bandwidth::BandwidthController;
>>>>>>> 289605f3

pub(crate) mod chunker;
pub(crate) mod gateways_reader;
pub(crate) mod monitor;
pub(crate) mod test_packet;
pub(crate) mod test_route;

pub(crate) const ROUTE_TESTING_TEST_NONCE: u64 = 0;

pub(crate) struct NetworkMonitorBuilder<'a> {
    config: &'a Config,
    system_version: String,
    node_status_storage: ValidatorApiStorage,
    validator_cache: ValidatorCache,
}

impl<'a> NetworkMonitorBuilder<'a> {
    pub(crate) fn new(
        config: &'a Config,
        system_version: &str,
        node_status_storage: ValidatorApiStorage,
        validator_cache: ValidatorCache,
    ) -> Self {
        NetworkMonitorBuilder {
            config,
            system_version: system_version.to_string(),
            node_status_storage,
            validator_cache,
        }
    }

    pub(crate) async fn build(self) -> NetworkMonitorRunnables {
        // TODO: those keys change constant throughout the whole execution of the monitor.
        // and on top of that, they are used with ALL the gateways -> presumably this should change
        // in the future
        let mut rng = rand_07::rngs::OsRng;

        let identity_keypair = Arc::new(identity::KeyPair::new(&mut rng));
        let encryption_keypair = Arc::new(encryption::KeyPair::new(&mut rng));

        let (gateway_status_update_sender, gateway_status_update_receiver) = mpsc::unbounded();
        let (received_processor_sender_channel, received_processor_receiver_channel) =
            mpsc::unbounded();

        let packet_preparer = new_packet_preparer(
            &self.system_version,
            self.validator_cache,
            self.config.get_per_node_test_packets(),
            *identity_keypair.public_key(),
            *encryption_keypair.public_key(),
        );

        #[cfg(feature = "coconut")]
        let bandwidth_controller = BandwidthController::new(
            self.config.get_all_validator_api_endpoints(),
            *identity_keypair.public_key(),
        );
        #[cfg(not(feature = "coconut"))]
        let bandwidth_controller = BandwidthController::new(
            self.config.get_network_monitor_eth_endpoint(),
            self.config.get_network_monitor_eth_private_key(),
            self.config.get_backup_bandwidth_token_keys_dir(),
        )
        .expect("Could not create bandwidth controller");

        let packet_sender = new_packet_sender(
            self.config,
            gateway_status_update_sender,
            Arc::clone(&identity_keypair),
            self.config.get_gateway_sending_rate(),
            bandwidth_controller,
        );

        let received_processor = new_received_processor(
            received_processor_receiver_channel,
            Arc::clone(&encryption_keypair),
        );
        let summary_producer = new_summary_producer(self.config.get_per_node_test_packets());
        let packet_receiver = new_packet_receiver(
            gateway_status_update_receiver,
            received_processor_sender_channel,
        );

        let monitor = monitor::Monitor::new(
            self.config,
            packet_preparer,
            packet_sender,
            received_processor,
            summary_producer,
            self.node_status_storage,
        );

        NetworkMonitorRunnables {
            monitor,
            packet_receiver,
        }
    }
}

pub(crate) struct NetworkMonitorRunnables {
    monitor: Monitor,
    packet_receiver: PacketReceiver,
}

impl NetworkMonitorRunnables {
    // TODO: note, that is not exactly doing what we want, because when
    // `ReceivedProcessor` is constructed, it already spawns a future
    // this needs to be refactored!
    pub(crate) fn spawn_tasks(self) {
        let mut packet_receiver = self.packet_receiver;
        let mut monitor = self.monitor;
        tokio::spawn(async move { packet_receiver.run().await });
        tokio::spawn(async move { monitor.run().await });
    }
}

fn new_packet_preparer(
    system_version: &str,
    validator_cache: ValidatorCache,
    per_node_test_packets: usize,
    self_public_identity: identity::PublicKey,
    self_public_encryption: encryption::PublicKey,
) -> PacketPreparer {
    PacketPreparer::new(
        system_version,
        validator_cache,
        per_node_test_packets,
        self_public_identity,
        self_public_encryption,
    )
}

<<<<<<< HEAD
// SECURITY:
// this implies we are re-using the same credential for all gateways all the time (which unfortunately is true!)
#[cfg(feature = "coconut")]
#[allow(non_snake_case)]
async fn TEMPORARY_obtain_bandwidth_credential(
    config: &Config,
    identity: &identity::PublicKey,
) -> Credential {
    info!("Trying to obtain bandwidth credential...");
    let validators = config.get_all_validator_api_endpoints();

    let verification_key = obtain_aggregate_verification_key(&validators)
        .await
        .expect("could not obtain aggregate verification key of ALL validators");

    let params = Parameters::new(TOTAL_ATTRIBUTES).unwrap();
    let bandwidth_credential_attributes = BandwidthVoucherAttributes {
        serial_number: params.random_scalar(),
        binding_number: params.random_scalar(),
        voucher_value: hash_to_scalar(BANDWIDTH_VALUE.to_be_bytes()),
        voucher_info: hash_to_scalar(String::from("BandwidthVoucher").as_bytes()),
    };

    let bandwidth_credential = credentials::bandwidth::obtain_signature(
        &params,
        &bandwidth_credential_attributes,
        &validators,
    )
    .await
    .expect("failed to obtain bandwidth credential!");

    prepare_for_spending(
        &identity.to_bytes(),
        &bandwidth_credential,
        &bandwidth_credential_attributes,
        &verification_key,
    )
    .expect("failed to prepare bandwidth credential for spending!")
}

=======
>>>>>>> 289605f3
fn new_packet_sender(
    config: &Config,
    gateways_status_updater: GatewayClientUpdateSender,
    local_identity: Arc<identity::KeyPair>,
    max_sending_rate: usize,
    bandwidth_controller: BandwidthController,
) -> PacketSender {
    PacketSender::new(
        gateways_status_updater,
        local_identity,
        config.get_gateway_response_timeout(),
        config.get_gateway_connection_timeout(),
        config.get_max_concurrent_gateway_clients(),
        max_sending_rate,
        bandwidth_controller,
    )
}

fn new_received_processor(
    packets_receiver: ReceivedProcessorReceiver,
    client_encryption_keypair: Arc<encryption::KeyPair>,
) -> ReceivedProcessor {
    ReceivedProcessor::new(packets_receiver, client_encryption_keypair)
}

fn new_summary_producer(per_node_test_packets: usize) -> SummaryProducer {
    // right now always print the basic report. If we feel like we need to change it, it can
    // be easily adjusted by adding some flag or something
    SummaryProducer::new(per_node_test_packets).with_report()
}

fn new_packet_receiver(
    gateways_status_updater: GatewayClientUpdateReceiver,
    processor_packets_sender: ReceivedProcessorSender,
) -> PacketReceiver {
    PacketReceiver::new(gateways_status_updater, processor_packets_sender)
}<|MERGE_RESOLUTION|>--- conflicted
+++ resolved
@@ -1,22 +1,10 @@
 // Copyright 2021 - Nym Technologies SA <contact@nymtech.net>
 // SPDX-License-Identifier: Apache-2.0
 
+use crypto::asymmetric::{encryption, identity};
+use futures::channel::mpsc;
+use gateway_client::bandwidth::BandwidthController;
 use std::sync::Arc;
-
-use futures::channel::mpsc;
-use log::info;
-
-#[cfg(feature = "coconut")]
-use coconut_interface::{hash_to_scalar, Credential, Parameters};
-#[cfg(feature = "coconut")]
-use credentials::bandwidth::{
-    prepare_for_spending, BandwidthVoucherAttributes, BANDWIDTH_VALUE, TOTAL_ATTRIBUTES,
-};
-#[cfg(feature = "coconut")]
-use credentials::obtain_aggregate_verification_key;
-use crypto::asymmetric::{encryption, identity};
-use nymsphinx::addressing::clients::Recipient;
-use topology::NymTopology;
 
 use crate::cache::ValidatorCache;
 use crate::config::Config;
@@ -31,14 +19,6 @@
 use crate::network_monitor::monitor::summary_producer::SummaryProducer;
 use crate::network_monitor::monitor::Monitor;
 use crate::storage::ValidatorApiStorage;
-<<<<<<< HEAD
-=======
-use crypto::asymmetric::{encryption, identity};
-use futures::channel::mpsc;
-use std::sync::Arc;
-
-use gateway_client::bandwidth::BandwidthController;
->>>>>>> 289605f3
 
 pub(crate) mod chunker;
 pub(crate) mod gateways_reader;
@@ -171,49 +151,6 @@
     )
 }
 
-<<<<<<< HEAD
-// SECURITY:
-// this implies we are re-using the same credential for all gateways all the time (which unfortunately is true!)
-#[cfg(feature = "coconut")]
-#[allow(non_snake_case)]
-async fn TEMPORARY_obtain_bandwidth_credential(
-    config: &Config,
-    identity: &identity::PublicKey,
-) -> Credential {
-    info!("Trying to obtain bandwidth credential...");
-    let validators = config.get_all_validator_api_endpoints();
-
-    let verification_key = obtain_aggregate_verification_key(&validators)
-        .await
-        .expect("could not obtain aggregate verification key of ALL validators");
-
-    let params = Parameters::new(TOTAL_ATTRIBUTES).unwrap();
-    let bandwidth_credential_attributes = BandwidthVoucherAttributes {
-        serial_number: params.random_scalar(),
-        binding_number: params.random_scalar(),
-        voucher_value: hash_to_scalar(BANDWIDTH_VALUE.to_be_bytes()),
-        voucher_info: hash_to_scalar(String::from("BandwidthVoucher").as_bytes()),
-    };
-
-    let bandwidth_credential = credentials::bandwidth::obtain_signature(
-        &params,
-        &bandwidth_credential_attributes,
-        &validators,
-    )
-    .await
-    .expect("failed to obtain bandwidth credential!");
-
-    prepare_for_spending(
-        &identity.to_bytes(),
-        &bandwidth_credential,
-        &bandwidth_credential_attributes,
-        &verification_key,
-    )
-    .expect("failed to prepare bandwidth credential for spending!")
-}
-
-=======
->>>>>>> 289605f3
 fn new_packet_sender(
     config: &Config,
     gateways_status_updater: GatewayClientUpdateSender,

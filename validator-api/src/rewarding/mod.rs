// Copyright 2021 - Nym Technologies SA <contact@nymtech.net>
// SPDX-License-Identifier: Apache-2.0

use crate::cache::ValidatorCache;
use crate::node_status_api::ONE_DAY;
use crate::nymd_client::Client;
use crate::rewarding::epoch::Epoch;
use crate::rewarding::error::RewardingError;
use crate::storage::models::{
    FailedMixnodeRewardChunk, PossiblyUnrewardedMixnode, RewardingReport,
};
use crate::storage::ValidatorApiStorage;
use log::{error, info};
use mixnet_contract::mixnode::NodeRewardParams;
use mixnet_contract::{ExecuteMsg, IdentityKey, RewardingStatus, MIXNODE_DELEGATORS_PAGE_LIMIT};
use std::convert::TryInto;
use std::time::Duration;
use time::OffsetDateTime;
use tokio::time::sleep;
use validator_client::nymd::SigningNymdClient;

pub(crate) mod epoch;
pub(crate) mod error;

// the actual base cost is around 125_000, but let's give ourselves a bit of safety net in case
// we introduce some tiny contract changes that would bump that value up
pub(crate) const MIXNODE_REWARD_OP_BASE_GAS_LIMIT: u64 = 150_000;

// For each delegation reward we perform a read and a write is being executed,
// which are the most costly parts involved in process. Both of them are ~1000 sdk gas in cost.
// However, experimentally it looks like first delegation adds total of additional ~3000 of sdk gas
// cost and each subsequent about ~2500.
// Therefore, since base cost is not tuned to the bare minimum, let's treat all of delegations as extra
// 2750 of sdk gas.
pub(crate) const PER_MIXNODE_DELEGATION_GAS_INCREASE: u64 = 2750;

// Another safety net in case of contract changes,
// the calculated total gas limit is going to get multiplied by that value.
pub(crate) const REWARDING_GAS_LIMIT_MULTIPLIER: f64 = 1.05;

#[derive(Debug, Clone)]
pub(crate) struct MixnodeToReward {
    pub(crate) identity: IdentityKey,

    /// Total number of individual addresses that have delegated to this particular node
    pub(crate) total_delegations: usize,

    /// Node absolute uptime over total active set uptime
    pub(crate) params: NodeRewardParams,
}

impl MixnodeToReward {
    /// Somewhat clumsy way of feature gatting tokenomics payments. In a tokenomics scenario this will never be None at reward time. We leverage that to Into a different ExecuteMsg variant
    fn params(&self) -> NodeRewardParams {
        self.params
    }
}

impl MixnodeToReward {
    pub(crate) fn to_reward_execute_msg_v2(&self, rewarding_interval_nonce: u32) -> ExecuteMsg {
        ExecuteMsg::RewardMixnodeV2 {
            identity: self.identity.clone(),
            params: self.params(),
            rewarding_interval_nonce,
        }
    }

    pub(crate) fn to_next_delegator_reward_execute_msg_v2(
        &self,
        rewarding_interval_nonce: u32,
    ) -> ExecuteMsg {
        ExecuteMsg::RewardNextMixDelegators {
            mix_identity: self.identity.clone(),
            rewarding_interval_nonce,
        }
    }
}

pub(crate) struct FailedMixnodeRewardChunkDetails {
    possibly_unrewarded: Vec<MixnodeToReward>,
    error_message: String,
}

#[derive(Default)]
pub(crate) struct FailureData {
    mixnodes: Option<Vec<FailedMixnodeRewardChunkDetails>>,
}

pub(crate) struct Rewarder {
    nymd_client: Client<SigningNymdClient>,
    validator_cache: ValidatorCache,
    storage: ValidatorApiStorage,

    /// The first epoch of the current length.
    first_epoch: Epoch,

    /// Ideal world, expected number of network monitor test runs per epoch.
    /// In reality it will be slightly lower due to network delays, but it's good enough
    /// for estimations regarding percentage of available data for reward distribution.
    expected_epoch_monitor_runs: usize,

    /// Minimum percentage of network monitor test runs reports required in order to distribute
    /// rewards.
    minimum_epoch_monitor_threshold: u8,
}

impl Rewarder {
    pub(crate) fn new(
        nymd_client: Client<SigningNymdClient>,
        validator_cache: ValidatorCache,
        storage: ValidatorApiStorage,
        first_epoch: Epoch,
        expected_epoch_monitor_runs: usize,
        minimum_epoch_monitor_threshold: u8,
    ) -> Self {
        Rewarder {
            nymd_client,
            validator_cache,
            storage,
            first_epoch,
            expected_epoch_monitor_runs,
            minimum_epoch_monitor_threshold,
        }
    }

    /// Obtains the current number of delegators that have delegated their stake towards this particular mixnode.
    ///
    /// # Arguments
    ///
    /// * `identity`: identity key of the mixnode
    async fn get_mixnode_delegators_count(
        &self,
        identity: IdentityKey,
    ) -> Result<usize, RewardingError> {
        Ok(self
            .nymd_client
            .get_mixnode_delegations(identity)
            .await?
            .len())
    }

    /// Obtain the list of current 'rewarded' set, determine their uptime in the provided epoch
    /// and attach information required for rewarding.
    ///
    /// The method also obtains the number of delegators towards the node in order to more accurately
    /// approximate the required gas fees when distributing the rewards.
    ///
    /// # Arguments
    ///
    /// * `epoch`: current rewarding epoch
    async fn determine_eligible_mixnodes(
        &self,
        epoch: Epoch,
    ) -> Result<Vec<MixnodeToReward>, RewardingError> {
        // Currently we don't have as many 'features' as in the typescript reward script,
        // such as we don't check ports or verloc data anymore. However, that's fine as
        // it's a good price to pay for being able to move rewarding to rust
        // and the lack of port data / verloc data will eventually be balanced out anyway
        // by people hesitating to delegate to nodes without them and thus those nodes disappearing
        // from the active set (once introduced)
<<<<<<< HEAD
        let mixnode_delegators = self.produce_active_mixnode_delegators_map().await?;
        let state = self.nymd_client.get_contract_settings().await?;
=======
        let state = self.nymd_client.get_state_params().await?;
>>>>>>> a3dd9450

        let reward_pool = self.nymd_client.get_reward_pool().await?;
        let circulating_supply = self.nymd_client.get_circulating_supply().await?;
        let sybil_resistance_percent = self.nymd_client.get_sybil_resistance_percent().await?;
        let epoch_reward_percent = self.nymd_client.get_epoch_reward_percent().await?;

        // TODO: question to @durch: is k active set or 'rewarded' set?
        let k = state.mixnode_active_set_size;
        let period_reward_pool = (reward_pool / 100) * epoch_reward_percent as u128;

        info!("Rewarding pool stats");
        info!("-- Reward pool: {} unym", reward_pool);
        info!("---- Epoch reward pool: {} unym", period_reward_pool);
        info!("-- Circulating supply: {} unym", circulating_supply);

        // 1. get list of 'rewarded' nodes
        // 2. for each of them determine their delegator count
        // 3. for each of them determine their uptime for the epoch
        let rewarded_nodes = self.validator_cache.rewarded_mixnodes().await.into_inner();
        let mut nodes_with_delegations = Vec::with_capacity(rewarded_nodes.len());
        for rewarded_node in rewarded_nodes {
            let delegator_count = self
                .get_mixnode_delegators_count(rewarded_node.mix_node.identity_key.clone())
                .await?;
            nodes_with_delegations.push((rewarded_node, delegator_count));
        }

        let mut eligible_nodes = Vec::with_capacity(nodes_with_delegations.len());
        for (rewarded_node, total_delegations) in nodes_with_delegations {
            let uptime = self
                .storage
                .get_average_mixnode_uptime_in_interval(
                    rewarded_node.identity(),
                    epoch.start_unix_timestamp(),
                    epoch.end_unix_timestamp(),
                )
                .await?;

            eligible_nodes.push(MixnodeToReward {
                identity: rewarded_node.mix_node.identity_key,
                total_delegations,
                params: NodeRewardParams::new(
                    period_reward_pool,
                    k.into(),
                    0,
                    circulating_supply,
                    uptime.u8().into(),
                    sybil_resistance_percent,
                ),
            })
        }

        Ok(eligible_nodes)
    }

    /// Check whether every node, and their delegators, on the provided list were fully rewarded
    /// in the specified interval.
    ///
    /// It is used to deal with edge cases such that mixnode had exactly full page of delegations and
    /// somebody created a new delegation thus causing the "last" delegator to possibly be pushed
    /// onto the next page that the validator API was not aware of.
    ///
    /// * `eligible_mixnodes`: list of the nodes that were eligible to receive rewards.
    /// * `rewarding_interval_nonce`: nonce associated with the current rewarding interval
    async fn verify_rewarding_completion(
        &self,
        eligible_mixnodes: &[MixnodeToReward],
        current_rewarding_nonce: u32,
    ) -> (Vec<MixnodeToReward>, Vec<MixnodeToReward>) {
        let mut unrewarded = Vec::new();
        let mut further_delegators_present = Vec::new();
        for mix in eligible_mixnodes {
            match self
                .nymd_client
                .get_rewarding_status(mix.identity.clone(), current_rewarding_nonce)
                .await
            {
                Ok(rewarding_status) => match rewarding_status.status {
                    // that case is super weird, it implies the node hasn't been rewarded at all!
                    // maybe the transaction timed out twice or something? In any case, we should attempt
                    // the reward for the final time!
                    None => unrewarded.push(mix.clone()),
                    Some(RewardingStatus::PendingNextDelegatorPage(_)) => {
                        further_delegators_present.push(mix.clone())
                    }
                    Some(RewardingStatus::Complete(_)) => {}
                },
                Err(err) => {
                    error!(
                        "failed to query rewarding status of {} - {}",
                        mix.identity, err
                    )
                }
            }
        }
        (unrewarded, further_delegators_present)
    }

    /// Using the list of mixnodes eligible for rewards, chunks it into pre-defined sized-chunks
    /// and gives out the rewards by calling the smart contract.
    ///
    /// Returns an optional vector containing list of chunks that experienced a smart contract
    /// execution error during reward distribution. However, it does not necessarily imply they
    /// were not rewarded. There are some edge cases where we time out waiting for block to be included
    /// yet the transactions went through.
    ///
    /// Only returns errors for problems originating from before smart contract was called, i.e.
    /// we know for sure not a single node has been rewarded.
    ///
    /// # Arguments
    ///
    /// * `eligible_mixnodes`: list of the nodes that are eligible to receive rewards.
    /// * `rewarding_interval_nonce`: nonce associated with the current rewarding interval
    async fn distribute_rewards_to_mixnodes(
        &self,
        eligible_mixnodes: &[MixnodeToReward],
        rewarding_interval_nonce: u32,
    ) -> Option<Vec<FailedMixnodeRewardChunkDetails>> {
        let mut failed_chunks = Vec::new();

        // construct chunks such that we reward at most MIXNODE_DELEGATORS_PAGE_LIMIT delegators per block

        // nodes with > MIXNODE_DELEGATORS_PAGE_LIMIT delegators that have to be treated in a special way,
        // because we cannot batch them together
        let mut individually_rewarded = Vec::new();

        // sets of nodes that together they have < MIXNODE_DELEGATORS_PAGE_LIMIT delegators
        let mut batch_rewarded = vec![vec![]];
        let mut current_batch_i = 0;
        let mut current_batch_total = 0;

        // right now put mixes into batches super naively, if it doesn't fit into the current one,
        // create a new one.
        for mix in eligible_mixnodes {
            // if mixnode has uptime of 0, no rewarding will actually happen regardless of number of delegators,
            // so we can just batch it with the current batch
            if mix.params.uptime() == 0 {
                batch_rewarded[current_batch_i].push(mix.clone());
                continue;
            }

            if mix.total_delegations > MIXNODE_DELEGATORS_PAGE_LIMIT {
                individually_rewarded.push(mix)
            } else if current_batch_total + mix.total_delegations < MIXNODE_DELEGATORS_PAGE_LIMIT {
                batch_rewarded[current_batch_i].push(mix.clone());
                current_batch_total += mix.total_delegations;
            } else {
                batch_rewarded.push(vec![mix.clone()]);
                current_batch_i += 1;
                current_batch_total = 0;
            }
        }

        let mut total_rewarded = 0;

        // start rewarding, first the nodes that are dealt with individually, i.e. nodes that
        // need to have their own special blocks due to number of delegators
        for mix in individually_rewarded {
            if let Err(err) = self
                .nymd_client
                .reward_mixnode_and_all_delegators(mix, rewarding_interval_nonce)
                .await
            {
                // this is a super weird edge case that we didn't catch change to sequence and
                // resent rewards unnecessarily, but the mempool saved us from executing it again
                // however, still we want to wait until we're sure we're into the next block
                if !err.is_tendermint_duplicate() {
                    error!("failed to reward mixnode with all delegators... - {}", err);
                    failed_chunks.push(FailedMixnodeRewardChunkDetails {
                        possibly_unrewarded: vec![mix.clone()],
                        error_message: err.to_string(),
                    });
                }
                sleep(Duration::from_secs(11)).await;
            }

            total_rewarded += 1;
            let percentage = total_rewarded as f32 * 100.0 / eligible_mixnodes.len() as f32;
            info!(
                "Rewarded {} / {} mixnodes\t{:.2}%",
                total_rewarded,
                eligible_mixnodes.len(),
                percentage
            );
        }

        // then we move onto the chunks
        for mix_chunk in batch_rewarded {
            if let Err(err) = self
                .nymd_client
                .reward_mixnodes_with_single_page_of_delegators(
                    &mix_chunk,
                    rewarding_interval_nonce,
                )
                .await
            {
                // this is a super weird edge case that we didn't catch change to sequence and
                // resent rewards unnecessarily, but the mempool saved us from executing it again
                // however, still we want to wait until we're sure we're into the next block
                if !err.is_tendermint_duplicate() {
                    error!("failed to reward mixnodes... - {}", err);
                    failed_chunks.push(FailedMixnodeRewardChunkDetails {
                        possibly_unrewarded: mix_chunk.to_vec(),
                        error_message: err.to_string(),
                    });
                }
                sleep(Duration::from_secs(11)).await;
            }

            total_rewarded += mix_chunk.len();
            let percentage = total_rewarded as f32 * 100.0 / eligible_mixnodes.len() as f32;
            info!(
                "Rewarded {} / {} mixnodes\t{:.2}%",
                total_rewarded,
                eligible_mixnodes.len(),
                percentage
            );
        }

        if failed_chunks.is_empty() {
            None
        } else {
            Some(failed_chunks)
        }
    }

    /// For each mixnode on the list, try to "continue" rewarding its delegators.
    /// Note: due to the checks inside the smart contract, it's impossible to accidentally
    /// reward the same mixnode (or delegator) twice during particular rewarding interval.
    ///
    /// Realistically if this method is ever called, it will be only done once per node, so there's
    /// no need to determine the exact number of missed delegators.
    ///
    /// * `nodes`: mixnodes which delegators did not receive all rewards in this epoch.
    /// * `rewarding_interval_nonce`: nonce associated with the current rewarding interval.
    async fn reward_missed_delegators(
        &self,
        nodes: &[MixnodeToReward],
        rewarding_interval_nonce: u32,
    ) {
        for missed_node in nodes {
            if let Err(err) = self
                .nymd_client
                .reward_mix_delegators(missed_node, rewarding_interval_nonce)
                .await
            {
                warn!(
                    "failed to attempt to reward missed delegators of node {} - {}",
                    missed_node.identity, err
                )
            }
        }
    }

    /// Using the list of active mixnode and gateways, determine which of them are eligible for
    /// rewarding and distribute the rewards.
    ///
    /// # Arguments
    ///
    /// * `epoch_rewarding_id`: id of the current epoch rewarding as stored in the database.
    /// * `epoch`: current rewarding epoch
    async fn distribute_rewards(
        &self,
        epoch_rewarding_database_id: i64,
        epoch: Epoch,
    ) -> Result<(RewardingReport, Option<FailureData>), RewardingError> {
        let mut failure_data = FailureData::default();

        let eligible_mixnodes = self.determine_eligible_mixnodes(epoch).await?;
        if eligible_mixnodes.is_empty() {
            return Err(RewardingError::NoMixnodesToReward);
        }
        let total_eligible = eligible_mixnodes.len();

        let current_rewarding_nonce = self
            .nymd_client
            .get_current_rewarding_interval()
            .await?
            .current_rewarding_interval_nonce;
        self.nymd_client
            .begin_mixnode_rewarding(current_rewarding_nonce + 1)
            .await?;
        failure_data.mixnodes = self
            .distribute_rewards_to_mixnodes(&eligible_mixnodes, current_rewarding_nonce + 1)
            .await;

        let mut nodes_to_verify = eligible_mixnodes;

        // if there's some underlying networking error or something, don't keep retrying forever
        let mut retries_allowed = 5;
        loop {
            if retries_allowed <= 0 {
                break;
            }
            let (unrewarded, mut pending_delegators) = self
                .verify_rewarding_completion(&nodes_to_verify, current_rewarding_nonce + 1)
                .await;
            if unrewarded.is_empty() && pending_delegators.is_empty() {
                // we're all good - everyone got their rewards
                break;
            }

            if !unrewarded.is_empty() {
                // no need to save failure data as we already know about those from the very first run
                self.distribute_rewards_to_mixnodes(&unrewarded, current_rewarding_nonce + 1)
                    .await;
            }

            if !pending_delegators.is_empty() {
                self.reward_missed_delegators(&pending_delegators, current_rewarding_nonce + 1)
                    .await;
            }

            // no point in verifying EVERYTHING again, just check the nodes that went through retries
            nodes_to_verify = unrewarded;
            nodes_to_verify.append(&mut pending_delegators);

            retries_allowed -= 1;
        }

        let report = RewardingReport {
            epoch_rewarding_id: epoch_rewarding_database_id,
            eligible_mixnodes: total_eligible as i64,
            possibly_unrewarded_mixnodes: failure_data
                .mixnodes
                .as_ref()
                .map(|chunks| {
                    chunks
                        .iter()
                        .map(|chunk| chunk.possibly_unrewarded.len())
                        .sum::<usize>() as i64
                })
                .unwrap_or_default(),
        };

        self.nymd_client
            .finish_mixnode_rewarding(current_rewarding_nonce + 1)
            .await?;

        if failure_data.mixnodes.is_none() {
            Ok((report, None))
        } else {
            Ok((report, Some(failure_data)))
        }
    }

    /// Saves information about possibly failed rewarding for future manual inspection.
    ///
    /// Currently there is no automated recovery mechanism.
    ///
    /// # Arguments
    ///
    /// * `failure_data`: information regarding nodes that might have not received reward this epoch.
    ///
    /// * `epoch_rewarding_id`: id of the current epoch rewarding.
    async fn save_failure_information(
        &self,
        failure_data: FailureData,
        epoch_rewarding_id: i64,
    ) -> Result<(), RewardingError> {
        if let Some(failed_mixnode_chunks) = failure_data.mixnodes {
            for failed_chunk in failed_mixnode_chunks.into_iter() {
                // save the chunk
                let chunk_id = self
                    .storage
                    .insert_failed_mixnode_reward_chunk(FailedMixnodeRewardChunk {
                        epoch_rewarding_id,
                        error_message: failed_chunk.error_message,
                    })
                    .await?;

                // and then all associated nodes
                for node in failed_chunk.possibly_unrewarded.into_iter() {
                    self.storage
                        .insert_possibly_unrewarded_mixnode(PossiblyUnrewardedMixnode {
                            chunk_id,
                            identity: node.identity,
                            uptime: node.params.uptime() as u8,
                        })
                        .await?;
                }
            }
        }

        Ok(())
    }

    /// Determines whether this validator has already distributed rewards for the specified epoch
    /// so that it wouldn't accidentally attempt to do it again.
    ///
    /// # Arguments
    ///
    /// * `epoch`: epoch to check
    async fn check_if_rewarding_happened_at_epoch(
        &self,
        epoch: Epoch,
    ) -> Result<bool, RewardingError> {
        if let Some(entry) = self
            .storage
            .get_epoch_rewarding_entry(epoch.start_unix_timestamp())
            .await?
        {
            // log error if the attempt wasn't finished. This error implies the process has crashed
            // during the rewards distribution
            if !entry.finished {
                error!(
                    "It seems that we haven't successfully finished distributing rewards at {}",
                    epoch
                )
            }

            Ok(true)
        } else {
            Ok(false)
        }
    }

    /// Determines whether the specified epoch is eligible for rewards, i.e. it was not rewarded
    /// before and we have enough network monitor test data to distribute the rewards based on them.
    ///
    /// # Arguments
    ///
    /// * `epoch`: epoch to check
    async fn check_epoch_eligibility(&self, epoch: Epoch) -> Result<bool, RewardingError> {
        if self.check_if_rewarding_happened_at_epoch(epoch).await?
            || !self.check_for_monitor_data(epoch).await?
        {
            Ok(false)
        } else {
            // we haven't sent rewards during the epoch and we have enough monitor test data
            Ok(true)
        }
    }

    /// Determines the next epoch during which the rewards should get distributed.
    ///
    /// # Arguments
    ///
    /// * `now`: current datetime
    async fn next_rewarding_epoch(&self, now: OffsetDateTime) -> Result<Epoch, RewardingError> {
        // edge case handling for when we decide to change first epoch to be at some time in the future
        // (i.e. epoch length transition)
        // we don't have to perform checks here as it's impossible to distribute rewards for epochs
        // in the future
        if self.first_epoch.start() > now {
            return Ok(self.first_epoch);
        }

        let current_epoch = self.first_epoch.current(now);
        // check previous epoch in case we had a tiny hiccup
        // example:
        // epochs start at 12:00pm and last for 24h (ignore variance)
        // validator-api crashed at 11:59am before distributing rewards
        // and restarted at 12:01 - it has all the data required to distribute the rewards
        // for the previous epoch.
        let previous_epoch = current_epoch.previous_epoch();
        if self.check_epoch_eligibility(previous_epoch).await? {
            return Ok(previous_epoch);
        }

        // check if rewards weren't already given out for the current epoch
        // (it can happen for negative variance if the process crashed)
        // note that if the epoch ends at say 12:00 and it's 11:59 and we just started,
        // we might end up skipping this epoch regardless
        if !self
            .check_if_rewarding_happened_at_epoch(current_epoch)
            .await?
        {
            return Ok(current_epoch);
        }

        // if we have given rewards for the previous and the current epoch,
        // wait until the next one
        Ok(current_epoch.next_epoch())
    }

    /// Given datetime of the rewarding epoch datetime, determine duration until it ends.
    ///
    /// # Arguments
    ///
    /// * `rewarding_epoch`: the rewarding epoch
    fn determine_delay_until_next_rewarding(&self, rewarding_epoch: Epoch) -> Option<Duration> {
        let now = OffsetDateTime::now_utc();
        if now > rewarding_epoch.end() {
            return None;
        }

        // we have a positive duration so we can't fail the conversion
        let until_epoch_end: Duration = (rewarding_epoch.end() - now).try_into().unwrap();

        Some(until_epoch_end)
    }

    /// Distribute rewards to all eligible mixnodes and gateways on the network.
    ///
    /// # Arguments
    ///
    /// * `epoch`: current rewarding epoch
    async fn perform_rewarding(&self, epoch: Epoch) -> Result<(), RewardingError> {
        info!(
            "Starting mixnode and gateway rewarding for epoch {} ...",
            epoch
        );

        // insert information about beginning the procedure (so that if we crash during it,
        // we wouldn't attempt to possibly double reward operators)
        let epoch_rewarding_id = self
            .storage
            .insert_started_epoch_rewarding(epoch.start_unix_timestamp())
            .await?;

        let (report, failure_data) = self.distribute_rewards(epoch_rewarding_id, epoch).await?;

        self.storage
            .finish_rewarding_epoch_and_insert_report(report)
            .await?;

        if let Some(failure_data) = failure_data {
            if let Err(err) = self
                .save_failure_information(failure_data, epoch_rewarding_id)
                .await
            {
                error!("failed to save information about rewarding failures!");
                // TODO: should we just terminate the process here?
                return Err(err);
            }
        }

        // since we have already performed rewards, purge everything older than the end of this epoch
        // (+one day of buffer) as we're never going to need it again (famous last words...)
        // note that usually end of epoch is equal to the current time
        let cutoff = (epoch.end() - ONE_DAY).unix_timestamp();
        self.storage.purge_old_statuses(cutoff).await?;

        Ok(())
    }

    /// Checks whether there is enough network monitor test run data to distribute rewards
    /// for the specified epoch.
    ///
    /// # Arguments
    ///
    /// * `epoch`: epoch to check
    async fn check_for_monitor_data(&self, epoch: Epoch) -> Result<bool, RewardingError> {
        let since = epoch.start_unix_timestamp();
        let until = epoch.end_unix_timestamp();

        let monitor_runs = self.storage.get_monitor_runs_count(since, until).await?;

        // check if we have more than threshold percentage of monitor runs for the epoch
        let available = monitor_runs as f32 * 100.0 / self.expected_epoch_monitor_runs as f32;
        Ok(available >= self.minimum_epoch_monitor_threshold as f32)
    }

    /// Waits until the next epoch starts
    ///
    /// # Arguments
    ///
    /// * `current_epoch`: current epoch that we want to wait out
    async fn wait_until_next_epoch(&self, current_epoch: Epoch) {
        let now = OffsetDateTime::now_utc();
        let until_end = current_epoch.end() - now;

        // otherwise it means the epoch is already over and the next one has begun
        if until_end.is_positive() {
            // we know for sure that the duration here is positive so conversion can't fail
            sleep(until_end.try_into().unwrap()).await;
        }
    }

    pub(crate) async fn run(&self) {
        // whatever happens, we shouldn't do anything until the cache is initialised
        self.validator_cache.wait_for_initial_values().await;

        loop {
            // Just a reference for anyone wanting to modify the code to use blockchain timestamps.
            // This method is now available:
            // let current_block_timestamp = self.nymd_client.current_block_timestamp().await.unwrap();
            // and if you look at the source of that, you can easily use block height instead if preferred.

            let now = OffsetDateTime::now_utc();
            // if we haven't rewarded anyone for the previous epoch, get the start of the previous epoch
            // otherwise get the start of the current epoch
            // (remember, we will be rewarding at the END of the selected epoch)
            let next_rewarding_epoch = match self.next_rewarding_epoch(now).await {
                Ok(next_rewarding_epoch) => next_rewarding_epoch,
                Err(err) => {
                    // I'm not entirely sure whether this is recoverable, because failure implies database errors
                    error!("We failed to determine time until next reward cycle ({}). Going to wait for the epoch length until next attempt", err);
                    sleep(self.first_epoch.length()).await;
                    continue;
                }
            };

            // wait's until the start of the *next* epoch, e.g. end of the current chosen epoch
            // (it could be none, for example if we are distributing overdue rewards for the previous epoch)
            if let Some(remaining_time) =
                self.determine_delay_until_next_rewarding(next_rewarding_epoch)
            {
                info!("Next rewarding epoch is {}", next_rewarding_epoch);
                info!(
                    "Rewards distribution will happen at {}. ({:?} left)",
                    now + remaining_time,
                    remaining_time
                );
                sleep(remaining_time).await;
            } else {
                info!(
                    "Starting reward distribution for epoch {} immediately!",
                    next_rewarding_epoch
                );
            }

            // it's time to distribute rewards, however, first let's see if we have enough data to go through with it
            // (consider the case of rewards being distributed every 24h at 12:00pm and validator-api
            // starting for the very first time at 11:00am. It's not going to have enough data for
            // rewards for the *current* epoch, but we couldn't have known that at startup)
            match self.check_for_monitor_data(next_rewarding_epoch).await {
                Err(_) | Ok(false) => {
                    warn!("We do not have sufficient monitor data to perform rewarding in this epoch ({})", next_rewarding_epoch);
                    self.wait_until_next_epoch(next_rewarding_epoch).await;
                    continue;
                }
                _ => (),
            }

            if let Err(err) = self.perform_rewarding(next_rewarding_epoch).await {
                // TODO: should we just terminate the process here instead?
                error!("Failed to distribute rewards! - {}", err)
            }
        }
    }
}<|MERGE_RESOLUTION|>--- conflicted
+++ resolved
@@ -158,12 +158,7 @@
         // and the lack of port data / verloc data will eventually be balanced out anyway
         // by people hesitating to delegate to nodes without them and thus those nodes disappearing
         // from the active set (once introduced)
-<<<<<<< HEAD
-        let mixnode_delegators = self.produce_active_mixnode_delegators_map().await?;
         let state = self.nymd_client.get_contract_settings().await?;
-=======
-        let state = self.nymd_client.get_state_params().await?;
->>>>>>> a3dd9450
 
         let reward_pool = self.nymd_client.get_reward_pool().await?;
         let circulating_supply = self.nymd_client.get_circulating_supply().await?;

// Copyright 2021 - Nym Technologies SA <contact@nymtech.net>
// SPDX-License-Identifier: Apache-2.0

use crate::client::config::Config;
use crate::error::Socks5ClientError;
use crate::socks;
use crate::socks::{
    authentication::{AuthenticationMethods, Authenticator, User},
    server::SphinxSocksServer,
};
use client_core::client::base_client::{BaseClientBuilder, ClientInput, ClientOutput};
use client_core::client::key_manager::KeyManager;
<<<<<<< HEAD
use client_core::client::mix_traffic::{BatchMixMessageSender, MixTrafficController};
use client_core::client::real_messages_control;
use client_core::client::real_messages_control::RealMessagesController;
use client_core::client::received_buffer::{
    ReceivedBufferRequestReceiver, ReceivedBufferRequestSender, ReceivedMessagesBufferController,
};
use client_core::client::replies::reply_controller;
use client_core::client::replies::reply_controller::{
    ReplyControllerReceiver, ReplyControllerSender,
};
use client_core::client::replies::reply_storage::{
    fs_backend, CombinedReplyStorage, PersistentReplyStorage, SentReplyKeys,
};
use client_core::client::topology_control::{
    TopologyAccessor, TopologyRefresher, TopologyRefresherConfig,
};
=======
>>>>>>> a16c5667
use client_core::config::persistence::key_pathfinder::ClientKeyPathfinder;
use futures::channel::mpsc;
use futures::StreamExt;
use gateway_client::bandwidth::BandwidthController;
use log::*;
use nymsphinx::addressing::clients::Recipient;
<<<<<<< HEAD
use nymsphinx::addressing::nodes::NodeIdentity;
use std::sync::atomic::Ordering;
use task::{wait_for_signal, ShutdownListener, ShutdownNotifier};
=======
use std::error::Error;
use task::{wait_for_signal_and_error, ShutdownListener, ShutdownNotifier};
>>>>>>> a16c5667

pub mod config;

// Channels used to control the main task from outside
pub type Socks5ControlMessageSender = mpsc::UnboundedSender<Socks5ControlMessage>;
pub type Socks5ControlMessageReceiver = mpsc::UnboundedReceiver<Socks5ControlMessage>;

#[derive(Debug)]
pub enum Socks5ControlMessage {
    /// Tell the main task to stop
    Stop,
}

pub struct NymClient {
    /// Client configuration options, including, among other things, packet sending rates,
    /// key filepaths, etc.
    config: Config,

    /// KeyManager object containing smart pointers to all relevant keys used by the client.
    key_manager: KeyManager,
}

impl NymClient {
    pub fn new(config: Config) -> Self {
        let pathfinder = ClientKeyPathfinder::new_from_config(config.get_base());
        let key_manager = KeyManager::load_keys(&pathfinder).expect("failed to load stored keys");

        NymClient {
            config,
            key_manager,
        }
    }

<<<<<<< HEAD
    pub fn as_mix_recipient(&self) -> Recipient {
        Recipient::new(
            *self.key_manager.identity_keypair().public_key(),
            *self.key_manager.encryption_keypair().public_key(),
            // TODO: below only works under assumption that gateway address == gateway id
            // (which currently is true)
            NodeIdentity::from_base58_string(self.config.get_base().get_gateway_id()).unwrap(),
        )
    }

    // future constantly pumping loop cover traffic at some specified average rate
    // the pumped traffic goes to the MixTrafficController
    fn start_cover_traffic_stream(
        &self,
        topology_accessor: TopologyAccessor,
        mix_tx: BatchMixMessageSender,
        shutdown: ShutdownListener,
    ) {
        info!("Starting loop cover traffic stream...");

        let mut stream = LoopCoverTrafficStream::new(
            self.key_manager.ack_key(),
            self.config.get_base().get_average_ack_delay(),
            self.config.get_base().get_average_packet_delay(),
            self.config
                .get_base()
                .get_loop_cover_traffic_average_delay(),
            mix_tx,
            self.as_mix_recipient(),
            topology_accessor,
        );

        if let Some(size) = self.config.get_base().get_use_extended_packet_size() {
            log::debug!("Setting extended packet size: {:?}", size);
            stream.set_custom_packet_size(size.into());
        }

        stream.start_with_shutdown(shutdown);
    }

    #[allow(clippy::too_many_arguments)]
    fn start_real_traffic_controller(
        &self,
        topology_accessor: TopologyAccessor,
        ack_receiver: AcknowledgementReceiver,
        input_receiver: InputMessageReceiver,
        mix_sender: BatchMixMessageSender,
        reply_storage: CombinedReplyStorage,
        reply_controller_sender: ReplyControllerSender,
        reply_controller_receiver: ReplyControllerReceiver,
        client_connection_rx: ConnectionCommandReceiver,
        lane_queue_lengths: LaneQueueLengths,
        shutdown: ShutdownListener,
    ) {
        let mut controller_config = real_messages_control::Config::new(
            self.config.get_debug_settings(),
            self.key_manager.ack_key(),
            self.as_mix_recipient(),
        );

        if let Some(size) = self.config.get_base().get_use_extended_packet_size() {
            log::debug!("Setting extended packet size: {:?}", size);
            controller_config.set_custom_packet_size(size.into());
        }

        info!("Starting real traffic stream...");

        RealMessagesController::new(
            controller_config,
            ack_receiver,
            input_receiver,
            mix_sender,
            topology_accessor,
            reply_storage,
            reply_controller_sender,
            reply_controller_receiver,
            lane_queue_lengths,
            client_connection_rx,
        )
        .start_with_shutdown(shutdown);
    }

    // buffer controlling all messages fetched from provider
    // required so that other components would be able to use them (say the websocket)
    fn start_received_messages_buffer_controller(
        &self,
        query_receiver: ReceivedBufferRequestReceiver,
        mixnet_receiver: MixnetMessageReceiver,
        reply_key_storage: SentReplyKeys,
        reply_controller_sender: ReplyControllerSender,
        shutdown: ShutdownListener,
    ) {
        info!("Starting received messages buffer controller...");
        ReceivedMessagesBufferController::new(
            self.key_manager.encryption_keypair(),
            query_receiver,
            mixnet_receiver,
            reply_key_storage,
            reply_controller_sender,
        )
        .start_with_shutdown(shutdown)
    }

    async fn start_gateway_client(
        &mut self,
        mixnet_message_sender: MixnetMessageSender,
        ack_sender: AcknowledgementSender,
        shutdown: ShutdownListener,
    ) -> GatewayClient {
        let gateway_id = self.config.get_base().get_gateway_id();
        if gateway_id.is_empty() {
            panic!("The identity of the gateway is unknown - did you run `nym-client` init?")
        }
        let gateway_owner = self.config.get_base().get_gateway_owner();
        if gateway_owner.is_empty() {
            panic!("The owner of the gateway is unknown - did you run `nym-client` init?")
        }
        let gateway_address = self.config.get_base().get_gateway_listener();
        if gateway_address.is_empty() {
            panic!("The address of the gateway is unknown - did you run `nym-client` init?")
        }

        let gateway_identity = identity::PublicKey::from_base58_string(gateway_id)
            .expect("provided gateway id is invalid!");

=======
    async fn create_bandwidth_controller(config: &Config) -> BandwidthController {
>>>>>>> a16c5667
        #[cfg(feature = "coconut")]
        let bandwidth_controller = {
            let details = network_defaults::NymNetworkDetails::new_from_env();
            let client_config = validator_client::Config::try_from_nym_network_details(&details)
                .expect("failed to construct validator client config");
            let client = validator_client::Client::new_query(client_config)
                .expect("Could not construct query client");
            let coconut_api_clients =
                validator_client::CoconutApiClient::all_coconut_api_clients(&client)
                    .await
                    .expect("Could not query api clients");
            BandwidthController::new(
                credential_storage::initialise_storage(config.get_base().get_database_path()).await,
                coconut_api_clients,
            )
        };
        #[cfg(not(feature = "coconut"))]
        let bandwidth_controller = BandwidthController::new(
            credential_storage::initialise_storage(config.get_base().get_database_path()).await,
        )
        .expect("Could not create bandwidth controller");
        bandwidth_controller
    }

    async fn setup_persistent_reply_storage(
        &self,
        shutdown: ShutdownListener,
    ) -> Result<CombinedReplyStorage, Socks5ClientError> {
        // if the database file doesnt exist, initialise fresh storage, otherwise attempt to load the existing one
        let db_path = self.config.get_base().get_reply_surb_database_path();
        let (persistent_storage, mem_store) = if db_path.exists() {
            info!("loading existing surb database");
            let storage_backend = match fs_backend::Backend::try_load(db_path).await {
                Ok(backend) => backend,
                Err(err) => {
                    error!("failed to setup persistent storage backend for our reply needs: {err}");
                    return Err(err.into());
                }
            };
            let persistent_storage = PersistentReplyStorage::new(storage_backend);
            let mem_store = persistent_storage.load_state_from_backend().await?;
            (persistent_storage, mem_store)
        } else {
            info!("creating fresh surb database");
            let storage_backend = match fs_backend::Backend::init(db_path).await {
                Ok(backend) => backend,
                Err(err) => {
                    error!("failed to setup persistent storage backend for our reply needs: {err}");
                    return Err(err.into());
                }
            };
            let persistent_storage = PersistentReplyStorage::new(storage_backend);
            let mem_store = CombinedReplyStorage::new(
                self.config
                    .get_base()
                    .get_minimum_reply_surb_storage_threshold(),
                self.config
                    .get_base()
                    .get_maximum_reply_surb_storage_threshold(),
            );
            (persistent_storage, mem_store)
        };

        let store_clone = mem_store.clone();
        tokio::spawn(async move {
            persistent_storage
                .flush_on_shutdown(store_clone, shutdown)
                .await
        });

        Ok(mem_store)
    }

    fn start_socks5_listener(
        config: &Config,
        client_input: ClientInput,
        client_output: ClientOutput,
        self_address: Recipient,
        shutdown: ShutdownListener,
    ) {
        info!("Starting socks5 listener...");
        let auth_methods = vec![AuthenticationMethods::NoAuth as u8];
        let allowed_users: Vec<User> = Vec::new();

        let ClientInput {
            shared_lane_queue_lengths,
            connection_command_sender,
            input_sender,
        } = client_input;

        let received_buffer_request_sender = client_output.received_buffer_request_sender;

        let authenticator = Authenticator::new(auth_methods, allowed_users);
        let mut sphinx_socks = SphinxSocksServer::new(
            config.get_listening_port(),
            authenticator,
<<<<<<< HEAD
            self.config.get_provider_mix_address(),
            self.as_mix_recipient(),
            lane_queue_lengths,
            socks::client::Config::new(
                self.config.get_send_anonymously(),
                self.config.get_connection_start_surbs(),
                self.config.get_per_request_surbs(),
            ),
=======
            config.get_provider_mix_address(),
            self_address,
            shared_lane_queue_lengths,
            shutdown.clone(),
        );
        task::spawn_with_report_error(
            async move {
                sphinx_socks
                    .serve(
                        input_sender,
                        received_buffer_request_sender,
                        connection_command_sender,
                    )
                    .await
            },
>>>>>>> a16c5667
            shutdown,
        );
    }

    /// blocking version of `start` method. Will run forever (or until SIGINT is sent)
    pub async fn run_forever(self) -> Result<(), Box<dyn Error + Send>> {
        let mut shutdown = self
            .start()
            .await
            .map_err(|err| Box::new(err) as Box<dyn Error + Send>)?;

        let res = wait_for_signal_and_error(&mut shutdown).await;

        log::info!("Sending shutdown");
        shutdown.signal_shutdown().ok();

        log::info!("Waiting for tasks to finish... (Press ctrl-c to force)");
        shutdown.wait_for_shutdown().await;

        log::info!("Stopping nym-socks5-client");
        res
    }

    // Variant of `run_forever` that listends for remote control messages
    pub async fn run_and_listen(
        self,
        mut receiver: Socks5ControlMessageReceiver,
    ) -> Result<(), Box<dyn Error + Send>> {
        // Start the main task
        let mut shutdown = self
            .start()
            .await
            .map_err(|err| Box::new(err) as Box<dyn Error + Send>)?;

        let res = tokio::select! {
            biased;
            message = receiver.next() => {
                log::debug!("Received message: {:?}", message);
                match message {
                    Some(Socks5ControlMessage::Stop) => {
                        log::info!("Received stop message");
                    }
                    None => {
                        log::info!("Channel closed, stopping");
                    }
                }
                Ok(())
            }
            Some(msg) = shutdown.wait_for_error() => {
                log::info!("Task error: {:?}", msg);
                Err(msg)
            }
            _ = tokio::signal::ctrl_c() => {
                log::info!("Received SIGINT");
                Ok(())
            },
        };

        log::info!("Sending shutdown");
        shutdown.signal_shutdown().ok();

        log::info!("Waiting for tasks to finish... (Press ctrl-c to force)");
        shutdown.wait_for_shutdown().await;

        log::info!("Stopping nym-socks5-client");
        res
    }

<<<<<<< HEAD
    pub async fn start(&mut self) -> Result<ShutdownNotifier, Socks5ClientError> {
        info!("Starting nym client");
        // channels for inter-component communication
        // TODO: make the channels be internally created by the relevant components
        // rather than creating them here, so say for example the buffer controller would create the request channels
        // and would allow anyone to clone the sender channel

        // unwrapped_sphinx_sender is the transmitter of mixnet messages received from the gateway
        // unwrapped_sphinx_receiver is the receiver for said messages - used by ReceivedMessagesBuffer
        let (mixnet_messages_sender, mixnet_messages_receiver) = mpsc::unbounded();

        // used for announcing connection or disconnection of a channel for pushing re-assembled messages to
        let (received_buffer_request_sender, received_buffer_request_receiver) = mpsc::unbounded();

        // channels responsible for controlling real messages
        let (input_sender, input_receiver) = tokio::sync::mpsc::channel::<InputMessage>(1);

        // channels responsible for controlling ack messages
        let (ack_sender, ack_receiver) = mpsc::unbounded();
        let shared_topology_accessor = TopologyAccessor::new();

        // let reply_key_storage =
        //     ReplyKeyStorage::load(self.config.get_base().get_reply_encryption_key_store_path())
        //         .expect("Failed to load reply key storage!");

        // channels responsible for dealing with reply-related fun
        let (reply_controller_sender, reply_controller_receiver) =
            reply_controller::new_control_channels();

        // Shutdown notifier for signalling tasks to stop
        let shutdown = ShutdownNotifier::default();

        let reply_storage = self
            .setup_persistent_reply_storage(shutdown.subscribe())
            .await?;

        // the components are started in very specific order. Unless you know what you are doing,
        // do not change that.
        self.start_topology_refresher(shared_topology_accessor.clone(), shutdown.subscribe())
            .await?;
        self.start_received_messages_buffer_controller(
            received_buffer_request_receiver,
            mixnet_messages_receiver,
            reply_storage.key_storage(),
            reply_controller_sender.clone(),
            shutdown.subscribe(),
        );

        let gateway_client = self
            .start_gateway_client(mixnet_messages_sender, ack_sender, shutdown.subscribe())
            .await;

        // The sphinx_message_sender is the transmitter for any component generating sphinx packets
        // that are to be sent to the mixnet. They are used by cover traffic stream and real
        // traffic stream.
        // The MixTrafficController then sends the actual traffic
        let sphinx_message_sender =
            Self::start_mix_traffic_controller(gateway_client, shutdown.subscribe());

        // Channel for announcing closed (socks5) connections by the controller.
        // This will be forwarded to `OutQueueControl`
        let (client_connection_tx, client_connection_rx) = mpsc::unbounded();

        // Shared queue length data. Published by the `OutQueueController` in the client, and used
        // primarily to throttle incoming connections
        let shared_lane_queue_lengths = LaneQueueLengths::new();

        self.start_real_traffic_controller(
            shared_topology_accessor.clone(),
            ack_receiver,
            input_receiver,
            sphinx_message_sender.clone(),
            reply_storage,
            reply_controller_sender,
            reply_controller_receiver,
            client_connection_rx,
            shared_lane_queue_lengths.clone(),
            shutdown.subscribe(),
        );

        if !self
            .config
            .get_base()
            .get_disabled_loop_cover_traffic_stream()
        {
            self.start_cover_traffic_stream(
                shared_topology_accessor,
                sphinx_message_sender,
                shutdown.subscribe(),
            );
        }

        self.start_socks5_listener(
            received_buffer_request_sender,
            input_sender,
            client_connection_tx,
            shared_lane_queue_lengths,
            shutdown.subscribe(),
=======
    pub async fn start(self) -> Result<ShutdownNotifier, Socks5ClientError> {
        let base_builder = BaseClientBuilder::new_from_base_config(
            self.config.get_base(),
            self.key_manager,
            Some(Self::create_bandwidth_controller(&self.config).await),
        );

        let self_address = base_builder.as_mix_recipient();
        let mut started_client = base_builder.start_base().await?;
        let client_input = started_client.client_input.register_producer();
        let client_output = started_client.client_output.register_consumer();

        Self::start_socks5_listener(
            &self.config,
            client_input,
            client_output,
            self_address,
            started_client.shutdown_notifier.subscribe(),
>>>>>>> a16c5667
        );

        info!("Client startup finished!");
        info!("The address of this client is: {}", self_address);

        Ok(started_client.shutdown_notifier)
    }
}<|MERGE_RESOLUTION|>--- conflicted
+++ resolved
@@ -8,41 +8,18 @@
     authentication::{AuthenticationMethods, Authenticator, User},
     server::SphinxSocksServer,
 };
-use client_core::client::base_client::{BaseClientBuilder, ClientInput, ClientOutput};
+use client_core::client::base_client::{
+    non_wasm_helpers, BaseClientBuilder, ClientInput, ClientOutput,
+};
 use client_core::client::key_manager::KeyManager;
-<<<<<<< HEAD
-use client_core::client::mix_traffic::{BatchMixMessageSender, MixTrafficController};
-use client_core::client::real_messages_control;
-use client_core::client::real_messages_control::RealMessagesController;
-use client_core::client::received_buffer::{
-    ReceivedBufferRequestReceiver, ReceivedBufferRequestSender, ReceivedMessagesBufferController,
-};
-use client_core::client::replies::reply_controller;
-use client_core::client::replies::reply_controller::{
-    ReplyControllerReceiver, ReplyControllerSender,
-};
-use client_core::client::replies::reply_storage::{
-    fs_backend, CombinedReplyStorage, PersistentReplyStorage, SentReplyKeys,
-};
-use client_core::client::topology_control::{
-    TopologyAccessor, TopologyRefresher, TopologyRefresherConfig,
-};
-=======
->>>>>>> a16c5667
 use client_core::config::persistence::key_pathfinder::ClientKeyPathfinder;
 use futures::channel::mpsc;
 use futures::StreamExt;
 use gateway_client::bandwidth::BandwidthController;
 use log::*;
 use nymsphinx::addressing::clients::Recipient;
-<<<<<<< HEAD
-use nymsphinx::addressing::nodes::NodeIdentity;
-use std::sync::atomic::Ordering;
-use task::{wait_for_signal, ShutdownListener, ShutdownNotifier};
-=======
 use std::error::Error;
 use task::{wait_for_signal_and_error, ShutdownListener, ShutdownNotifier};
->>>>>>> a16c5667
 
 pub mod config;
 
@@ -76,135 +53,7 @@
         }
     }
 
-<<<<<<< HEAD
-    pub fn as_mix_recipient(&self) -> Recipient {
-        Recipient::new(
-            *self.key_manager.identity_keypair().public_key(),
-            *self.key_manager.encryption_keypair().public_key(),
-            // TODO: below only works under assumption that gateway address == gateway id
-            // (which currently is true)
-            NodeIdentity::from_base58_string(self.config.get_base().get_gateway_id()).unwrap(),
-        )
-    }
-
-    // future constantly pumping loop cover traffic at some specified average rate
-    // the pumped traffic goes to the MixTrafficController
-    fn start_cover_traffic_stream(
-        &self,
-        topology_accessor: TopologyAccessor,
-        mix_tx: BatchMixMessageSender,
-        shutdown: ShutdownListener,
-    ) {
-        info!("Starting loop cover traffic stream...");
-
-        let mut stream = LoopCoverTrafficStream::new(
-            self.key_manager.ack_key(),
-            self.config.get_base().get_average_ack_delay(),
-            self.config.get_base().get_average_packet_delay(),
-            self.config
-                .get_base()
-                .get_loop_cover_traffic_average_delay(),
-            mix_tx,
-            self.as_mix_recipient(),
-            topology_accessor,
-        );
-
-        if let Some(size) = self.config.get_base().get_use_extended_packet_size() {
-            log::debug!("Setting extended packet size: {:?}", size);
-            stream.set_custom_packet_size(size.into());
-        }
-
-        stream.start_with_shutdown(shutdown);
-    }
-
-    #[allow(clippy::too_many_arguments)]
-    fn start_real_traffic_controller(
-        &self,
-        topology_accessor: TopologyAccessor,
-        ack_receiver: AcknowledgementReceiver,
-        input_receiver: InputMessageReceiver,
-        mix_sender: BatchMixMessageSender,
-        reply_storage: CombinedReplyStorage,
-        reply_controller_sender: ReplyControllerSender,
-        reply_controller_receiver: ReplyControllerReceiver,
-        client_connection_rx: ConnectionCommandReceiver,
-        lane_queue_lengths: LaneQueueLengths,
-        shutdown: ShutdownListener,
-    ) {
-        let mut controller_config = real_messages_control::Config::new(
-            self.config.get_debug_settings(),
-            self.key_manager.ack_key(),
-            self.as_mix_recipient(),
-        );
-
-        if let Some(size) = self.config.get_base().get_use_extended_packet_size() {
-            log::debug!("Setting extended packet size: {:?}", size);
-            controller_config.set_custom_packet_size(size.into());
-        }
-
-        info!("Starting real traffic stream...");
-
-        RealMessagesController::new(
-            controller_config,
-            ack_receiver,
-            input_receiver,
-            mix_sender,
-            topology_accessor,
-            reply_storage,
-            reply_controller_sender,
-            reply_controller_receiver,
-            lane_queue_lengths,
-            client_connection_rx,
-        )
-        .start_with_shutdown(shutdown);
-    }
-
-    // buffer controlling all messages fetched from provider
-    // required so that other components would be able to use them (say the websocket)
-    fn start_received_messages_buffer_controller(
-        &self,
-        query_receiver: ReceivedBufferRequestReceiver,
-        mixnet_receiver: MixnetMessageReceiver,
-        reply_key_storage: SentReplyKeys,
-        reply_controller_sender: ReplyControllerSender,
-        shutdown: ShutdownListener,
-    ) {
-        info!("Starting received messages buffer controller...");
-        ReceivedMessagesBufferController::new(
-            self.key_manager.encryption_keypair(),
-            query_receiver,
-            mixnet_receiver,
-            reply_key_storage,
-            reply_controller_sender,
-        )
-        .start_with_shutdown(shutdown)
-    }
-
-    async fn start_gateway_client(
-        &mut self,
-        mixnet_message_sender: MixnetMessageSender,
-        ack_sender: AcknowledgementSender,
-        shutdown: ShutdownListener,
-    ) -> GatewayClient {
-        let gateway_id = self.config.get_base().get_gateway_id();
-        if gateway_id.is_empty() {
-            panic!("The identity of the gateway is unknown - did you run `nym-client` init?")
-        }
-        let gateway_owner = self.config.get_base().get_gateway_owner();
-        if gateway_owner.is_empty() {
-            panic!("The owner of the gateway is unknown - did you run `nym-client` init?")
-        }
-        let gateway_address = self.config.get_base().get_gateway_listener();
-        if gateway_address.is_empty() {
-            panic!("The address of the gateway is unknown - did you run `nym-client` init?")
-        }
-
-        let gateway_identity = identity::PublicKey::from_base58_string(gateway_id)
-            .expect("provided gateway id is invalid!");
-
-=======
     async fn create_bandwidth_controller(config: &Config) -> BandwidthController {
->>>>>>> a16c5667
         #[cfg(feature = "coconut")]
         let bandwidth_controller = {
             let details = network_defaults::NymNetworkDetails::new_from_env();
@@ -229,55 +78,6 @@
         bandwidth_controller
     }
 
-    async fn setup_persistent_reply_storage(
-        &self,
-        shutdown: ShutdownListener,
-    ) -> Result<CombinedReplyStorage, Socks5ClientError> {
-        // if the database file doesnt exist, initialise fresh storage, otherwise attempt to load the existing one
-        let db_path = self.config.get_base().get_reply_surb_database_path();
-        let (persistent_storage, mem_store) = if db_path.exists() {
-            info!("loading existing surb database");
-            let storage_backend = match fs_backend::Backend::try_load(db_path).await {
-                Ok(backend) => backend,
-                Err(err) => {
-                    error!("failed to setup persistent storage backend for our reply needs: {err}");
-                    return Err(err.into());
-                }
-            };
-            let persistent_storage = PersistentReplyStorage::new(storage_backend);
-            let mem_store = persistent_storage.load_state_from_backend().await?;
-            (persistent_storage, mem_store)
-        } else {
-            info!("creating fresh surb database");
-            let storage_backend = match fs_backend::Backend::init(db_path).await {
-                Ok(backend) => backend,
-                Err(err) => {
-                    error!("failed to setup persistent storage backend for our reply needs: {err}");
-                    return Err(err.into());
-                }
-            };
-            let persistent_storage = PersistentReplyStorage::new(storage_backend);
-            let mem_store = CombinedReplyStorage::new(
-                self.config
-                    .get_base()
-                    .get_minimum_reply_surb_storage_threshold(),
-                self.config
-                    .get_base()
-                    .get_maximum_reply_surb_storage_threshold(),
-            );
-            (persistent_storage, mem_store)
-        };
-
-        let store_clone = mem_store.clone();
-        tokio::spawn(async move {
-            persistent_storage
-                .flush_on_shutdown(store_clone, shutdown)
-                .await
-        });
-
-        Ok(mem_store)
-    }
-
     fn start_socks5_listener(
         config: &Config,
         client_input: ClientInput,
@@ -301,19 +101,14 @@
         let mut sphinx_socks = SphinxSocksServer::new(
             config.get_listening_port(),
             authenticator,
-<<<<<<< HEAD
-            self.config.get_provider_mix_address(),
-            self.as_mix_recipient(),
-            lane_queue_lengths,
-            socks::client::Config::new(
-                self.config.get_send_anonymously(),
-                self.config.get_connection_start_surbs(),
-                self.config.get_per_request_surbs(),
-            ),
-=======
             config.get_provider_mix_address(),
             self_address,
             shared_lane_queue_lengths,
+            socks::client::Config::new(
+                config.get_send_anonymously(),
+                config.get_connection_start_surbs(),
+                config.get_per_request_surbs(),
+            ),
             shutdown.clone(),
         );
         task::spawn_with_report_error(
@@ -326,7 +121,6 @@
                     )
                     .await
             },
->>>>>>> a16c5667
             shutdown,
         );
     }
@@ -395,111 +189,16 @@
         res
     }
 
-<<<<<<< HEAD
-    pub async fn start(&mut self) -> Result<ShutdownNotifier, Socks5ClientError> {
-        info!("Starting nym client");
-        // channels for inter-component communication
-        // TODO: make the channels be internally created by the relevant components
-        // rather than creating them here, so say for example the buffer controller would create the request channels
-        // and would allow anyone to clone the sender channel
-
-        // unwrapped_sphinx_sender is the transmitter of mixnet messages received from the gateway
-        // unwrapped_sphinx_receiver is the receiver for said messages - used by ReceivedMessagesBuffer
-        let (mixnet_messages_sender, mixnet_messages_receiver) = mpsc::unbounded();
-
-        // used for announcing connection or disconnection of a channel for pushing re-assembled messages to
-        let (received_buffer_request_sender, received_buffer_request_receiver) = mpsc::unbounded();
-
-        // channels responsible for controlling real messages
-        let (input_sender, input_receiver) = tokio::sync::mpsc::channel::<InputMessage>(1);
-
-        // channels responsible for controlling ack messages
-        let (ack_sender, ack_receiver) = mpsc::unbounded();
-        let shared_topology_accessor = TopologyAccessor::new();
-
-        // let reply_key_storage =
-        //     ReplyKeyStorage::load(self.config.get_base().get_reply_encryption_key_store_path())
-        //         .expect("Failed to load reply key storage!");
-
-        // channels responsible for dealing with reply-related fun
-        let (reply_controller_sender, reply_controller_receiver) =
-            reply_controller::new_control_channels();
-
-        // Shutdown notifier for signalling tasks to stop
-        let shutdown = ShutdownNotifier::default();
-
-        let reply_storage = self
-            .setup_persistent_reply_storage(shutdown.subscribe())
-            .await?;
-
-        // the components are started in very specific order. Unless you know what you are doing,
-        // do not change that.
-        self.start_topology_refresher(shared_topology_accessor.clone(), shutdown.subscribe())
-            .await?;
-        self.start_received_messages_buffer_controller(
-            received_buffer_request_receiver,
-            mixnet_messages_receiver,
-            reply_storage.key_storage(),
-            reply_controller_sender.clone(),
-            shutdown.subscribe(),
-        );
-
-        let gateway_client = self
-            .start_gateway_client(mixnet_messages_sender, ack_sender, shutdown.subscribe())
-            .await;
-
-        // The sphinx_message_sender is the transmitter for any component generating sphinx packets
-        // that are to be sent to the mixnet. They are used by cover traffic stream and real
-        // traffic stream.
-        // The MixTrafficController then sends the actual traffic
-        let sphinx_message_sender =
-            Self::start_mix_traffic_controller(gateway_client, shutdown.subscribe());
-
-        // Channel for announcing closed (socks5) connections by the controller.
-        // This will be forwarded to `OutQueueControl`
-        let (client_connection_tx, client_connection_rx) = mpsc::unbounded();
-
-        // Shared queue length data. Published by the `OutQueueController` in the client, and used
-        // primarily to throttle incoming connections
-        let shared_lane_queue_lengths = LaneQueueLengths::new();
-
-        self.start_real_traffic_controller(
-            shared_topology_accessor.clone(),
-            ack_receiver,
-            input_receiver,
-            sphinx_message_sender.clone(),
-            reply_storage,
-            reply_controller_sender,
-            reply_controller_receiver,
-            client_connection_rx,
-            shared_lane_queue_lengths.clone(),
-            shutdown.subscribe(),
-        );
-
-        if !self
-            .config
-            .get_base()
-            .get_disabled_loop_cover_traffic_stream()
-        {
-            self.start_cover_traffic_stream(
-                shared_topology_accessor,
-                sphinx_message_sender,
-                shutdown.subscribe(),
-            );
-        }
-
-        self.start_socks5_listener(
-            received_buffer_request_sender,
-            input_sender,
-            client_connection_tx,
-            shared_lane_queue_lengths,
-            shutdown.subscribe(),
-=======
     pub async fn start(self) -> Result<ShutdownNotifier, Socks5ClientError> {
         let base_builder = BaseClientBuilder::new_from_base_config(
             self.config.get_base(),
             self.key_manager,
             Some(Self::create_bandwidth_controller(&self.config).await),
+            non_wasm_helpers::setup_fs_reply_surb_backend(
+                self.config.get_base().get_reply_surb_database_path(),
+                self.config.get_debug_settings(),
+            )
+            .await?,
         );
 
         let self_address = base_builder.as_mix_recipient();
@@ -513,7 +212,6 @@
             client_output,
             self_address,
             started_client.shutdown_notifier.subscribe(),
->>>>>>> a16c5667
         );
 
         info!("Client startup finished!");

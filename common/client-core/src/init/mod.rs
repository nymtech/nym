--- conflicted
+++ resolved
@@ -302,12 +302,8 @@
     details_store: &D,
     overwrite_data: bool,
     gateways: Option<&[gateway::Node]>,
-<<<<<<< HEAD
     nym_api_client: NymApiClient,
-) -> Result<InitialisationDetails, ClientCoreError>
-=======
 ) -> Result<InitialisationResult, ClientCoreError>
->>>>>>> 22246d0d
 where
     K: KeyStore,
     D: GatewayDetailsStore,
@@ -427,15 +423,10 @@
     let our_sphinx = managed_keys.encryption_keypair();
 
     // Establish connection, authenticate and generate keys for talking with the gateway
-<<<<<<< HEAD
-    let shared_keys =
+    let registration_result =
         helpers::register_with_gateway(&gateway_details, our_identity, our_sphinx, nym_api_client)
             .await?;
-=======
-    let registration_result =
-        helpers::register_with_gateway(&gateway_details, our_identity).await?;
     let shared_keys = registration_result.shared_keys;
->>>>>>> 22246d0d
 
     let persisted_details = PersistedGatewayDetails::new(gateway_details, &shared_keys);
 

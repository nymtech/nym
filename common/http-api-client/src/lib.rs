--- conflicted
+++ resolved
@@ -597,18 +597,6 @@
     pub fn from_network(
         network: &nym_network_defaults::NymNetworkDetails,
     ) -> Result<Self, HttpClientError> {
-<<<<<<< HEAD
-        let api_urls =
-            network
-                .nym_api_urls
-                .as_ref()
-                .ok_or_else(|| HttpClientError::UrlParseFailure {
-                    source: url::ParseError::EmptyHost,
-                })?;
-
-        let urls = api_urls
-            .iter()
-=======
         let urls = network.nym_api_urls.as_ref().cloned().unwrap_or_default();
         Self::new_with_fronted_urls(urls.clone())
     }
@@ -620,7 +608,6 @@
     ) -> Result<Self, HttpClientError> {
         let urls = urls
             .into_iter()
->>>>>>> 9f963995
             .map(|api_url| {
                 // Convert ApiUrl to our Url type with fronting support
                 let mut url = Url::parse(&api_url.url)?;

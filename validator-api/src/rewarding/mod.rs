--- conflicted
+++ resolved
@@ -159,46 +159,6 @@
         Ok(map)
     }
 
-<<<<<<< HEAD
-    /// Queries the smart contract in order to obtain the current list of bonded gateways and then
-    /// for each gateway determines how many delegators it has.
-    async fn produce_active_gateway_delegators_map(
-        &self,
-    ) -> Result<HashMap<IdentityKey, usize>, RewardingError> {
-        // look at comments in `produce_mixnode_delegators_map` for some optimisation elaboration
-        let mut map = HashMap::new();
-
-        let active_bonded_gateways = self
-            .validator_cache
-            .active_gateways()
-            .await
-            .ok_or(RewardingError::NoGatewaysToReward)?
-            .into_inner();
-        for gateway in active_bonded_gateways.into_iter() {
-            let delegator_count = self
-                .get_gateway_delegators_count(gateway.gateway.identity_key.clone())
-                .await?;
-            map.insert(gateway.gateway.identity_key, delegator_count);
-        }
-
-        Ok(map)
-=======
-    /// Calculates the absolute uptime of given node that is then passed as one of the arguments
-    /// in the smart contract to determine the actual reward value.
-    ///
-    /// Currently both ipv4 and ipv6 uptimes carry the same weight in the calculation.
-    ///
-    /// # Arguments
-    ///
-    /// * `ipv4_uptime`: ipv4 uptime of the node in the last epoch.
-    /// * `ipv6_uptime`: ipv6 uptime of the node in the last epoch.
-    fn calculate_absolute_uptime(&self, ipv4_uptime: Uptime, ipv6_uptime: Uptime) -> Uptime {
-        // just take average of ipv4 and ipv6 uptimes using equal weights
-        let abs = ((ipv4_uptime.u8() as f32 + ipv6_uptime.u8() as f32) / 2.0).round();
-        Uptime::try_from(abs as i64).unwrap()
->>>>>>> 480ad18b
-    }
-
     /// Given the list of mixnodes that were tested in the last epoch, tries to determine the
     /// subset that are eligible for any rewards.
     ///
@@ -247,48 +207,7 @@
         Ok(eligible_nodes)
     }
 
-<<<<<<< HEAD
-    /// Given the list of gateways that were tested in the last epoch, tries to determine the
-    /// subset that are eligible for any rewards.
-    ///
-    /// As of right now, it is a rather straightforward process. It is checked whether the node
-    /// is currently bonded, has uptime > 0 and is part of the "active" set.
-    /// Unlike the typescript rewards script, it currently does not look at the non-mixing ports are open.
-    ///
-    /// The method also obtains the number of delegators towards the node in order to more accurately
-    /// approximate the required gas fees when distributing the rewards.
-    ///
-    /// # Arguments
-    ///
-    /// * `active_gateways`: list of the nodes that were tested at least once by the network monitor
-    ///                      in the last epoch.
-    async fn determine_eligible_gateways(
-        &self,
-        active_gateways: &[GatewayStatusReport],
-    ) -> Result<Vec<GatewayToReward>, RewardingError> {
-        let gateway_delegators = self.produce_active_gateway_delegators_map().await?;
-
-        let eligible_nodes = active_gateways
-            .iter()
-            .filter_map(|gateway| {
-                gateway_delegators
-                    .get(&gateway.identity)
-                    .map(|&total_delegations| GatewayToReward {
-                        identity: gateway.identity.clone(),
-                        uptime: gateway.last_day,
-                        total_delegations,
-                    })
-            })
-            .filter(|node| node.uptime.u8() > 0)
-            .collect();
-
-        Ok(eligible_nodes)
-    }
-
-    /// Obtains the lists of all mixnodes and gateways that were tested at least a single time
-=======
     /// Obtains the lists of all mixnodes that were tested at least a single time
->>>>>>> 480ad18b
     /// by the network monitor in the specified epoch.
     ///
     /// # Arguments

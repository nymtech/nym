// Copyright 2021 - Nym Technologies SA <contact@nymtech.net>
// SPDX-License-Identifier: Apache-2.0

use crate::cache::MixnodeStatus;
use crate::node_status_api::utils::NodeUptimes;
use crate::storage::models::NodeStatus;
use rocket::http::{ContentType, Status};
use rocket::response::{self, Responder, Response};
use rocket::Request;
use serde::{Deserialize, Serialize};
use std::convert::TryFrom;
use std::fmt::{self, Display, Formatter};
use std::io::Cursor;
use time::OffsetDateTime;

// todo: put into some error enum
#[derive(Debug)]
pub struct InvalidUptime;

// value in range 0-100
#[derive(Clone, Copy, Serialize, Deserialize, Debug, Default)]
pub struct Uptime(u8);

impl Uptime {
    pub const fn zero() -> Self {
        Uptime(0)
    }

    pub fn from_ratio(numerator: usize, denominator: usize) -> Result<Self, InvalidUptime> {
        if denominator == 0 {
            return Ok(Self::zero());
        }

        let uptime = ((numerator as f32 / denominator as f32) * 100.0).round() as u8;

        if uptime > 100 {
            Err(InvalidUptime)
        } else {
            Ok(Uptime(uptime))
        }
    }

    pub fn from_uptime_sum(running_sum: f32, count: usize) -> Result<Self, InvalidUptime> {
        if count == 0 {
            return Ok(Self::zero());
        }

        let uptime = (running_sum / count as f32).round() as u8;

        if uptime > 100 {
            Err(InvalidUptime)
        } else {
            Ok(Uptime(uptime))
        }
    }

    pub fn u8(&self) -> u8 {
        self.0
    }
}

impl From<Uptime> for u8 {
    fn from(uptime: Uptime) -> Self {
        uptime.0
    }
}

impl TryFrom<u8> for Uptime {
    type Error = InvalidUptime;

    fn try_from(value: u8) -> Result<Self, Self::Error> {
        if value > 100 {
            Err(InvalidUptime)
        } else {
            Ok(Uptime(value))
        }
    }
}

impl TryFrom<i64> for Uptime {
    type Error = InvalidUptime;

    fn try_from(value: i64) -> Result<Self, Self::Error> {
        if !(0..=100).contains(&value) {
            Err(InvalidUptime)
        } else {
            Ok(Uptime(value as u8))
        }
    }
}

#[derive(Clone, Serialize, Deserialize, Debug)]
pub struct MixnodeStatusReport {
    pub(crate) identity: String,
    pub(crate) owner: String,

    pub(crate) most_recent: Uptime,

    pub(crate) last_hour: Uptime,
    pub(crate) last_day: Uptime,
}

impl MixnodeStatusReport {
    pub(crate) fn construct_from_last_day_reports(
        report_time: OffsetDateTime,
        identity: String,
        owner: String,
        last_day: Vec<NodeStatus>,
        last_hour_test_runs: usize,
        last_day_test_runs: usize,
    ) -> Self {
        let node_uptimes = NodeUptimes::calculate_from_last_day_reports(
            report_time,
            last_day,
            last_hour_test_runs,
            last_day_test_runs,
        );

        MixnodeStatusReport {
            identity,
            owner,
            most_recent: node_uptimes.most_recent,
            last_hour: node_uptimes.last_hour,
            last_day: node_uptimes.last_day,
        }
    }
}

#[derive(Clone, Serialize, Deserialize, Debug)]
pub struct GatewayStatusReport {
    pub(crate) identity: String,
    pub(crate) owner: String,

    pub(crate) most_recent: Uptime,

    pub(crate) last_hour: Uptime,
    pub(crate) last_day: Uptime,
}

impl GatewayStatusReport {
    pub(crate) fn construct_from_last_day_reports(
        report_time: OffsetDateTime,
        identity: String,
        owner: String,
        last_day: Vec<NodeStatus>,
        last_hour_test_runs: usize,
        last_day_test_runs: usize,
    ) -> Self {
        let node_uptimes = NodeUptimes::calculate_from_last_day_reports(
            report_time,
            last_day,
            last_hour_test_runs,
            last_day_test_runs,
        );

        GatewayStatusReport {
            identity,
            owner,
            most_recent: node_uptimes.most_recent,
            last_hour: node_uptimes.last_hour,
            last_day: node_uptimes.last_day,
        }
    }
}

#[derive(Clone, Serialize, Deserialize, Debug)]
pub struct MixnodeUptimeHistory {
    pub(crate) identity: String,
    pub(crate) owner: String,

    pub(crate) history: Vec<HistoricalUptime>,
}

impl MixnodeUptimeHistory {
    pub(crate) fn new(identity: String, owner: String, history: Vec<HistoricalUptime>) -> Self {
        MixnodeUptimeHistory {
            identity,
            owner,
            history,
        }
    }
}

#[derive(Clone, Serialize, Deserialize, Debug)]
pub struct GatewayUptimeHistory {
    pub(crate) identity: String,
    pub(crate) owner: String,

    pub(crate) history: Vec<HistoricalUptime>,
}

impl GatewayUptimeHistory {
    pub(crate) fn new(identity: String, owner: String, history: Vec<HistoricalUptime>) -> Self {
        GatewayUptimeHistory {
            identity,
            owner,
            history,
        }
    }
}

#[derive(Clone, Serialize, Deserialize, Debug)]
pub struct HistoricalUptime {
    // ISO 8601 date string
    // I think this is more than enough, we don't need the uber precision of timezone offsets, etc
    pub(crate) date: String,

    pub(crate) uptime: Uptime,
}

pub(crate) struct ErrorResponse {
    error_message: String,
    status: Status,
}

impl ErrorResponse {
    pub(crate) fn new(error_message: impl Into<String>, status: Status) -> Self {
        ErrorResponse {
            error_message: error_message.into(),
            status,
        }
    }
}

impl<'r, 'o: 'r> Responder<'r, 'o> for ErrorResponse {
    fn respond_to(self, _: &'r Request<'_>) -> response::Result<'o> {
        Response::build()
            .header(ContentType::Plain)
            .sized_body(self.error_message.len(), Cursor::new(self.error_message))
            .status(self.status)
            .ok()
    }
}

#[derive(Debug)]
pub enum ValidatorApiStorageError {
    MixnodeReportNotFound(String),
    GatewayReportNotFound(String),
    MixnodeUptimeHistoryNotFound(String),
    GatewayUptimeHistoryNotFound(String),

    // I don't think we want to expose errors to the user about what really happened
    InternalDatabaseError,
}

impl Display for ValidatorApiStorageError {
    fn fmt(&self, f: &mut Formatter<'_>) -> fmt::Result {
        match self {
            ValidatorApiStorageError::MixnodeReportNotFound(identity) => write!(
                f,
                "Could not find status report associated with mixnode {}",
                identity
            ),
            ValidatorApiStorageError::GatewayReportNotFound(identity) => write!(
                f,
                "Could not find status report associated with gateway {}",
                identity
            ),
            ValidatorApiStorageError::MixnodeUptimeHistoryNotFound(identity) => write!(
                f,
                "Could not find uptime history associated with mixnode {}",
                identity
            ),
            ValidatorApiStorageError::GatewayUptimeHistoryNotFound(identity) => write!(
                f,
                "Could not find uptime history associated with gateway {}",
                identity
            ),
            ValidatorApiStorageError::InternalDatabaseError => {
                write!(f, "The internal database has experienced an issue")
            }
        }
    }
<<<<<<< HEAD
=======
}

#[derive(Serialize)]
pub struct CoreNodeStatus {
    pub(crate) identity: String,
    pub(crate) count: i32,
}

#[derive(Serialize)]
pub(crate) struct MixnodeStatusResponse {
    pub(crate) status: MixnodeStatus,
}

#[derive(Serialize)]
pub(crate) struct RewardEstimationResponse {
    pub(crate) estimated_total_node_reward: u128,
    pub(crate) estimated_operator_reward: u128,
    pub(crate) estimated_delegators_reward: u128,

    pub(crate) current_epoch_start: i64,
    pub(crate) current_epoch_end: i64,
    pub(crate) current_epoch_uptime: Uptime,
    pub(crate) as_at: i64,
}

#[derive(Serialize)]
pub(crate) struct StakeSaturationResponse {
    pub(crate) saturation: f32,
    pub(crate) as_at: i64,
>>>>>>> 29340ed0
}<|MERGE_RESOLUTION|>--- conflicted
+++ resolved
@@ -1,7 +1,6 @@
 // Copyright 2021 - Nym Technologies SA <contact@nymtech.net>
 // SPDX-License-Identifier: Apache-2.0
 
-use crate::cache::MixnodeStatus;
 use crate::node_status_api::utils::NodeUptimes;
 use crate::storage::models::NodeStatus;
 use rocket::http::{ContentType, Status};
@@ -271,36 +270,4 @@
             }
         }
     }
-<<<<<<< HEAD
-=======
-}
-
-#[derive(Serialize)]
-pub struct CoreNodeStatus {
-    pub(crate) identity: String,
-    pub(crate) count: i32,
-}
-
-#[derive(Serialize)]
-pub(crate) struct MixnodeStatusResponse {
-    pub(crate) status: MixnodeStatus,
-}
-
-#[derive(Serialize)]
-pub(crate) struct RewardEstimationResponse {
-    pub(crate) estimated_total_node_reward: u128,
-    pub(crate) estimated_operator_reward: u128,
-    pub(crate) estimated_delegators_reward: u128,
-
-    pub(crate) current_epoch_start: i64,
-    pub(crate) current_epoch_end: i64,
-    pub(crate) current_epoch_uptime: Uptime,
-    pub(crate) as_at: i64,
-}
-
-#[derive(Serialize)]
-pub(crate) struct StakeSaturationResponse {
-    pub(crate) saturation: f32,
-    pub(crate) as_at: i64,
->>>>>>> 29340ed0
 }
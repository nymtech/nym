div.nextra-code-block > div  {
    background:hsl(30, 100%, 40%) !important;
}

.nextra-code-block > pre {
    max-height: 350px;
    scroll-y: auto;
<<<<<<< HEAD
}



/* DARK AND LIGHT*/ 

/* Code blocks*/
.nx-absolute.nx-top-0 {
    background: #fb6e4e !important;
}

aside ul > li > a:hover{
    background: #fb6e4ea9 !important;
}

aside ul > li > a:active{
    background: #fb6e4e !important;
}


/* Side bar */
.open button:hover {
    background: #fb6e4ea9 !important;
    color:rgb(0, 0, 0);
}

.open button:active {
    background: #fb6e4ea9 !important;
    color:rgb(0, 0, 0);
}

.active nx-flex nx-flex-col nx-gap-1 {
    background: #fb6e4ea9 !important;
    color:rgb(0, 0, 0);
}

button:hover {
    background: #fb6e4ea9 !important;
    color:rgb(0, 0, 0);
}

.active > li > a {
    background: #fb6e4ea9 !important;
    color:rgb(0, 0, 0);
}

:is(html .dark\:nx-bg-primary-400\/10){
    background: #fb6e4e !important;
    color: #121726 !important;
=======
>>>>>>> f3ed5271
}<|MERGE_RESOLUTION|>--- conflicted
+++ resolved
@@ -5,7 +5,6 @@
 .nextra-code-block > pre {
     max-height: 350px;
     scroll-y: auto;
-<<<<<<< HEAD
 }
 
 
@@ -55,6 +54,4 @@
 :is(html .dark\:nx-bg-primary-400\/10){
     background: #fb6e4e !important;
     color: #121726 !important;
-=======
->>>>>>> f3ed5271
 }
// Copyright 2021 - Nym Technologies SA <contact@nymtech.net>
// SPDX-License-Identifier: Apache-2.0

use std::sync::atomic::Ordering;

use crate::client::config::Config;
use crate::socks::{
    authentication::{AuthenticationMethods, Authenticator, User},
    server::SphinxSocksServer,
};
use client_core::client::cover_traffic_stream::LoopCoverTrafficStream;
use client_core::client::inbound_messages::{
    InputMessage, InputMessageReceiver, InputMessageSender,
};
use client_core::client::key_manager::KeyManager;
use client_core::client::mix_traffic::{
    BatchMixMessageReceiver, BatchMixMessageSender, MixTrafficController,
};
use client_core::client::real_messages_control::RealMessagesController;
use client_core::client::received_buffer::{
    ReceivedBufferRequestReceiver, ReceivedBufferRequestSender, ReceivedMessagesBufferController,
};
use client_core::client::reply_key_storage::ReplyKeyStorage;
use client_core::client::topology_control::{
    TopologyAccessor, TopologyRefresher, TopologyRefresherConfig,
};
use client_core::config::persistence::key_pathfinder::ClientKeyPathfinder;
use crypto::asymmetric::identity;
use futures::channel::mpsc;
use futures::StreamExt;
use gateway_client::bandwidth::BandwidthController;
use gateway_client::{
    AcknowledgementReceiver, AcknowledgementSender, GatewayClient, MixnetMessageReceiver,
    MixnetMessageSender,
};
use log::*;
use nymsphinx::addressing::clients::Recipient;
use nymsphinx::addressing::nodes::NodeIdentity;
use nymsphinx::params::PacketSize;
use task::{wait_for_signal, ShutdownListener, ShutdownNotifier};

pub mod config;

// Channels used to control the main task from outside
pub type Socks5ControlMessageSender = mpsc::UnboundedSender<Socks5ControlMessage>;
pub type Socks5ControlMessageReceiver = mpsc::UnboundedReceiver<Socks5ControlMessage>;

#[derive(Debug)]
pub enum Socks5ControlMessage {
    /// Tell the main task to stop
    Stop,
}

pub struct NymClient {
    /// Client configuration options, including, among other things, packet sending rates,
    /// key filepaths, etc.
    config: Config,

    /// KeyManager object containing smart pointers to all relevant keys used by the client.
    key_manager: KeyManager,
}

impl NymClient {
    pub fn new(config: Config) -> Self {
        let pathfinder = ClientKeyPathfinder::new_from_config(config.get_base());
        let key_manager = KeyManager::load_keys(&pathfinder).expect("failed to load stored keys");

        NymClient {
            config,
            key_manager,
        }
    }

    pub fn as_mix_recipient(&self) -> Recipient {
        Recipient::new(
            *self.key_manager.identity_keypair().public_key(),
            *self.key_manager.encryption_keypair().public_key(),
            // TODO: below only works under assumption that gateway address == gateway id
            // (which currently is true)
            NodeIdentity::from_base58_string(self.config.get_base().get_gateway_id()).unwrap(),
        )
    }

    // future constantly pumping loop cover traffic at some specified average rate
    // the pumped traffic goes to the MixTrafficController
    fn start_cover_traffic_stream(
        &self,
        topology_accessor: TopologyAccessor,
        mix_tx: BatchMixMessageSender,
        shutdown: ShutdownListener,
    ) {
        info!("Starting loop cover traffic stream...");

        let mut stream = LoopCoverTrafficStream::new(
            self.key_manager.ack_key(),
            self.config.get_base().get_average_ack_delay(),
            self.config.get_base().get_average_packet_delay(),
            self.config
                .get_base()
                .get_loop_cover_traffic_average_delay(),
            mix_tx,
            self.as_mix_recipient(),
            topology_accessor,
<<<<<<< HEAD
=======
            shutdown,
>>>>>>> 54d97fdb
        );

        if self.config.get_base().get_use_extended_packet_size() {
            stream.set_custom_packet_size(PacketSize::ExtendedPacket)
        }

<<<<<<< HEAD
        stream.start_with_shutdown(shutdown);
=======
        stream.start();
>>>>>>> 54d97fdb
    }

    fn start_real_traffic_controller(
        &self,
        topology_accessor: TopologyAccessor,
        reply_key_storage: ReplyKeyStorage,
        ack_receiver: AcknowledgementReceiver,
        input_receiver: InputMessageReceiver,
        mix_sender: BatchMixMessageSender,
        shutdown: ShutdownListener,
    ) {
        let mut controller_config = client_core::client::real_messages_control::Config::new(
            self.key_manager.ack_key(),
            self.config.get_base().get_ack_wait_multiplier(),
            self.config.get_base().get_ack_wait_addition(),
            self.config.get_base().get_average_ack_delay(),
            self.config.get_base().get_message_sending_average_delay(),
            self.config.get_base().get_average_packet_delay(),
            self.config
                .get_base()
                .get_disabled_main_poisson_packet_distribution(),
            self.as_mix_recipient(),
        );

        if self.config.get_base().get_use_extended_packet_size() {
            controller_config.set_custom_packet_size(PacketSize::ExtendedPacket)
        }

        info!("Starting real traffic stream...");

        RealMessagesController::new(
            controller_config,
            ack_receiver,
            input_receiver,
            mix_sender,
            topology_accessor,
            reply_key_storage,
        )
        .start_with_shutdown(shutdown);
    }

    // buffer controlling all messages fetched from provider
    // required so that other components would be able to use them (say the websocket)
    fn start_received_messages_buffer_controller(
        &self,
        query_receiver: ReceivedBufferRequestReceiver,
        mixnet_receiver: MixnetMessageReceiver,
        reply_key_storage: ReplyKeyStorage,
        shutdown: ShutdownListener,
    ) {
        info!("Starting received messages buffer controller...");
        ReceivedMessagesBufferController::new(
            self.key_manager.encryption_keypair(),
            query_receiver,
            mixnet_receiver,
            reply_key_storage,
        )
        .start_with_shutdown(shutdown);
    }

    async fn start_gateway_client(
        &mut self,
        mixnet_message_sender: MixnetMessageSender,
        ack_sender: AcknowledgementSender,
        shutdown: ShutdownListener,
    ) -> GatewayClient {
        let gateway_id = self.config.get_base().get_gateway_id();
        if gateway_id.is_empty() {
            panic!("The identity of the gateway is unknown - did you run `nym-client` init?")
        }
        let gateway_owner = self.config.get_base().get_gateway_owner();
        if gateway_owner.is_empty() {
            panic!("The owner of the gateway is unknown - did you run `nym-client` init?")
        }
        let gateway_address = self.config.get_base().get_gateway_listener();
        if gateway_address.is_empty() {
            panic!("The address of the gateway is unknown - did you run `nym-client` init?")
        }

        let gateway_identity = identity::PublicKey::from_base58_string(gateway_id)
            .expect("provided gateway id is invalid!");

        #[cfg(feature = "coconut")]
        let bandwidth_controller = BandwidthController::new(
            credential_storage::initialise_storage(self.config.get_base().get_database_path())
                .await,
            self.config.get_base().get_validator_api_endpoints(),
        );
        #[cfg(not(feature = "coconut"))]
        let bandwidth_controller = BandwidthController::new(
            credential_storage::initialise_storage(self.config.get_base().get_database_path())
                .await,
        )
        .expect("Could not create bandwidth controller");

        let mut gateway_client = GatewayClient::new(
            gateway_address,
            self.key_manager.identity_keypair(),
            gateway_identity,
            gateway_owner,
            Some(self.key_manager.gateway_shared_key()),
            mixnet_message_sender,
            ack_sender,
            self.config.get_base().get_gateway_response_timeout(),
            Some(bandwidth_controller),
            Some(shutdown),
        );

        gateway_client
            .set_disabled_credentials_mode(self.config.get_base().get_disabled_credentials_mode());

        gateway_client
            .authenticate_and_start()
            .await
            .expect("could not authenticate and start up the gateway connection");

        gateway_client
    }

    // future responsible for periodically polling directory server and updating
    // the current global view of topology
    async fn start_topology_refresher(
        &mut self,
        topology_accessor: TopologyAccessor,
        shutdown: ShutdownListener,
    ) {
        let topology_refresher_config = TopologyRefresherConfig::new(
            self.config.get_base().get_validator_api_endpoints(),
            self.config.get_base().get_topology_refresh_rate(),
            env!("CARGO_PKG_VERSION").to_string(),
        );
        let mut topology_refresher =
            TopologyRefresher::new(topology_refresher_config, topology_accessor);
        // before returning, block entire runtime to refresh the current network view so that any
        // components depending on topology would see a non-empty view
        info!("Obtaining initial network topology");
        topology_refresher.refresh().await;

        // TODO: a slightly more graceful termination here
        if !topology_refresher.is_topology_routable().await {
            panic!(
                "The current network topology seem to be insufficient to route any packets through\
                - check if enough nodes and a gateway are online"
            );
        }

        info!("Starting topology refresher...");
        topology_refresher.start_with_shutdown(shutdown);
    }

    // controller for sending sphinx packets to mixnet (either real traffic or cover traffic)
    // TODO: if we want to send control messages to gateway_client, this CAN'T take the ownership
    // over it. Perhaps GatewayClient needs to be thread-shareable or have some channel for
    // requests?
    fn start_mix_traffic_controller(
        &mut self,
        mix_rx: BatchMixMessageReceiver,
        gateway_client: GatewayClient,
        shutdown: ShutdownListener,
    ) {
        info!("Starting mix traffic controller...");
        MixTrafficController::new(mix_rx, gateway_client).start_with_shutdown(shutdown);
    }

    fn start_socks5_listener(
        &self,
        buffer_requester: ReceivedBufferRequestSender,
        msg_input: InputMessageSender,
        shutdown: ShutdownListener,
    ) {
        info!("Starting socks5 listener...");
        let auth_methods = vec![AuthenticationMethods::NoAuth as u8];
        let allowed_users: Vec<User> = Vec::new();

        let authenticator = Authenticator::new(auth_methods, allowed_users);
        let mut sphinx_socks = SphinxSocksServer::new(
            self.config.get_listening_port(),
            authenticator,
            self.config.get_provider_mix_address(),
            self.as_mix_recipient(),
            shutdown,
        );
        tokio::spawn(async move { sphinx_socks.serve(msg_input, buffer_requester).await });
    }

    /// blocking version of `start` method. Will run forever (or until SIGINT is sent)
    pub async fn run_forever(&mut self) {
        let mut shutdown = self.start().await;
        wait_for_signal().await;

        log::info!("Sending shutdown");
        client_core::client::SHUTDOWN_HAS_BEEN_SIGNALLED.store(true, Ordering::Relaxed);
        shutdown.signal_shutdown().ok();

        log::info!("Waiting for tasks to finish... (Press ctrl-c to force)");
        shutdown.wait_for_shutdown().await;

        log::info!("Stopping nym-socks5-client");
    }

    // Variant of `run_forever` that listends for remote control messages
    pub async fn run_and_listen(&mut self, mut receiver: Socks5ControlMessageReceiver) {
        let mut shutdown = self.start().await;
        tokio::select! {
            message = receiver.next() => {
                log::debug!("Received message: {:?}", message);
                match message {
                    Some(Socks5ControlMessage::Stop) => {
                        log::info!("Received stop message");
                    }
                    None => {
                        log::info!("Channel closed, stopping");
                    }
                }
            }
            _ = tokio::signal::ctrl_c() => {
                log::info!("Received SIGINT");
            },
        }

        log::info!("Sending shutdown");
        client_core::client::SHUTDOWN_HAS_BEEN_SIGNALLED.store(true, Ordering::Relaxed);
        shutdown.signal_shutdown().ok();

        log::info!("Waiting for tasks to finish... (Press ctrl-c to force)");
        shutdown.wait_for_shutdown().await;

        log::info!("Stopping nym-socks5-client");
    }

    pub async fn start(&mut self) -> ShutdownNotifier {
        info!("Starting nym client");
        // channels for inter-component communication
        // TODO: make the channels be internally created by the relevant components
        // rather than creating them here, so say for example the buffer controller would create the request channels
        // and would allow anyone to clone the sender channel

        // sphinx_message_sender is the transmitter for any component generating sphinx packets that are to be sent to the mixnet
        // they are used by cover traffic stream and real traffic stream
        // sphinx_message_receiver is the receiver used by MixTrafficController that sends the actual traffic
        let (sphinx_message_sender, sphinx_message_receiver) = mpsc::unbounded();

        // unwrapped_sphinx_sender is the transmitter of mixnet messages received from the gateway
        // unwrapped_sphinx_receiver is the receiver for said messages - used by ReceivedMessagesBuffer
        let (mixnet_messages_sender, mixnet_messages_receiver) = mpsc::unbounded();

        // used for announcing connection or disconnection of a channel for pushing re-assembled messages to
        let (received_buffer_request_sender, received_buffer_request_receiver) = mpsc::unbounded();

        // channels responsible for controlling real messages
        let (input_sender, input_receiver) = mpsc::unbounded::<InputMessage>();

        // channels responsible for controlling ack messages
        let (ack_sender, ack_receiver) = mpsc::unbounded();
        let shared_topology_accessor = TopologyAccessor::new();

        let reply_key_storage =
            ReplyKeyStorage::load(self.config.get_base().get_reply_encryption_key_store_path())
                .expect("Failed to load reply key storage!");

        // Shutdown notifier for signalling tasks to stop
        let shutdown = ShutdownNotifier::default();

        // the components are started in very specific order. Unless you know what you are doing,
        // do not change that.
        self.start_topology_refresher(shared_topology_accessor.clone(), shutdown.subscribe())
            .await;
        self.start_received_messages_buffer_controller(
            received_buffer_request_receiver,
            mixnet_messages_receiver,
            reply_key_storage.clone(),
            shutdown.subscribe(),
        );

        let gateway_client = self
            .start_gateway_client(mixnet_messages_sender, ack_sender, shutdown.subscribe())
            .await;

        self.start_mix_traffic_controller(
            sphinx_message_receiver,
            gateway_client,
            shutdown.subscribe(),
        );
        self.start_real_traffic_controller(
            shared_topology_accessor.clone(),
            reply_key_storage,
            ack_receiver,
            input_receiver,
            sphinx_message_sender.clone(),
            shutdown.subscribe(),
        );

        if !self
            .config
            .get_base()
            .get_disabled_loop_cover_traffic_stream()
        {
            self.start_cover_traffic_stream(
                shared_topology_accessor,
                sphinx_message_sender,
                shutdown.subscribe(),
            );
        }

        self.start_socks5_listener(
            received_buffer_request_sender,
            input_sender,
            shutdown.subscribe(),
        );

        info!("Client startup finished!");
        info!("The address of this client is: {}", self.as_mix_recipient());

        shutdown
    }
}<|MERGE_RESOLUTION|>--- conflicted
+++ resolved
@@ -101,21 +101,13 @@
             mix_tx,
             self.as_mix_recipient(),
             topology_accessor,
-<<<<<<< HEAD
-=======
-            shutdown,
->>>>>>> 54d97fdb
         );
 
         if self.config.get_base().get_use_extended_packet_size() {
             stream.set_custom_packet_size(PacketSize::ExtendedPacket)
         }
 
-<<<<<<< HEAD
         stream.start_with_shutdown(shutdown);
-=======
-        stream.start();
->>>>>>> 54d97fdb
     }
 
     fn start_real_traffic_controller(

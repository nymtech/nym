--- conflicted
+++ resolved
@@ -98,15 +98,8 @@
             version: "".to_string(),
         };
 
-<<<<<<< HEAD
-        let result: Result<mix::Node, std::io::Error> = mix_presence.try_into();
-        assert!(result.is_err()) // This test will fail if your ISP does something weird with DNS resolution failures, like presenting a search page.
-=======
         let result: Result<mix::Node, self::mixnodes::ConversionError> = mix_presence.try_into();
-        assert!(result.is_err()) // This fails only for me. Why?
-                                 // ¯\_(ツ)_/¯ - works on my machine (and travis)
-                                 // Is it still broken?
->>>>>>> d9d549fd
+        assert!(result.is_err());
     }
 
     #[test]

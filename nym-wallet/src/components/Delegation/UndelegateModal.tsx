--- conflicted
+++ resolved
@@ -1,9 +1,4 @@
-<<<<<<< HEAD
-import React from 'react';
-import { Stack, Typography, SxProps } from '@mui/material';
-=======
-import { Box, Typography } from '@mui/material';
->>>>>>> f2afb42d
+import { Box, Typography, SxProps } from '@mui/material';
 import { IdentityKeyFormField } from '@nymproject/react/mixnodes/IdentityKeyFormField';
 import React, { useEffect } from 'react';
 import { FeeDetails } from '@nymproject/types';
@@ -21,13 +16,9 @@
   amount: number;
   currency: string;
   usesVestingContractTokens: boolean;
-<<<<<<< HEAD
   sx?: SxProps;
   BackdropProps?: object;
-}> = ({ identityKey, open, onClose, onOk, amount, fee, currency, usesVestingContractTokens, sx, BackdropProps }) => {
-  const handleOk = () => {
-=======
-}> = ({ identityKey, open, onClose, onOk, amount, currency, usesVestingContractTokens }) => {
+}> = ({ identityKey, open, onClose, onOk, amount, currency, usesVestingContractTokens, sx, BackdropProps }) => {
   const { fee, isFeeLoading, feeError, getFee } = useGetFee();
 
   useEffect(() => {
@@ -38,7 +29,6 @@
   }, []);
 
   const handleOk = async () => {
->>>>>>> f2afb42d
     if (onOk) {
       onOk(identityKey, usesVestingContractTokens, fee);
     }
@@ -52,12 +42,9 @@
       header="Undelegate"
       subHeader="Undelegate from mixnode"
       okLabel="Undelegate stake"
-<<<<<<< HEAD
       sx={{ ...sx }}
       BackdropProps={BackdropProps}
-=======
       okDisabled={!fee}
->>>>>>> f2afb42d
     >
       <IdentityKeyFormField
         readOnly
@@ -67,20 +54,9 @@
         showTickOnValid={false}
       />
 
-<<<<<<< HEAD
-      <Stack direction="row" justifyContent="space-between" my={3}>
-        <Typography fontWeight={600} sx={{ color: 'text.primary' }}>
-          Delegation amount:
-        </Typography>
-        <Typography fontWeight={600} sx={{ color: 'text.primary' }}>
-          {amount} {currency}
-        </Typography>
-      </Stack>
-=======
       <Box sx={{ mt: 3 }}>
         <ModalListItem label="Delegation amount" value={`${amount} ${currency}`} divider />
       </Box>
->>>>>>> f2afb42d
 
       <Typography mb={5} fontSize="smaller" sx={{ color: 'text.primary' }}>
         Tokens will be transferred to account you are logged in with now

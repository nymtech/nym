use crate::helpers::calculate_epoch_reward_rate;
use crate::msg::{HandleMsg, InitMsg, MigrateMsg, QueryMsg};
use crate::state::{State, StateParams};
use crate::storage::{config, layer_distribution};
use crate::{error::ContractError, queries, transactions};
use cosmwasm_std::{
    to_binary, Decimal, Deps, DepsMut, Env, HandleResponse, HumanAddr, InitResponse, MessageInfo,
    MigrateResponse, QueryResponse, Uint128,
};
use mixnet_contract::LayerDistribution;

pub const INITIAL_DEFAULT_EPOCH_LENGTH: u32 = 2;

/// Constant specifying minimum of coin required to bond a gateway
pub const INITIAL_GATEWAY_BOND: Uint128 = Uint128(100_000000);

/// Constant specifying minimum of coin required to bond a mixnode
pub const INITIAL_MIXNODE_BOND: Uint128 = Uint128(100_000000);

// percentage annual increase. Given starting value of x, we expect to have 1.1x at the end of the year
pub const INITIAL_MIXNODE_BOND_REWARD_RATE: u64 = 110;
pub const INITIAL_GATEWAY_BOND_REWARD_RATE: u64 = 110;

pub const INITIAL_MIXNODE_ACTIVE_SET_SIZE: u32 = 100;

const NETWORK_MONITOR_ADDRESS: &str = "hal1v9qauwdq5terag6uvfsdytcs2d0sdmfdq6e83g";

/// Constant specifying denomination of the coin used for bonding
pub const DENOM: &str = "uhal";

fn default_initial_state(owner: HumanAddr) -> State {
    let mixnode_bond_reward_rate = Decimal::percent(INITIAL_MIXNODE_BOND_REWARD_RATE);
    let gateway_bond_reward_rate = Decimal::percent(INITIAL_GATEWAY_BOND_REWARD_RATE);

    State {
        owner,
        network_monitor_address: NETWORK_MONITOR_ADDRESS.into(),
        params: StateParams {
            epoch_length: INITIAL_DEFAULT_EPOCH_LENGTH,
            minimum_mixnode_bond: INITIAL_MIXNODE_BOND,
            minimum_gateway_bond: INITIAL_GATEWAY_BOND,
            mixnode_bond_reward_rate,
            gateway_bond_reward_rate,
            mixnode_active_set_size: INITIAL_MIXNODE_ACTIVE_SET_SIZE,
        },
        mixnode_epoch_bond_reward: calculate_epoch_reward_rate(
            INITIAL_DEFAULT_EPOCH_LENGTH,
            mixnode_bond_reward_rate,
        ),
        gateway_epoch_bond_reward: calculate_epoch_reward_rate(
            INITIAL_DEFAULT_EPOCH_LENGTH,
            gateway_bond_reward_rate,
        ),
    }
}

/// Instantiate the contract.
///
/// `deps` contains Storage, API and Querier
/// `env` contains block, message and contract info
/// `msg` is the contract initialization message, sort of like a constructor call.
pub fn init(
    deps: DepsMut,
    _env: Env,
    info: MessageInfo,
    _msg: InitMsg,
) -> Result<InitResponse, ContractError> {
    let state = default_initial_state(info.sender);

    config(deps.storage).save(&state)?;
    layer_distribution(deps.storage).save(&Default::default())?;
    Ok(InitResponse::default())
}

/// Handle an incoming message
pub fn handle(
    deps: DepsMut,
    env: Env,
    info: MessageInfo,
    msg: HandleMsg,
) -> Result<HandleResponse, ContractError> {
    match msg {
        HandleMsg::BondMixnode { mix_node } => transactions::try_add_mixnode(deps, info, mix_node),
        HandleMsg::UnbondMixnode {} => transactions::try_remove_mixnode(deps, info, env),
        HandleMsg::BondGateway { gateway } => transactions::try_add_gateway(deps, info, gateway),
        HandleMsg::UnbondGateway {} => transactions::try_remove_gateway(deps, info, env),
        HandleMsg::UpdateStateParams(params) => {
            transactions::try_update_state_params(deps, info, params)
        }
        HandleMsg::RewardMixnode { owner, uptime } => {
            transactions::try_reward_mixnode(deps, info, owner, uptime)
        }
        HandleMsg::RewardGateway { owner, uptime } => {
            transactions::try_reward_gateway(deps, info, owner, uptime)
        }
        HandleMsg::DelegateToMixnode { node_owner } => {
            transactions::try_delegate_to_mixnode(deps, info, node_owner)
        }
        HandleMsg::UndelegateFromMixnode { node_owner } => {
            transactions::try_remove_delegation_from_mixnode(deps, info, env, node_owner)
        }
    }
}

pub fn query(deps: Deps, _env: Env, msg: QueryMsg) -> Result<QueryResponse, ContractError> {
    let query_res = match msg {
        QueryMsg::GetMixNodes { start_after, limit } => {
            to_binary(&queries::query_mixnodes_paged(deps, start_after, limit)?)
        }
        QueryMsg::GetGateways { limit, start_after } => {
            to_binary(&queries::query_gateways_paged(deps, start_after, limit)?)
        }
        QueryMsg::OwnsMixnode { address } => {
            to_binary(&queries::query_owns_mixnode(deps, address)?)
        }
        QueryMsg::OwnsGateway { address } => {
            to_binary(&queries::query_owns_gateway(deps, address)?)
        }
        QueryMsg::StateParams {} => to_binary(&queries::query_state_params(deps)),
<<<<<<< HEAD
        QueryMsg::GetMixDelegations {
            node_owner,
            start_after,
            limit,
        } => to_binary(&queries::query_mixnode_delegations_paged(
            deps,
            node_owner,
            start_after,
            limit,
        )?),
        QueryMsg::GetMixDelegation {
            node_owner,
            address,
        } => to_binary(&queries::query_mixnode_delegation(
            deps, node_owner, address,
        )?),
=======
        QueryMsg::LayerDistribution {} => to_binary(&queries::query_layer_distribution(deps)),
>>>>>>> 29fd8b88
    };

    Ok(query_res?)
}

pub fn migrate(
    deps: DepsMut,
    _env: Env,
    _info: MessageInfo,
    _msg: MigrateMsg,
) -> Result<MigrateResponse, ContractError> {
    // load all mixnodes and gateways and build up layer distribution
    let mut layers: LayerDistribution = Default::default();

    // go through mixnodes...
    let mut start_after = None;
    loop {
        let response = queries::query_mixnodes_paged(deps.as_ref(), start_after, None)?;
        start_after = response.start_next_after;
        if start_after.is_none() {
            break;
        }
        for node in response.nodes.into_iter() {
            match node.mix_node.layer {
                n if n == 1 => layers.layer1 += 1,
                n if n == 2 => layers.layer2 += 1,
                n if n == 3 => layers.layer3 += 1,
                _ => layers.invalid += 1,
            }
        }
    }

    // go through gateways...
    loop {
        let response = queries::query_gateways_paged(deps.as_ref(), start_after, None)?;
        start_after = response.start_next_after;
        if start_after.is_none() {
            break;
        }
        layers.gateways += response.nodes.len() as u64;
    }

    layer_distribution(deps.storage).save(&layers)?;

    Ok(Default::default())
}

#[cfg(test)]
pub mod tests {
    use super::*;
    use crate::storage::{gateways, layer_distribution_read, mixnodes};
    use crate::support::tests::helpers;
    use crate::support::tests::helpers::*;
    use cosmwasm_std::testing::{mock_dependencies, mock_env, mock_info};
    use cosmwasm_std::{coins, from_binary};
    use mixnet_contract::{Gateway, GatewayBond, MixNode, MixNodeBond, PagedResponse};

    #[test]
    fn initialize_contract() {
        let mut deps = mock_dependencies(&[]);
        let env = mock_env();
        let msg = InitMsg {};
        let info = mock_info("creator", &[]);

        let res = init(deps.as_mut(), env.clone(), info, msg).unwrap();
        assert_eq!(0, res.messages.len());

        // mix_node_bonds should be empty after initialization
        let res = query(
            deps.as_ref(),
            env.clone(),
            QueryMsg::GetMixNodes {
                start_after: None,
                limit: Option::from(2),
            },
        )
        .unwrap();
        let page: PagedResponse = from_binary(&res).unwrap();
        assert_eq!(0, page.nodes.len()); // there are no mixnodes in the list when it's just been initialized

        // Contract balance should match what we initialized it as
        assert_eq!(
            coins(0, DENOM),
            query_contract_balance(env.contract.address, deps)
        );
    }

    // TODO: this test will have to be removed once the migration happens and we are working on yet another
    // version of the contract
    #[test]
    fn migration_to_layer_distribution() {
        let layer_ones = 42;
        let layer_twos = 123;
        let layer_threes = 111;
        let invalid = 30;
        let gateways_count = 24;

        // bond some nodes
        let mut deps = helpers::init_contract();
        let env = mock_env();

        for i in 0..layer_ones {
            let owner = HumanAddr::from(format!("owner{}{}", 1, i));
            mixnodes(&mut deps.storage)
                .save(
                    owner.clone().as_bytes(),
                    &MixNodeBond {
                        amount: coins(1000, "uhal"),
                        owner,
                        mix_node: MixNode {
                            host: "1.1.1.1:1111".to_string(),
                            layer: 1,
                            location: "aaaa".to_string(),
                            sphinx_key: "bbbb".to_string(),
                            identity_key: format!("identity{}{}", 1, i),
                            version: "0.10.1".to_string(),
                        },
                    },
                )
                .unwrap();
        }

        for i in 0..layer_twos {
            let owner = HumanAddr::from(format!("owner{}{}", 2, i));
            mixnodes(&mut deps.storage)
                .save(
                    owner.clone().as_bytes(),
                    &MixNodeBond {
                        amount: coins(1000, "uhal"),
                        owner,
                        mix_node: MixNode {
                            host: "1.1.1.1:1111".to_string(),
                            layer: 2,
                            location: "aaaa".to_string(),
                            sphinx_key: "bbbb".to_string(),
                            identity_key: format!("identity{}{}", 2, i),
                            version: "0.10.1".to_string(),
                        },
                    },
                )
                .unwrap();
        }

        for i in 0..layer_threes {
            let owner = HumanAddr::from(format!("owner{}{}", 3, i));
            mixnodes(&mut deps.storage)
                .save(
                    owner.clone().as_bytes(),
                    &MixNodeBond {
                        amount: coins(1000, "uhal"),
                        owner,
                        mix_node: MixNode {
                            host: "1.1.1.1:1111".to_string(),
                            layer: 3,
                            location: "aaaa".to_string(),
                            sphinx_key: "bbbb".to_string(),
                            identity_key: format!("identity{}{}", 3, i),
                            version: "0.10.1".to_string(),
                        },
                    },
                )
                .unwrap();
        }

        for i in 0..invalid {
            let owner = HumanAddr::from(format!("owner{}{}", 42, i));
            mixnodes(&mut deps.storage)
                .save(
                    owner.clone().as_bytes(),
                    &MixNodeBond {
                        amount: coins(1000, "uhal"),
                        owner,
                        mix_node: MixNode {
                            host: "1.1.1.1:1111".to_string(),
                            layer: 42,
                            location: "aaaa".to_string(),
                            sphinx_key: "bbbb".to_string(),
                            identity_key: format!("identity{}{}", 42, i),
                            version: "0.10.1".to_string(),
                        },
                    },
                )
                .unwrap();
        }

        for i in 0..gateways_count {
            let owner = HumanAddr::from(format!("owner{}{}", "gateway", i));
            gateways(&mut deps.storage)
                .save(
                    owner.clone().as_bytes(),
                    &GatewayBond {
                        amount: coins(1000, "uhal"),
                        owner,
                        gateway: Gateway {
                            mix_host: "1.1.1.1:1111".to_string(),
                            clients_host: "ws://1.1.1.1:1112".to_string(),
                            location: "aaaa".to_string(),
                            sphinx_key: "bbbb".to_string(),
                            identity_key: format!("identity{}{}", "gateway", i),
                            version: "0.10.1".to_string(),
                        },
                    },
                )
                .unwrap();
        }

        let migrate_res = migrate(deps.as_mut(), env, mock_info("creator", &[]), MigrateMsg {});
        assert!(migrate_res.is_ok());

        let layers = layer_distribution_read(&deps.storage).load().unwrap();
        let expected = LayerDistribution {
            gateways: gateways_count,
            layer1: layer_ones,
            layer2: layer_twos,
            layer3: layer_threes,
            invalid,
        };
        assert_eq!(expected, layers);
    }
}<|MERGE_RESOLUTION|>--- conflicted
+++ resolved
@@ -117,7 +117,6 @@
             to_binary(&queries::query_owns_gateway(deps, address)?)
         }
         QueryMsg::StateParams {} => to_binary(&queries::query_state_params(deps)),
-<<<<<<< HEAD
         QueryMsg::GetMixDelegations {
             node_owner,
             start_after,
@@ -134,9 +133,7 @@
         } => to_binary(&queries::query_mixnode_delegation(
             deps, node_owner, address,
         )?),
-=======
         QueryMsg::LayerDistribution {} => to_binary(&queries::query_layer_distribution(deps)),
->>>>>>> 29fd8b88
     };
 
     Ok(query_res?)

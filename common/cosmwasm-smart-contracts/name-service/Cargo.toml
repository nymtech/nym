--- conflicted
+++ resolved
@@ -7,9 +7,5 @@
 
 [dependencies]
 cosmwasm-std = { workspace = true }
-<<<<<<< HEAD
 schemars = "0.8"
-serde = { workspace = true, default-features = false, features = ["derive"] }
-=======
-serde = { workspace = true, features = ["derive"] }
->>>>>>> 800390db
+serde = { workspace = true, features = ["derive"] }
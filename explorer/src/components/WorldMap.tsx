import React from 'react';
import { scaleLinear, ScaleLinear } from 'd3-scale';
import { ComposableMap, Geographies, Geography, ZoomableGroup, Marker } from 'react-simple-maps';
import ReactTooltip from 'react-tooltip';
import { Box } from '@mui/material';
import { MainContext } from '../context/main';
import { CountryDataResponse, ApiState } from 'src/typeDefs/explorer-api';
<<<<<<< HEAD
import { MAP_TOPOJSON } from 'src/api/constants';
=======
import MAP_TOPOJSON from '../assets/world-110m.json';
>>>>>>> 49dc42f2

type MapProps = {
  title?: string,
  userLocation?: [number, number],
  countryData?: ApiState<CountryDataResponse>,
  loading: boolean
}

// type Range = ScaleContinuousNumeric<number, number>

export const WorldMap: React.FC<MapProps> = ({ title, countryData, userLocation, loading }) => {

<<<<<<< HEAD
  const [colorScale, setColorScale] = React.useState();
=======
  const [colorScale, setColorScale] = React.useState<() => ScaleLinear<string, string>>();
>>>>>>> 49dc42f2
  const [hasNoContent, setHasNoContent] = React.useState<boolean>(true);
  const [tooltipContent, setTooltipContent] = React.useState<string | null>(null);
  const { mode } = React.useContext(MainContext);

  React.useEffect(() => {
    if (userLocation || countryData) {
      setHasNoContent(false);
    }
    if (countryData?.data) {
<<<<<<< HEAD
      const heighestNumberOfNodes: number = countryData.data.reduce((a, b) => a.nodes > b.nodes ? a : b).nodes;
      const cs: any = scaleLinear()
        .domain([0, heighestNumberOfNodes])
        // @ts-ignore
=======
      const heighestNumberOfNodes = Math.max(...countryData.data.map(country => country.nodes));
      const cs = scaleLinear<string, string>()
        .domain([0, heighestNumberOfNodes])
>>>>>>> 49dc42f2
        .range(mode === 'dark' ? ['#FFD278', '#F20041'] : ['orange', 'red']);
      setColorScale(() => cs);
    }
  }, [countryData, userLocation])

  return (
    <>
      <Box>
        <ComposableMap
          data-tip=""
          style={{
            backgroundColor:
              mode === 'dark'
                ? 'rgba(50, 60, 81, 1)'
                : 'rgba(241, 234, 234, 1)',
            WebkitFilter: hasNoContent ? 'blur(5px)' : null,
            filter: hasNoContent ? 'blur(5px)' : null,
          }}
          projectionConfig={{
            rotate: [-10, 0, 0],
            scale: 180,
          }}
        >
          <ZoomableGroup>

            <Geographies geography={MAP_TOPOJSON}>
              {({ geographies }: any) =>
                (colorScale || userLocation) && geographies.map((geo: any) => {
                  // @ts-ignore
                  const d = countryData && countryData.data && countryData.data.find((s) => s.ISO3 === geo.properties.ISO_A3)
                  return (
                    <Geography
                      key={geo.rsmKey}
                      geography={geo}
                      // @ts-ignore
                      fill={d ? colorScale(d.nodes) : '#FFFFFF'}
                      stroke="#EAEAEC"
                      strokeWidth={1}
                      onMouseEnter={() => {
                        const { NAME_LONG } = geo.properties;
                        if (!userLocation) {
                          setTooltipContent(
                            // @ts-ignore
                            `${NAME_LONG} | ${d?.nodes || 0}`,
                          );
                        }
                      }}
                      onMouseLeave={() => {
                        setTooltipContent('');
                      }}
                      style={
                        !userLocation && countryData && {
                          hover: {
                            fill: 'black',
                            outline: 'white',
                          },
                        }
                      }
                    />
                  );
                })
              }
            </Geographies>


            {userLocation && (
              <Marker coordinates={userLocation}>
                <g
                  fill="grey"
                  stroke="#FF5533"
                  strokeWidth="2"
                  strokeLinecap="round"
                  strokeLinejoin="round"
                  transform="translate(-12, -10)"
                >
                  <circle cx="12" cy="10" r="5" />
                </g>
              </Marker>
            )}
          </ZoomableGroup>
        </ComposableMap>
        <ReactTooltip>{tooltipContent}</ReactTooltip>
      </Box>
    </>
  );
};<|MERGE_RESOLUTION|>--- conflicted
+++ resolved
@@ -5,11 +5,7 @@
 import { Box } from '@mui/material';
 import { MainContext } from '../context/main';
 import { CountryDataResponse, ApiState } from 'src/typeDefs/explorer-api';
-<<<<<<< HEAD
-import { MAP_TOPOJSON } from 'src/api/constants';
-=======
 import MAP_TOPOJSON from '../assets/world-110m.json';
->>>>>>> 49dc42f2
 
 type MapProps = {
   title?: string,
@@ -22,11 +18,7 @@
 
 export const WorldMap: React.FC<MapProps> = ({ title, countryData, userLocation, loading }) => {
 
-<<<<<<< HEAD
-  const [colorScale, setColorScale] = React.useState();
-=======
   const [colorScale, setColorScale] = React.useState<() => ScaleLinear<string, string>>();
->>>>>>> 49dc42f2
   const [hasNoContent, setHasNoContent] = React.useState<boolean>(true);
   const [tooltipContent, setTooltipContent] = React.useState<string | null>(null);
   const { mode } = React.useContext(MainContext);
@@ -36,16 +28,9 @@
       setHasNoContent(false);
     }
     if (countryData?.data) {
-<<<<<<< HEAD
-      const heighestNumberOfNodes: number = countryData.data.reduce((a, b) => a.nodes > b.nodes ? a : b).nodes;
-      const cs: any = scaleLinear()
-        .domain([0, heighestNumberOfNodes])
-        // @ts-ignore
-=======
       const heighestNumberOfNodes = Math.max(...countryData.data.map(country => country.nodes));
       const cs = scaleLinear<string, string>()
         .domain([0, heighestNumberOfNodes])
->>>>>>> 49dc42f2
         .range(mode === 'dark' ? ['#FFD278', '#F20041'] : ['orange', 'red']);
       setColorScale(() => cs);
     }

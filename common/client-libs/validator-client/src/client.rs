// Copyright 2021 - Nym Technologies SA <contact@nymtech.net>
// SPDX-License-Identifier: Apache-2.0

#[cfg(feature = "nymd-client")]
use crate::nymd::{
    error::NymdError, CosmWasmClient, NymdClient, QueryNymdClient, SigningNymdClient,
};
#[cfg(feature = "nymd-client")]
use mixnet_contract_common::ContractStateParams;

use crate::{validator_api, ValidatorClientError};
use coconut_interface::{BlindSignRequestBody, BlindedSignatureResponse, VerificationKeyResponse};
#[cfg(feature = "nymd-client")]
use mixnet_contract_common::{
    Delegation, Interval, MixnetContractVersion, MixnodeRewardingStatusResponse,
};
use mixnet_contract_common::{
    GatewayBond, IdentityKey, IdentityKeyRef, MixNodeBond, RewardedSetNodeStatus,
    RewardedSetUpdateDetails,
};

use std::collections::{HashMap, HashSet};
#[cfg(feature = "nymd-client")]
use std::str::FromStr;
use url::Url;
use validator_api_requests::models::{
    CoreNodeStatusResponse, MixnodeStatusResponse, RewardEstimationResponse,
    StakeSaturationResponse,
};

#[cfg(feature = "nymd-client")]
#[must_use]
pub struct Config {
    api_url: Url,
    nymd_url: Url,
    mixnet_contract_address: Option<cosmrs::AccountId>,
    vesting_contract_address: Option<cosmrs::AccountId>,
    erc20_bridge_contract_address: Option<cosmrs::AccountId>,

    mixnode_page_limit: Option<u32>,
    gateway_page_limit: Option<u32>,
    mixnode_delegations_page_limit: Option<u32>,
    rewarded_set_page_limit: Option<u32>,
}

#[cfg(feature = "nymd-client")]
impl Config {
    pub fn new(
        nymd_url: Url,
        api_url: Url,
        mixnet_contract_address: Option<cosmrs::AccountId>,
        vesting_contract_address: Option<cosmrs::AccountId>,
        erc20_bridge_contract_address: Option<cosmrs::AccountId>,
    ) -> Self {
        Config {
            nymd_url,
            mixnet_contract_address,
            vesting_contract_address,
            erc20_bridge_contract_address,
            api_url,
            mixnode_page_limit: None,
            gateway_page_limit: None,
            mixnode_delegations_page_limit: None,
            rewarded_set_page_limit: None,
        }
    }

    pub fn with_mixnode_page_limit(mut self, limit: Option<u32>) -> Config {
        self.mixnode_page_limit = limit;
        self
    }

    pub fn with_gateway_page_limit(mut self, limit: Option<u32>) -> Config {
        self.gateway_page_limit = limit;
        self
    }

    pub fn with_mixnode_delegations_page_limit(mut self, limit: Option<u32>) -> Config {
        self.mixnode_delegations_page_limit = limit;
        self
    }

    pub fn with_rewarded_set_page_limit(mut self, limit: Option<u32>) -> Config {
        self.rewarded_set_page_limit = limit;
        self
    }
}

#[cfg(feature = "nymd-client")]
pub struct Client<C> {
    mixnet_contract_address: Option<cosmrs::AccountId>,
    vesting_contract_address: Option<cosmrs::AccountId>,
    erc20_bridge_contract_address: Option<cosmrs::AccountId>,
    mnemonic: Option<bip39::Mnemonic>,

    mixnode_page_limit: Option<u32>,
    gateway_page_limit: Option<u32>,
    mixnode_delegations_page_limit: Option<u32>,
    rewarded_set_page_limit: Option<u32>,

    // ideally they would have been read-only, but unfortunately rust doesn't have such features
    pub validator_api: validator_api::Client,
    pub nymd: NymdClient<C>,
}

#[cfg(feature = "nymd-client")]
impl Client<SigningNymdClient> {
    pub fn new_signing(
        config: Config,
        mnemonic: bip39::Mnemonic,
    ) -> Result<Client<SigningNymdClient>, ValidatorClientError> {
        let validator_api_client = validator_api::Client::new(config.api_url.clone());
        let nymd_client = NymdClient::connect_with_mnemonic(
            config.nymd_url.as_str(),
            config.mixnet_contract_address.clone(),
            config.vesting_contract_address.clone(),
            config.erc20_bridge_contract_address.clone(),
            mnemonic.clone(),
            None,
        )?;

        Ok(Client {
            mixnet_contract_address: config.mixnet_contract_address,
            vesting_contract_address: config.vesting_contract_address,
            erc20_bridge_contract_address: config.erc20_bridge_contract_address,
            mnemonic: Some(mnemonic),
            mixnode_page_limit: config.mixnode_page_limit,
            gateway_page_limit: config.gateway_page_limit,
            mixnode_delegations_page_limit: config.mixnode_delegations_page_limit,
            rewarded_set_page_limit: None,
            validator_api: validator_api_client,
            nymd: nymd_client,
        })
    }

    pub fn change_nymd(&mut self, new_endpoint: Url) -> Result<(), ValidatorClientError> {
        self.nymd = NymdClient::connect_with_mnemonic(
            new_endpoint.as_ref(),
            self.mixnet_contract_address.clone(),
            self.vesting_contract_address.clone(),
            self.erc20_bridge_contract_address.clone(),
            self.mnemonic.clone().unwrap(),
            None,
        )?;
        Ok(())
    }
}

#[cfg(feature = "nymd-client")]
impl Client<QueryNymdClient> {
    pub fn new_query(config: Config) -> Result<Client<QueryNymdClient>, ValidatorClientError> {
        let validator_api_client = validator_api::Client::new(config.api_url.clone());
        let nymd_client = NymdClient::connect(
            config.nymd_url.as_str(),
            Some(config.mixnet_contract_address.clone().unwrap_or_else(|| {
                cosmrs::AccountId::from_str(network_defaults::DEFAULT_MIXNET_CONTRACT_ADDRESS)
                    .unwrap()
            })),
            Some(config.vesting_contract_address.clone().unwrap_or_else(|| {
                cosmrs::AccountId::from_str(network_defaults::DEFAULT_VESTING_CONTRACT_ADDRESS)
                    .unwrap()
<<<<<<< HEAD
            }),
            config
                .erc20_bridge_contract_address
                .clone()
                .unwrap_or_else(|| {
                    cosmrs::AccountId::from_str(network_defaults::COSMOS_CONTRACT_ADDRESS).unwrap()
                }),
=======
            })),
>>>>>>> 59bc7cb5
        )?;

        Ok(Client {
            mixnet_contract_address: config.mixnet_contract_address,
            vesting_contract_address: config.vesting_contract_address,
            erc20_bridge_contract_address: config.erc20_bridge_contract_address,
            mnemonic: None,
            mixnode_page_limit: config.mixnode_page_limit,
            gateway_page_limit: config.gateway_page_limit,
            mixnode_delegations_page_limit: config.mixnode_delegations_page_limit,
            rewarded_set_page_limit: config.rewarded_set_page_limit,
            validator_api: validator_api_client,
            nymd: nymd_client,
        })
    }

    pub fn change_nymd(&mut self, new_endpoint: Url) -> Result<(), ValidatorClientError> {
        self.nymd = NymdClient::connect(
            new_endpoint.as_ref(),
<<<<<<< HEAD
            self.mixnet_contract_address.clone().unwrap(),
            self.vesting_contract_address.clone().unwrap(),
            self.erc20_bridge_contract_address.clone().unwrap(),
=======
            self.mixnet_contract_address.clone(),
            self.vesting_contract_address.clone(),
>>>>>>> 59bc7cb5
        )?;
        Ok(())
    }
}

#[cfg(feature = "nymd-client")]
impl<C> Client<C> {
    pub fn change_validator_api(&mut self, new_endpoint: Url) {
        self.validator_api.change_url(new_endpoint)
    }

    // use case: somebody initialised client without a contract in order to upload and initialise one
    // and now they want to actually use it without making new client
    pub fn set_mixnet_contract_address(&mut self, mixnet_contract_address: cosmrs::AccountId) {
        self.mixnet_contract_address = Some(mixnet_contract_address)
    }

    pub fn get_mixnet_contract_address(&self) -> Option<cosmrs::AccountId> {
        self.mixnet_contract_address.clone()
    }

    pub async fn get_cached_mixnodes(&self) -> Result<Vec<MixNodeBond>, ValidatorClientError> {
        Ok(self.validator_api.get_mixnodes().await?)
    }

    pub async fn get_cached_rewarded_mixnodes(
        &self,
    ) -> Result<Vec<MixNodeBond>, ValidatorClientError> {
        Ok(self.validator_api.get_rewarded_mixnodes().await?)
    }

    pub async fn get_cached_active_mixnodes(
        &self,
    ) -> Result<Vec<MixNodeBond>, ValidatorClientError> {
        Ok(self.validator_api.get_active_mixnodes().await?)
    }

    pub async fn get_cached_gateways(&self) -> Result<Vec<GatewayBond>, ValidatorClientError> {
        Ok(self.validator_api.get_gateways().await?)
    }

    pub async fn get_contract_settings(&self) -> Result<ContractStateParams, ValidatorClientError>
    where
        C: CosmWasmClient + Sync,
    {
        Ok(self.nymd.get_contract_settings().await?)
    }

    pub async fn get_mixnet_contract_version(&self) -> Result<MixnetContractVersion, NymdError>
    where
        C: CosmWasmClient + Sync,
    {
        Ok(self.nymd.get_mixnet_contract_version().await?)
    }

    pub async fn get_rewarding_status(
        &self,
        mix_identity: mixnet_contract_common::IdentityKey,
        rewarding_interval_nonce: u32,
    ) -> Result<MixnodeRewardingStatusResponse, ValidatorClientError>
    where
        C: CosmWasmClient + Sync,
    {
        Ok(self
            .nymd
            .get_rewarding_status(mix_identity, rewarding_interval_nonce)
            .await?)
    }

    pub async fn get_reward_pool(&self) -> Result<u128, ValidatorClientError>
    where
        C: CosmWasmClient + Sync,
    {
        Ok(self.nymd.get_reward_pool().await?.u128())
    }

    pub async fn get_current_interval(&self) -> Result<Interval, ValidatorClientError>
    where
        C: CosmWasmClient + Sync,
    {
        Ok(self.nymd.get_current_interval().await?)
    }

    pub async fn get_circulating_supply(&self) -> Result<u128, ValidatorClientError>
    where
        C: CosmWasmClient + Sync,
    {
        Ok(self.nymd.get_circulating_supply().await?.u128())
    }

    pub async fn get_sybil_resistance_percent(&self) -> Result<u8, ValidatorClientError>
    where
        C: CosmWasmClient + Sync,
    {
        Ok(self.nymd.get_sybil_resistance_percent().await?)
    }

    pub async fn get_interval_reward_percent(&self) -> Result<u8, ValidatorClientError>
    where
        C: CosmWasmClient + Sync,
    {
        Ok(self.nymd.get_interval_reward_percent().await?)
    }

    pub async fn get_current_rewarded_set_update_details(
        &self,
    ) -> Result<RewardedSetUpdateDetails, ValidatorClientError>
    where
        C: CosmWasmClient + Sync,
    {
        Ok(self
            .nymd
            .query_current_rewarded_set_update_details()
            .await?)
    }

    // basically handles paging for us
    pub async fn get_all_nymd_rewarded_set_mixnode_identities(
        &self,
    ) -> Result<Vec<(IdentityKey, RewardedSetNodeStatus)>, ValidatorClientError>
    where
        C: CosmWasmClient + Sync,
    {
        let mut identities = Vec::new();
        let mut start_after = None;
        let mut height = None;

        loop {
            let mut paged_response = self
                .nymd
                .get_rewarded_set_identities_paged(
                    start_after.take(),
                    self.rewarded_set_page_limit,
                    height,
                )
                .await?;
            identities.append(&mut paged_response.identities);

            if height.is_none() {
                // keep using the same height (the first query happened at the most recent height)
                height = Some(paged_response.at_height)
            }

            if let Some(start_after_res) = paged_response.start_next_after {
                start_after = Some(start_after_res)
            } else {
                break;
            }
        }

        Ok(identities)
    }

    pub async fn get_nymd_rewarded_and_active_sets(
        &self,
    ) -> Result<Vec<(MixNodeBond, RewardedSetNodeStatus)>, ValidatorClientError>
    where
        C: CosmWasmClient + Sync,
    {
        let all_mixnodes = self.get_all_nymd_mixnodes().await?;
        let rewarded_set_identities = self
            .get_all_nymd_rewarded_set_mixnode_identities()
            .await?
            .into_iter()
            .collect::<HashMap<_, _>>();

        Ok(all_mixnodes
            .into_iter()
            .filter_map(|node| {
                rewarded_set_identities
                    .get(node.identity())
                    .map(|status| (node, *status))
            })
            .collect())
    }

    /// If you need both rewarded and the active set, consider using [Self::get_nymd_rewarded_and_active_sets] instead
    pub async fn get_nymd_rewarded_set(&self) -> Result<Vec<MixNodeBond>, ValidatorClientError>
    where
        C: CosmWasmClient + Sync,
    {
        let all_mixnodes = self.get_all_nymd_mixnodes().await?;
        let rewarded_set_identities = self
            .get_all_nymd_rewarded_set_mixnode_identities()
            .await?
            .into_iter()
            .map(|(identity, _status)| identity)
            .collect::<HashSet<_>>();

        Ok(all_mixnodes
            .into_iter()
            .filter(|node| rewarded_set_identities.contains(node.identity()))
            .collect())
    }

    /// If you need both rewarded and the active set, consider using [Self::get_nymd_rewarded_and_active_sets] instead
    pub async fn get_nymd_active_set(&self) -> Result<Vec<MixNodeBond>, ValidatorClientError>
    where
        C: CosmWasmClient + Sync,
    {
        let all_mixnodes = self.get_all_nymd_mixnodes().await?;
        let active_set_identities = self
            .get_all_nymd_rewarded_set_mixnode_identities()
            .await?
            .into_iter()
            .filter_map(|(identity, status)| {
                if status.is_active() {
                    Some(identity)
                } else {
                    None
                }
            })
            .collect::<HashSet<_>>();

        Ok(all_mixnodes
            .into_iter()
            .filter(|node| active_set_identities.contains(node.identity()))
            .collect())
    }

    pub async fn get_all_nymd_mixnodes(&self) -> Result<Vec<MixNodeBond>, ValidatorClientError>
    where
        C: CosmWasmClient + Sync,
    {
        let mut mixnodes = Vec::new();
        let mut start_after = None;
        loop {
            let mut paged_response = self
                .nymd
                .get_mixnodes_paged(start_after.take(), self.mixnode_page_limit)
                .await?;
            mixnodes.append(&mut paged_response.nodes);

            if let Some(start_after_res) = paged_response.start_next_after {
                start_after = Some(start_after_res)
            } else {
                break;
            }
        }

        Ok(mixnodes)
    }

    pub async fn get_all_nymd_gateways(&self) -> Result<Vec<GatewayBond>, ValidatorClientError>
    where
        C: CosmWasmClient + Sync,
    {
        let mut gateways = Vec::new();
        let mut start_after = None;
        loop {
            let mut paged_response = self
                .nymd
                .get_gateways_paged(start_after.take(), self.gateway_page_limit)
                .await?;
            gateways.append(&mut paged_response.nodes);

            if let Some(start_after_res) = paged_response.start_next_after {
                start_after = Some(start_after_res)
            } else {
                break;
            }
        }

        Ok(gateways)
    }

    pub async fn get_all_nymd_single_mixnode_delegations(
        &self,
        identity: IdentityKey,
    ) -> Result<Vec<Delegation>, ValidatorClientError>
    where
        C: CosmWasmClient + Sync,
    {
        let mut delegations = Vec::new();
        let mut start_after = None;
        loop {
            let mut paged_response = self
                .nymd
                .get_mix_delegations_paged(
                    identity.clone(),
                    start_after.take(),
                    self.mixnode_delegations_page_limit,
                )
                .await?;
            delegations.append(&mut paged_response.delegations);

            if let Some(start_after_res) = paged_response.start_next_after {
                start_after = Some(start_after_res)
            } else {
                break;
            }
        }

        Ok(delegations)
    }

    pub async fn get_all_network_delegations(&self) -> Result<Vec<Delegation>, ValidatorClientError>
    where
        C: CosmWasmClient + Sync,
    {
        let mut delegations = Vec::new();
        let mut start_after = None;
        loop {
            let mut paged_response = self
                .nymd
                .get_all_network_delegations_paged(
                    start_after.take(),
                    self.mixnode_delegations_page_limit,
                )
                .await?;
            delegations.append(&mut paged_response.delegations);

            if let Some(start_after_res) = paged_response.start_next_after {
                start_after = Some(start_after_res)
            } else {
                break;
            }
        }

        Ok(delegations)
    }

    pub async fn get_all_delegator_delegations(
        &self,
        delegation_owner: &cosmrs::AccountId,
    ) -> Result<Vec<Delegation>, ValidatorClientError>
    where
        C: CosmWasmClient + Sync,
    {
        let mut delegations = Vec::new();
        let mut start_after = None;
        loop {
            let mut paged_response = self
                .nymd
                .get_delegator_delegations_paged(
                    delegation_owner.to_string(),
                    start_after.take(),
                    self.mixnode_delegations_page_limit,
                )
                .await?;
            delegations.append(&mut paged_response.delegations);

            if let Some(start_after_res) = paged_response.start_next_after {
                start_after = Some(start_after_res)
            } else {
                break;
            }
        }

        Ok(delegations)
    }

    pub async fn blind_sign(
        &self,
        request_body: &BlindSignRequestBody,
    ) -> Result<BlindedSignatureResponse, ValidatorClientError> {
        Ok(self.validator_api.blind_sign(request_body).await?)
    }

    pub async fn get_coconut_verification_key(
        &self,
    ) -> Result<VerificationKeyResponse, ValidatorClientError> {
        Ok(self.validator_api.get_coconut_verification_key().await?)
    }
}

pub struct ApiClient {
    pub validator_api: validator_api::Client,
    // TODO: perhaps if we really need it at some (currently I don't see any reasons for it)
    // we could re-implement the communication with the REST API on port 1317
}

impl ApiClient {
    pub fn new(api_url: Url) -> Self {
        let validator_api_client = validator_api::Client::new(api_url);

        ApiClient {
            validator_api: validator_api_client,
        }
    }

    pub fn change_validator_api(&mut self, new_endpoint: Url) {
        self.validator_api.change_url(new_endpoint);
    }

    pub async fn get_cached_active_mixnodes(
        &self,
    ) -> Result<Vec<MixNodeBond>, ValidatorClientError> {
        Ok(self.validator_api.get_active_mixnodes().await?)
    }

    pub async fn get_cached_rewarded_mixnodes(
        &self,
    ) -> Result<Vec<MixNodeBond>, ValidatorClientError> {
        Ok(self.validator_api.get_rewarded_mixnodes().await?)
    }

    pub async fn get_cached_mixnodes(&self) -> Result<Vec<MixNodeBond>, ValidatorClientError> {
        Ok(self.validator_api.get_mixnodes().await?)
    }

    pub async fn get_cached_gateways(&self) -> Result<Vec<GatewayBond>, ValidatorClientError> {
        Ok(self.validator_api.get_gateways().await?)
    }

    pub async fn get_gateway_core_status_count(
        &self,
        identity: IdentityKeyRef<'_>,
        since: Option<i64>,
    ) -> Result<CoreNodeStatusResponse, ValidatorClientError> {
        Ok(self
            .validator_api
            .get_gateway_core_status_count(identity, since)
            .await?)
    }

    pub async fn get_mixnode_core_status_count(
        &self,
        identity: IdentityKeyRef<'_>,
        since: Option<i64>,
    ) -> Result<CoreNodeStatusResponse, ValidatorClientError> {
        Ok(self
            .validator_api
            .get_mixnode_core_status_count(identity, since)
            .await?)
    }

    pub async fn get_mixnode_status(
        &self,
        identity: IdentityKeyRef<'_>,
    ) -> Result<MixnodeStatusResponse, ValidatorClientError> {
        Ok(self.validator_api.get_mixnode_status(identity).await?)
    }

    pub async fn get_mixnode_reward_estimation(
        &self,
        identity: IdentityKeyRef<'_>,
    ) -> Result<RewardEstimationResponse, ValidatorClientError> {
        Ok(self
            .validator_api
            .get_mixnode_reward_estimation(identity)
            .await?)
    }

    pub async fn get_mixnode_stake_saturation(
        &self,
        identity: IdentityKeyRef<'_>,
    ) -> Result<StakeSaturationResponse, ValidatorClientError> {
        Ok(self
            .validator_api
            .get_mixnode_stake_saturation(identity)
            .await?)
    }

    pub async fn blind_sign(
        &self,
        request_body: &BlindSignRequestBody,
    ) -> Result<BlindedSignatureResponse, ValidatorClientError> {
        Ok(self.validator_api.blind_sign(request_body).await?)
    }

    pub async fn get_coconut_verification_key(
        &self,
    ) -> Result<VerificationKeyResponse, ValidatorClientError> {
        Ok(self.validator_api.get_coconut_verification_key().await?)
    }
}<|MERGE_RESOLUTION|>--- conflicted
+++ resolved
@@ -159,17 +159,18 @@
             Some(config.vesting_contract_address.clone().unwrap_or_else(|| {
                 cosmrs::AccountId::from_str(network_defaults::DEFAULT_VESTING_CONTRACT_ADDRESS)
                     .unwrap()
-<<<<<<< HEAD
-            }),
-            config
-                .erc20_bridge_contract_address
-                .clone()
-                .unwrap_or_else(|| {
-                    cosmrs::AccountId::from_str(network_defaults::COSMOS_CONTRACT_ADDRESS).unwrap()
-                }),
-=======
             })),
->>>>>>> 59bc7cb5
+            Some(
+                config
+                    .erc20_bridge_contract_address
+                    .clone()
+                    .unwrap_or_else(|| {
+                        cosmrs::AccountId::from_str(
+                            network_defaults::DEFAULT_BANDWIDTH_CLAIM_CONTRACT_ADDRESS,
+                        )
+                        .unwrap()
+                    }),
+            ),
         )?;
 
         Ok(Client {
@@ -189,14 +190,9 @@
     pub fn change_nymd(&mut self, new_endpoint: Url) -> Result<(), ValidatorClientError> {
         self.nymd = NymdClient::connect(
             new_endpoint.as_ref(),
-<<<<<<< HEAD
-            self.mixnet_contract_address.clone().unwrap(),
-            self.vesting_contract_address.clone().unwrap(),
-            self.erc20_bridge_contract_address.clone().unwrap(),
-=======
             self.mixnet_contract_address.clone(),
             self.vesting_contract_address.clone(),
->>>>>>> 59bc7cb5
+            self.erc20_bridge_contract_address.clone(),
         )?;
         Ok(())
     }

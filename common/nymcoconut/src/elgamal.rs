--- conflicted
+++ resolved
@@ -206,11 +206,7 @@
     }
 }
 
-<<<<<<< HEAD
-impl<'b> Mul<&'b Scalar> for &PublicKey {
-=======
 impl<'a> Mul<&'a Scalar> for &PublicKey {
->>>>>>> ec502f46
     type Output = G1Projective;
 
     fn mul(self, rhs: &'a Scalar) -> Self::Output {

--- conflicted
+++ resolved
@@ -776,18 +776,12 @@
         shutdown_tracker: &ShutdownTracker,
         event_tx: EventSender,
     ) -> (BatchMixMessageSender, ClientRequestSender) {
-<<<<<<< HEAD
         tracing::info!("Starting mix traffic controller...");
-        let (mut mix_traffic_controller, mix_tx, client_tx) = MixTrafficController::new(
+        let mut mix_traffic_controller = MixTrafficController::new(
             gateway_transceiver,
             shutdown_tracker.clone_shutdown_token(),
             event_tx,
         );
-=======
-        info!("Starting mix traffic controller...");
-        let mut mix_traffic_controller =
-            MixTrafficController::new(gateway_transceiver, shutdown_tracker.clone_shutdown_token());
->>>>>>> 3e4f563d
 
         let mix_tx = mix_traffic_controller.mix_rx();
         let client_tx = mix_traffic_controller.client_tx();

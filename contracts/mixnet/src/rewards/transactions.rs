// Copyright 2021 - Nym Technologies SA <contact@nymtech.net>
// SPDX-License-Identifier: Apache-2.0

use super::storage;
use crate::delegations::storage as delegations_storage;
use crate::error::ContractError;
use crate::mixnet_contract_settings::storage as mixnet_params_storage;
use crate::mixnodes::storage as mixnodes_storage;
use crate::rewards::helpers;
use cosmwasm_std::{Addr, DepsMut, Env, MessageInfo, Response, StdResult, Storage, Uint128};
use cw_storage_plus::{Bound, PrimaryKey};
use mixnet_contract::mixnode::{DelegatorRewardParams, NodeRewardParams};
use mixnet_contract::{
    IdentityKey, RewardingResult, RewardingStatus, MIXNODE_DELEGATORS_PAGE_LIMIT,
};

#[derive(Debug)]
struct MixDelegationRewardingResult {
    total_rewarded: Uint128,
    start_next: Option<Addr>,
}

/// Checks whether under the current context, any rewarding-related functionalities can be called.
/// The following must be true:
/// - the call has originated from the address of the authorised rewarding validator,
/// - the rewarding procedure has been initialised and has not concluded yet,
/// - the call has been made with the nonce corresponding to the current rewarding procedure,
///
/// # Arguments
///
/// * `storage`: reference (kinda) to the underlying storage pool of the contract used to read the current state
/// * `info`: contains the essential info for authorization, such as identity of the call
/// * `rewarding_interval_nonce`: nonce of the rewarding procedure sent alongside the call
fn verify_rewarding_state(
    storage: &dyn Storage,
    info: MessageInfo,
    rewarding_interval_nonce: u32,
) -> Result<(), ContractError> {
    let state = mixnet_params_storage::CONTRACT_STATE.load(storage)?;

    // check if this is executed by the permitted validator, if not reject the transaction
    if info.sender != state.rewarding_validator_address {
        return Err(ContractError::Unauthorized);
    }

    // check if rewarding is currently in progress, if not reject the transaction
    if !state.rewarding_in_progress {
        return Err(ContractError::RewardingNotInProgress);
    }

    // make sure the transaction is sent for the correct rewarding interval
    // (guard ourselves against somebody trying to send stale results;
    // realistically it's never going to happen in a single rewarding validator case
    // but this check is not expensive (since we already had to read the state),
    // so we might as well)
    if rewarding_interval_nonce != state.latest_rewarding_interval_nonce {
        Err(ContractError::InvalidRewardingIntervalNonce {
            received: rewarding_interval_nonce,
            expected: state.latest_rewarding_interval_nonce,
        })
    } else {
        Ok(())
    }
}

// Note: this function is designed to work with only a single validator entity distributing rewards
// The main purpose of this function is to update `latest_rewarding_interval_nonce` which
// will trigger a different seed selection for the pseudorandom generation of the "demanded" set of mixnodes.
pub(crate) fn try_begin_mixnode_rewarding(
    deps: DepsMut,
    env: Env,
    info: MessageInfo,
    rewarding_interval_nonce: u32,
) -> Result<Response, ContractError> {
    let mut state = mixnet_params_storage::CONTRACT_STATE.load(deps.storage)?;

    // check if this is executed by the permitted validator, if not reject the transaction
    if info.sender != state.rewarding_validator_address {
        return Err(ContractError::Unauthorized);
    }

    // check whether sufficient number of blocks already elapsed since the previous rewarding happened
    // (this implies the validator responsible for rewarding in the previous interval did not call
    // `try_finish_mixnode_rewarding` - perhaps they crashed or something. Regardless of the reason
    // it shouldn't prevent anyone from distributing rewards in the following interval)
    // Do note, however, that calling `try_finish_mixnode_rewarding` is crucial as otherwise the
    // "demanded" set won't get updated on the validator API side
    if state.rewarding_in_progress
        && state.rewarding_interval_starting_block + storage::MAX_REWARDING_DURATION_IN_BLOCKS
            > env.block.height
    {
        return Err(ContractError::RewardingInProgress);
    }

    // make sure the validator is in sync with the contract state
    if rewarding_interval_nonce != state.latest_rewarding_interval_nonce + 1 {
        return Err(ContractError::InvalidRewardingIntervalNonce {
            received: rewarding_interval_nonce,
            expected: state.latest_rewarding_interval_nonce + 1,
        });
    }

    state.rewarding_interval_starting_block = env.block.height;
    state.latest_rewarding_interval_nonce = rewarding_interval_nonce;
    state.rewarding_in_progress = true;

    mixnet_params_storage::CONTRACT_STATE.save(deps.storage, &state)?;

    Ok(Response::new().add_attribute(
        "rewarding interval nonce",
        rewarding_interval_nonce.to_string(),
    ))
}

fn reward_mix_delegators(
    storage: &mut dyn Storage,
    mix_identity: IdentityKey,
    start: Option<Addr>,
    params: DelegatorRewardParams,
) -> StdResult<MixDelegationRewardingResult> {
    // TODO: some checks to make sure stuff is not TOO stale.

    let chunk_size = MIXNODE_DELEGATORS_PAGE_LIMIT;

    let start_value =
        start.map(|start| Bound::Inclusive((mix_identity.clone(), start).joined_key()));

    let delegations = delegations_storage::delegations();

    let mut total_rewarded = Uint128::zero();
    let mut items = 0;

    // keep track of the last iterated address so that we'd known what is the starting point
    // of the next call (if required)
    let mut start_next = None;

    // I really hate this intermediate allocation, but I don't think there's a nice
    // way around it as we need to have immutable borrow into the bucket to retrieve delegation
    // itself and then we need a mutable one to insert an updated one back
    let mut rewarded_delegations = Vec::new();

    // get `chunk_size` + 1 of delegations
    // we get the additional one to know the optional starting point of the next call
    // TODO: optimization for the future: we're reading 1 additional item than what's strictly
    // required for this transaction thus slightly increasing the gas costs.
    // however this makes the logic slightly simpler (I hope)
    // Note: we can't just return last key of `chunk_size` with appended 0 byte as that
    // would not be a valid utf8 string
    for delegation in delegations
        .idx
        .mixnode
        .prefix(mix_identity)
        .range(storage, start_value, None, cosmwasm_std::Order::Ascending)
        .take(chunk_size + 1)
    {
        items += 1;

        let (_pk, mut delegation) = delegation?;

        if items == chunk_size + 1 {
            // we shouldn't process this data, it's for the next call
            start_next = Some(delegation.owner());
            break;
        } else {
            // and for each of them increase the stake proportionally to the reward
            // if at least `MINIMUM_BLOCK_AGE_FOR_REWARDING` blocks have been created
            // since they delegated
            if delegation.block_height + storage::MINIMUM_BLOCK_AGE_FOR_REWARDING
                <= params.node_reward_params().reward_blockstamp()
            {
                let reward = params.determine_delegation_reward(delegation.amount.amount);
                delegation.increment_amount(Uint128::new(reward), None);
                total_rewarded += Uint128::new(reward);

                rewarded_delegations.push(delegation);
            }
        }
    }

    // finally save all delegation data back into the storage
    for rewarded_delegation in rewarded_delegations {
        let storage_key = rewarded_delegation.storage_key().joined_key();
        delegations.save(storage, storage_key, &rewarded_delegation)?;
    }

    Ok(MixDelegationRewardingResult {
        total_rewarded,
        start_next,
    })
}

pub(crate) fn try_reward_next_mixnode_delegators(
    deps: DepsMut,
    info: MessageInfo,
    mix_identity: IdentityKey,
    rewarding_interval_nonce: u32,
) -> Result<Response, ContractError> {
    verify_rewarding_state(deps.storage, info, rewarding_interval_nonce)?;

    match storage::REWARDING_STATUS.may_load(
        deps.storage,
        (rewarding_interval_nonce.into(), mix_identity.clone()),
    )? {
        None => {
            // we haven't called 'regular' try_reward_mixnode, i.e. the operator itself
            // was not rewarded yet
            Err(ContractError::MixnodeOperatorNotRewarded {
                identity: mix_identity,
            })
        }
        Some(RewardingStatus::Complete(_)) => {
            // rewarding of this mixnode operator and all of its delegators has already been completed
            Err(ContractError::MixnodeAlreadyRewarded {
                identity: mix_identity,
            })
        }
        Some(RewardingStatus::PendingNextDelegatorPage(next_page_info)) => {
            let delegation_rewarding_result = reward_mix_delegators(
                deps.storage,
                mix_identity.clone(),
                Some(next_page_info.next_start),
                next_page_info.rewarding_params,
            )?;

            helpers::update_post_rewarding_storage(
                deps.storage,
                &mix_identity,
                Uint128::zero(),
                delegation_rewarding_result.total_rewarded,
            )?;

            let mut rewarding_results = next_page_info.running_results;
            rewarding_results.total_delegator_reward += delegation_rewarding_result.total_rewarded;

            let round_increase = delegation_rewarding_result.total_rewarded.to_string();
            let more_delegators = delegation_rewarding_result.start_next.is_some();

            helpers::update_rewarding_status(
                deps.storage,
                rewarding_interval_nonce,
                mix_identity,
                rewarding_results,
                delegation_rewarding_result.start_next,
                next_page_info.rewarding_params,
            )?;

            Ok(Response::new()
                .add_attribute("current round delegation increase", round_increase)
                .add_attribute("more delegators to reward", more_delegators.to_string()))
        }
    }
}

// Note: if any changes are made to this function or anything it is calling down the stack,
// for example delegation reward distribution, the gas limits must be retested and both
// validator-api/src/rewarding/mod.rs::{MIXNODE_REWARD_OP_BASE_GAS_LIMIT, PER_MIXNODE_DELEGATION_GAS_INCREASE}
// must be updated appropriately.
pub(crate) fn try_reward_mixnode(
    deps: DepsMut,
    env: Env,
    info: MessageInfo,
    mix_identity: IdentityKey,
    params: NodeRewardParams,
    rewarding_interval_nonce: u32,
) -> Result<Response, ContractError> {
    verify_rewarding_state(deps.storage, info, rewarding_interval_nonce)?;

    // check if the mixnode hasn't been rewarded in this rewarding interval already
    match storage::REWARDING_STATUS.may_load(
        deps.storage,
        (rewarding_interval_nonce.into(), mix_identity.clone()),
    )? {
        None => (),
        Some(RewardingStatus::Complete(_)) => {
            return Err(ContractError::MixnodeAlreadyRewarded {
                identity: mix_identity,
            })
        }
        Some(RewardingStatus::PendingNextDelegatorPage(_)) => {
            return Err(ContractError::DelegatorsPendingReward {
                identity: mix_identity,
            })
        }
    }

    // check if the bond even exists
    let current_bond = match mixnodes_storage::read_full_mixnode_bond(deps.storage, &mix_identity)?
    {
        Some(bond) => bond,
        None => return Ok(Response::new().add_attribute("result", "bond not found")),
    };

    let mut node_reward = "0".to_string();
    let mut operator_reward = Uint128::zero();
    let mut total_delegation_increase = Uint128::zero();
    let mut more_delegators = false;

    // check if node is old enough for rewarding and if its uptime is non-zero
    if current_bond.block_height + storage::MINIMUM_BLOCK_AGE_FOR_REWARDING <= env.block.height
        && params.uptime() > 0
    {
        let mut node_reward_params = params;
        node_reward_params.set_reward_blockstamp(env.block.height);

        let operator_reward_result = current_bond.reward(&node_reward_params);
        node_reward = operator_reward_result.reward().to_string();

        // Omitting the price per packet function now, it follows that base operator reward is the node_reward
        operator_reward = Uint128::new(current_bond.operator_reward(&node_reward_params));

        let delegator_params = DelegatorRewardParams::new(&current_bond, node_reward_params);
        let delegation_rewarding_result =
            reward_mix_delegators(deps.storage, mix_identity.clone(), None, delegator_params)?;

        helpers::update_post_rewarding_storage(
            deps.storage,
            &mix_identity,
            operator_reward,
            delegation_rewarding_result.total_rewarded,
        )?;

        let rewarding_results = RewardingResult {
            operator_reward,
            total_delegator_reward: delegation_rewarding_result.total_rewarded,
        };

        total_delegation_increase = rewarding_results.total_delegator_reward;
        more_delegators = delegation_rewarding_result.start_next.is_some();

        helpers::update_rewarding_status(
            deps.storage,
            rewarding_interval_nonce,
            mix_identity,
            rewarding_results,
            delegation_rewarding_result.start_next,
            delegator_params,
        )?;
    } else {
        // node is not eligible for rewarding, so we're done immediately
        storage::REWARDING_STATUS.save(
            deps.storage,
            (rewarding_interval_nonce.into(), mix_identity),
            &RewardingStatus::Complete(Default::default()),
        )?;
    }

    Ok(Response::new()
        .add_attribute("node reward", node_reward)
        .add_attribute("operator reward", operator_reward)
        .add_attribute("total delegation increase", total_delegation_increase)
        .add_attribute("more delegators to reward", more_delegators.to_string()))
}

pub(crate) fn try_finish_mixnode_rewarding(
    deps: DepsMut,
    info: MessageInfo,
    rewarding_interval_nonce: u32,
) -> Result<Response, ContractError> {
    let mut state = mixnet_params_storage::CONTRACT_STATE.load(deps.storage)?;

    // check if this is executed by the permitted validator, if not reject the transaction
    if info.sender != state.rewarding_validator_address {
        return Err(ContractError::Unauthorized);
    }

    if !state.rewarding_in_progress {
        return Err(ContractError::RewardingNotInProgress);
    }

    // make sure the validator is in sync with the contract state
    if rewarding_interval_nonce != state.latest_rewarding_interval_nonce {
        return Err(ContractError::InvalidRewardingIntervalNonce {
            received: rewarding_interval_nonce,
            expected: state.latest_rewarding_interval_nonce,
        });
    }

    state.rewarding_in_progress = false;
    mixnet_params_storage::CONTRACT_STATE.save(deps.storage, &state)?;

    Ok(Response::new())
}

#[cfg(test)]
pub mod tests {
    use super::*;
    use crate::contract::DEFAULT_SYBIL_RESISTANCE_PERCENT;
    use crate::delegations::transactions::try_delegate_to_mixnode;
    use crate::error::ContractError;
    use crate::mixnet_contract_settings::storage as mixnet_params_storage;
    use crate::mixnodes::storage as mixnodes_storage;
    use crate::mixnodes::storage::StoredMixnodeBond;
    use crate::rewards::transactions::{
        try_begin_mixnode_rewarding, try_finish_mixnode_rewarding, try_reward_mixnode,
    };
    use crate::support::tests::test_helpers;
    use crate::support::tests::test_helpers::{good_mixnode_bond, mix_node_fixture};
    use config::defaults::DENOM;
    use cosmwasm_std::testing::{mock_env, mock_info};
    use cosmwasm_std::Coin;
    use cosmwasm_std::{attr, Order};
    use cosmwasm_std::{coin, coins, Addr, Uint128};
    use mixnet_contract::mixnode::NodeRewardParams;
    use mixnet_contract::{Delegation, MixNode};
    use mixnet_contract::{IdentityKey, Layer};

    #[cfg(test)]
    mod beginning_mixnode_rewarding {
        use super::*;
        use crate::rewards::transactions::try_begin_mixnode_rewarding;
        use crate::support::tests::test_helpers;
        use cosmwasm_std::testing::mock_env;

        #[test]
        fn can_only_be_called_by_specified_validator_address() {
            let mut deps = test_helpers::init_contract();
            let env = mock_env();
            let current_state = mixnet_params_storage::CONTRACT_STATE
                .load(deps.as_mut().storage)
                .unwrap();
            let rewarding_validator_address = current_state.rewarding_validator_address;

            let res = try_begin_mixnode_rewarding(
                deps.as_mut(),
                env.clone(),
                mock_info("not-the-approved-validator", &[]),
                1,
            );
            assert_eq!(Err(ContractError::Unauthorized), res);

            let res = try_begin_mixnode_rewarding(
                deps.as_mut(),
                env.clone(),
                mock_info(rewarding_validator_address.as_ref(), &[]),
                1,
            );
            assert!(res.is_ok())
        }

        #[test]
        fn cannot_be_called_if_rewarding_is_already_in_progress_with_little_day() {
            let mut deps = test_helpers::init_contract();
            let env = mock_env();
            let current_state = mixnet_params_storage::CONTRACT_STATE
                .load(deps.as_mut().storage)
                .unwrap();
            let rewarding_validator_address = current_state.rewarding_validator_address;

            try_begin_mixnode_rewarding(
                deps.as_mut(),
                env.clone(),
                mock_info(rewarding_validator_address.as_ref(), &[]),
                1,
            )
            .unwrap();

            let res = try_begin_mixnode_rewarding(
                deps.as_mut(),
                env.clone(),
                mock_info(rewarding_validator_address.as_ref(), &[]),
                2,
            );
            assert_eq!(Err(ContractError::RewardingInProgress), res);
        }

        #[test]
        fn can_be_called_if_rewarding_is_in_progress_if_sufficient_number_of_blocks_elapsed() {
            let mut deps = test_helpers::init_contract();
            let env = mock_env();
            let current_state = mixnet_params_storage::CONTRACT_STATE
                .load(deps.as_mut().storage)
                .unwrap();
            let rewarding_validator_address = current_state.rewarding_validator_address;

            try_begin_mixnode_rewarding(
                deps.as_mut(),
                env.clone(),
                mock_info(rewarding_validator_address.as_ref(), &[]),
                1,
            )
            .unwrap();

            let mut new_env = env.clone();

            new_env.block.height = env.block.height + storage::MAX_REWARDING_DURATION_IN_BLOCKS;

            let res = try_begin_mixnode_rewarding(
                deps.as_mut(),
                new_env,
                mock_info(rewarding_validator_address.as_ref(), &[]),
                2,
            );
            assert!(res.is_ok());
        }

        #[test]
        fn provided_nonce_must_be_equal_the_current_plus_one() {
            let mut deps = test_helpers::init_contract();
            let env = mock_env();
            let mut current_state = mixnet_params_storage::CONTRACT_STATE
                .load(deps.as_mut().storage)
                .unwrap();
            current_state.latest_rewarding_interval_nonce = 42;
            mixnet_params_storage::CONTRACT_STATE
                .save(deps.as_mut().storage, &current_state)
                .unwrap();

            let rewarding_validator_address = current_state.rewarding_validator_address;

            let res = try_begin_mixnode_rewarding(
                deps.as_mut(),
                env.clone(),
                mock_info(rewarding_validator_address.as_ref(), &[]),
                11,
            );
            assert_eq!(
                Err(ContractError::InvalidRewardingIntervalNonce {
                    received: 11,
                    expected: 43
                }),
                res
            );

            let res = try_begin_mixnode_rewarding(
                deps.as_mut(),
                env.clone(),
                mock_info(rewarding_validator_address.as_ref(), &[]),
                44,
            );
            assert_eq!(
                Err(ContractError::InvalidRewardingIntervalNonce {
                    received: 44,
                    expected: 43
                }),
                res
            );

            let res = try_begin_mixnode_rewarding(
                deps.as_mut(),
                env.clone(),
                mock_info(rewarding_validator_address.as_ref(), &[]),
                42,
            );
            assert_eq!(
                Err(ContractError::InvalidRewardingIntervalNonce {
                    received: 42,
                    expected: 43
                }),
                res
            );

            let res = try_begin_mixnode_rewarding(
                deps.as_mut(),
                env.clone(),
                mock_info(rewarding_validator_address.as_ref(), &[]),
                43,
            );
            assert!(res.is_ok())
        }

        #[test]
        fn updates_contract_state() {
            let mut deps = test_helpers::init_contract();
            let env = mock_env();
            let start_state = mixnet_params_storage::CONTRACT_STATE
                .load(deps.as_mut().storage)
                .unwrap();
            let rewarding_validator_address = start_state.rewarding_validator_address;

            try_begin_mixnode_rewarding(
                deps.as_mut(),
                env.clone(),
                mock_info(rewarding_validator_address.as_ref(), &[]),
                1,
            )
            .unwrap();

            let new_state = mixnet_params_storage::CONTRACT_STATE
                .load(deps.as_mut().storage)
                .unwrap();
            assert!(new_state.rewarding_in_progress);
            assert_eq!(
                new_state.rewarding_interval_starting_block,
                env.block.height
            );
            assert_eq!(
                start_state.latest_rewarding_interval_nonce + 1,
                new_state.latest_rewarding_interval_nonce
            );
        }
    }

    #[cfg(test)]
    mod finishing_mixnode_rewarding {
        use super::*;
        use crate::rewards::transactions::{
            try_begin_mixnode_rewarding, try_finish_mixnode_rewarding,
        };
        use crate::support::tests::test_helpers;

        #[test]
        fn can_only_be_called_by_specified_validator_address() {
            let mut deps = test_helpers::init_contract();
            let env = mock_env();
            let current_state = mixnet_params_storage::CONTRACT_STATE
                .load(deps.as_mut().storage)
                .unwrap();
            let rewarding_validator_address = current_state.rewarding_validator_address;

            try_begin_mixnode_rewarding(
                deps.as_mut(),
                env,
                mock_info(rewarding_validator_address.as_ref(), &[]),
                1,
            )
            .unwrap();

            let res = try_finish_mixnode_rewarding(
                deps.as_mut(),
                mock_info("not-the-approved-validator", &[]),
                1,
            );
            assert_eq!(Err(ContractError::Unauthorized), res);

            let res = try_finish_mixnode_rewarding(
                deps.as_mut(),
                mock_info(rewarding_validator_address.as_ref(), &[]),
                1,
            );
            assert!(res.is_ok())
        }

        #[test]
        fn cannot_be_called_if_rewarding_is_not_in_progress() {
            let mut deps = test_helpers::init_contract();
            let current_state = mixnet_params_storage::CONTRACT_STATE
                .load(deps.as_mut().storage)
                .unwrap();
            let rewarding_validator_address = current_state.rewarding_validator_address;

            let res = try_finish_mixnode_rewarding(
                deps.as_mut(),
                mock_info(rewarding_validator_address.as_ref(), &[]),
                0,
            );
            assert_eq!(Err(ContractError::RewardingNotInProgress), res);
        }

        #[test]
        fn provided_nonce_must_be_equal_the_current_one() {
            let mut deps = test_helpers::init_contract();
            let env = mock_env();
            let mut current_state = mixnet_params_storage::CONTRACT_STATE
                .load(deps.as_mut().storage)
                .unwrap();
            current_state.latest_rewarding_interval_nonce = 42;
            mixnet_params_storage::CONTRACT_STATE
                .save(deps.as_mut().storage, &current_state)
                .unwrap();

            let rewarding_validator_address = current_state.rewarding_validator_address;

            try_begin_mixnode_rewarding(
                deps.as_mut(),
                env,
                mock_info(rewarding_validator_address.as_ref(), &[]),
                43,
            )
            .unwrap();

            let res = try_finish_mixnode_rewarding(
                deps.as_mut(),
                mock_info(rewarding_validator_address.as_ref(), &[]),
                11,
            );
            assert_eq!(
                Err(ContractError::InvalidRewardingIntervalNonce {
                    received: 11,
                    expected: 43
                }),
                res
            );

            let res = try_finish_mixnode_rewarding(
                deps.as_mut(),
                mock_info(rewarding_validator_address.as_ref(), &[]),
                44,
            );
            assert_eq!(
                Err(ContractError::InvalidRewardingIntervalNonce {
                    received: 44,
                    expected: 43
                }),
                res
            );

            let res = try_finish_mixnode_rewarding(
                deps.as_mut(),
                mock_info(rewarding_validator_address.as_ref(), &[]),
                42,
            );
            assert_eq!(
                Err(ContractError::InvalidRewardingIntervalNonce {
                    received: 42,
                    expected: 43
                }),
                res
            );

            let res = try_finish_mixnode_rewarding(
                deps.as_mut(),
                mock_info(rewarding_validator_address.as_ref(), &[]),
                43,
            );
            assert!(res.is_ok())
        }

        #[test]
        fn updates_contract_state() {
            let mut deps = test_helpers::init_contract();
            let env = mock_env();
            let current_state = mixnet_params_storage::CONTRACT_STATE
                .load(deps.as_mut().storage)
                .unwrap();
            let rewarding_validator_address = current_state.rewarding_validator_address;

            try_begin_mixnode_rewarding(
                deps.as_mut(),
                env,
                mock_info(rewarding_validator_address.as_ref(), &[]),
                1,
            )
            .unwrap();

            try_finish_mixnode_rewarding(
                deps.as_mut(),
                mock_info(rewarding_validator_address.as_ref(), &[]),
                1,
            )
            .unwrap();

            let new_state = mixnet_params_storage::CONTRACT_STATE
                .load(deps.as_mut().storage)
                .unwrap();
            assert!(!new_state.rewarding_in_progress);
        }
    }

    #[test]
    fn rewarding_mixnodes_outside_rewarding_period() {
        let mut deps = test_helpers::init_contract();
        let env = mock_env();
        let current_state = mixnet_params_storage::CONTRACT_STATE
            .load(deps.as_mut().storage)
            .unwrap();
        let rewarding_validator_address = current_state.rewarding_validator_address;

        // bond the node
        let node_owner: Addr = Addr::unchecked("node-owner");
        let node_identity =
            test_helpers::add_mixnode(node_owner.as_str(), good_mixnode_bond(), deps.as_mut());

        let info = mock_info(rewarding_validator_address.as_ref(), &[]);
        let res = try_reward_mixnode(
            deps.as_mut(),
            env.clone(),
            info.clone(),
            node_identity.clone(),
            test_helpers::node_rewarding_params_fixture(100),
            1,
        );
        assert_eq!(Err(ContractError::RewardingNotInProgress), res);

        try_begin_mixnode_rewarding(deps.as_mut(), env.clone(), info.clone(), 1).unwrap();

        let res = try_reward_mixnode(
            deps.as_mut(),
            env.clone(),
            info,
            node_identity.clone(),
            test_helpers::node_rewarding_params_fixture(100),
            1,
        );
        assert!(res.is_ok())
    }

    #[test]
    fn rewarding_mixnodes_with_incorrect_rewarding_nonce() {
        let mut deps = test_helpers::init_contract();
        let env = mock_env();
        let current_state = mixnet_params_storage::CONTRACT_STATE
            .load(deps.as_mut().storage)
            .unwrap();
        let rewarding_validator_address = current_state.rewarding_validator_address;

        // bond the node
        let node_owner: Addr = Addr::unchecked("node-owner");
        let node_identity =
            test_helpers::add_mixnode(node_owner.as_str(), good_mixnode_bond(), deps.as_mut());

        let info = mock_info(rewarding_validator_address.as_ref(), &[]);
        try_begin_mixnode_rewarding(deps.as_mut(), env.clone(), info.clone(), 1).unwrap();
        let res = try_reward_mixnode(
            deps.as_mut(),
            env.clone(),
            info.clone(),
            node_identity.clone(),
            test_helpers::node_rewarding_params_fixture(100),
            0,
        );
        assert_eq!(
            Err(ContractError::InvalidRewardingIntervalNonce {
                received: 0,
                expected: 1
            }),
            res
        );

        let res = try_reward_mixnode(
            deps.as_mut(),
            env.clone(),
            info.clone(),
            node_identity.clone(),
            test_helpers::node_rewarding_params_fixture(100),
            2,
        );
        assert_eq!(
            Err(ContractError::InvalidRewardingIntervalNonce {
                received: 2,
                expected: 1
            }),
            res
        );

        let res = try_reward_mixnode(
            deps.as_mut(),
            env.clone(),
            info,
            node_identity.clone(),
            test_helpers::node_rewarding_params_fixture(100),
            1,
        );
        assert!(res.is_ok())
    }

    #[test]
    fn attempting_rewarding_mixnode_multiple_times_per_interval() {
        let mut deps = test_helpers::init_contract();
        let env = mock_env();
        let current_state = mixnet_params_storage::CONTRACT_STATE
            .load(deps.as_mut().storage)
            .unwrap();
        let rewarding_validator_address = current_state.rewarding_validator_address;

        // bond the node
        let node_owner: Addr = Addr::unchecked("node-owner");
        let node_identity =
            test_helpers::add_mixnode(node_owner.as_str(), good_mixnode_bond(), deps.as_mut());

        let info = mock_info(rewarding_validator_address.as_ref(), &[]);
        try_begin_mixnode_rewarding(deps.as_mut(), env.clone(), info.clone(), 1).unwrap();

        // first reward goes through just fine
        let res = try_reward_mixnode(
            deps.as_mut(),
            env.clone(),
            info.clone(),
            node_identity.clone(),
            test_helpers::node_rewarding_params_fixture(100),
            1,
        );
        assert!(res.is_ok());

        // but the other one fails
        let res = try_reward_mixnode(
            deps.as_mut(),
            env.clone(),
            info.clone(),
            node_identity.clone(),
            test_helpers::node_rewarding_params_fixture(100),
            1,
        );
        assert_eq!(
            Err(ContractError::MixnodeAlreadyRewarded {
                identity: node_identity.clone()
            }),
            res
        );

        // but rewarding the same node in the following interval is fine again
        try_finish_mixnode_rewarding(deps.as_mut(), info.clone(), 1).unwrap();
        try_begin_mixnode_rewarding(deps.as_mut(), env.clone(), info.clone(), 2).unwrap();

        let res = try_reward_mixnode(
            deps.as_mut(),
            env,
            info,
            node_identity.clone(),
            test_helpers::node_rewarding_params_fixture(100),
            2,
        );
        assert!(res.is_ok());
    }

    #[test]
    fn rewarding_mixnode_blockstamp_based() {
        let mut deps = test_helpers::init_contract();
        let mut env = mock_env();
        let current_state = mixnet_params_storage::CONTRACT_STATE
            .load(deps.as_mut().storage)
            .unwrap();
        let rewarding_validator_address = current_state.rewarding_validator_address;

        let node_owner: Addr = Addr::unchecked("node-owner");
        let node_identity: IdentityKey = "nodeidentity".into();

        let initial_bond = 10000_000000;
        let initial_delegation = 20000_000000;
        let mixnode_bond = StoredMixnodeBond {
            pledge_amount: coin(initial_bond, DENOM),
            owner: node_owner.clone(),
            layer: Layer::One,
            block_height: env.block.height,
            mix_node: MixNode {
                identity_key: node_identity.clone(),
                ..mix_node_fixture()
            },
            profit_margin_percent: Some(10),
            proxy: None,
        };

        mixnodes_storage::mixnodes()
            .save(deps.as_mut().storage, &node_identity, &mixnode_bond)
            .unwrap();
        mixnodes_storage::TOTAL_DELEGATION
            .save(
                deps.as_mut().storage,
                &node_identity,
                &Uint128::new(initial_delegation),
            )
            .unwrap();

        // delegation happens later, but not later enough
        env.block.height += storage::MINIMUM_BLOCK_AGE_FOR_REWARDING - 1;

        delegations_storage::delegations()
            .save(
                deps.as_mut().storage,
                (node_identity.clone(), "delegator").joined_key(),
                &Delegation::new(
                    Addr::unchecked("delegator"),
                    node_identity.clone(),
                    coin(initial_delegation, DENOM),
                    env.block.height,
                    None,
                ),
            )
            .unwrap();

        let info = mock_info(rewarding_validator_address.as_ref(), &[]);
        try_begin_mixnode_rewarding(deps.as_mut(), env.clone(), info.clone(), 1).unwrap();
        let res = try_reward_mixnode(
            deps.as_mut(),
            env.clone(),
            info.clone(),
            node_identity.clone(),
            test_helpers::node_rewarding_params_fixture(100),
            1,
        )
        .unwrap();
        try_finish_mixnode_rewarding(deps.as_mut(), info, 1).unwrap();

        assert_eq!(
            initial_bond,
            test_helpers::read_mixnode_pledge_amount(deps.as_ref().storage, &node_identity)
                .unwrap()
                .u128()
        );
        assert_eq!(
            initial_delegation,
            mixnodes_storage::TOTAL_DELEGATION
                .load(deps.as_ref().storage, &node_identity)
                .unwrap()
                .u128()
        );

        assert_eq!(res.attributes[0], attr("node reward", "0"));
        assert_eq!(res.attributes[1], attr("operator reward", "0"));
        assert_eq!(res.attributes[2], attr("total delegation increase", "0"));
        assert_eq!(
            res.attributes[3],
            attr("more delegators to reward", false.to_string())
        );

        // reward can happen now, but only for bonded node
        env.block.height += 1;

        let info = mock_info(rewarding_validator_address.as_ref(), &[]);
        try_begin_mixnode_rewarding(deps.as_mut(), env.clone(), info.clone(), 2).unwrap();
        let res = try_reward_mixnode(
            deps.as_mut(),
            env.clone(),
            info.clone(),
            node_identity.clone(),
            test_helpers::node_rewarding_params_fixture(100),
            2,
        )
        .unwrap();
        try_finish_mixnode_rewarding(deps.as_mut(), info, 2).unwrap();

        assert!(
            test_helpers::read_mixnode_pledge_amount(deps.as_ref().storage, &node_identity)
                .unwrap()
                .u128()
                > initial_bond
        );
        assert_eq!(
            initial_delegation,
            mixnodes_storage::TOTAL_DELEGATION
                .load(deps.as_ref().storage, &node_identity)
                .unwrap()
                .u128()
        );

        assert_ne!(res.attributes[0], attr("node reward", "0"));
        assert_ne!(res.attributes[1], attr("operator reward", "0"));
        assert_eq!(res.attributes[2], attr("total delegation increase", "0"));
        assert_eq!(
            res.attributes[3],
            attr("more delegators to reward", false.to_string())
        );

        // reward happens now, both for node owner and delegators
        env.block.height += storage::MINIMUM_BLOCK_AGE_FOR_REWARDING - 1;

        let pledge_before_rewarding =
            test_helpers::read_mixnode_pledge_amount(deps.as_ref().storage, &node_identity)
                .unwrap()
                .u128();

        let info = mock_info(rewarding_validator_address.as_ref(), &[]);
        try_begin_mixnode_rewarding(deps.as_mut(), env.clone(), info.clone(), 3).unwrap();
        let res = try_reward_mixnode(
            deps.as_mut(),
            env.clone(),
            info.clone(),
            node_identity.clone(),
            test_helpers::node_rewarding_params_fixture(100),
            3,
        )
        .unwrap();
        try_finish_mixnode_rewarding(deps.as_mut(), info, 3).unwrap();

        assert!(
            test_helpers::read_mixnode_pledge_amount(deps.as_ref().storage, &node_identity)
                .unwrap()
                .u128()
                > pledge_before_rewarding
        );
        assert!(
            mixnodes_storage::TOTAL_DELEGATION
                .load(deps.as_ref().storage, &node_identity)
                .unwrap()
                .u128()
                > initial_delegation
        );

        assert_ne!(res.attributes[0], attr("node reward", "0"));
        assert_ne!(res.attributes[1], attr("operator reward", "0"));
        assert_ne!(res.attributes[2], attr("total delegation increase", "0"));
        assert_eq!(
            res.attributes[3],
            attr("more delegators to reward", false.to_string())
        );
    }

    #[test]
    fn test_tokenomics_rewarding() {
        use crate::contract::{EPOCH_REWARD_PERCENT, INITIAL_REWARD_POOL};

        type U128 = fixed::types::U75F53;

        let mut deps = test_helpers::init_contract();
        let mut env = mock_env();
        let current_state = mixnet_params_storage::CONTRACT_STATE
            .load(deps.as_ref().storage)
            .unwrap();
        let rewarding_validator_address = current_state.rewarding_validator_address;
        let period_reward_pool = (INITIAL_REWARD_POOL / 100) * EPOCH_REWARD_PERCENT as u128;
        assert_eq!(period_reward_pool, 5_000_000_000_000);
        let k = 200; // Imagining our active set size is 200
        let circulating_supply = storage::circulating_supply(&deps.storage).unwrap().u128();
        assert_eq!(circulating_supply, 750_000_000_000_000u128);
        // mut_reward_pool(deps.as_mut().storage)
        //     .save(&Uint128::new(period_reward_pool))
        //     .unwrap();

        let node_owner: Addr = Addr::unchecked("alice");
        let node_identity = test_helpers::add_mixnode(
            node_owner.as_str(),
            coins(10_000_000_000, DENOM),
            deps.as_mut(),
        );

        try_delegate_to_mixnode(
            deps.as_mut(),
            mock_env(),
            mock_info("alice_d1", &[coin(8000_000000, DENOM)]),
            node_identity.clone(),
        )
        .unwrap();

        try_delegate_to_mixnode(
            deps.as_mut(),
            mock_env(),
            mock_info("alice_d2", &[coin(2000_000000, DENOM)]),
            node_identity.clone(),
        )
        .unwrap();

        let info = mock_info(rewarding_validator_address.as_ref(), &[]);
        try_begin_mixnode_rewarding(
            deps.as_mut(),
            env.clone(),
            mock_info(rewarding_validator_address.as_ref(), &[]),
            1,
        )
        .unwrap();

        env.block.height += 2 * storage::MINIMUM_BLOCK_AGE_FOR_REWARDING;

        let mix_1 = mixnodes_storage::read_full_mixnode_bond(&deps.storage, &node_identity)
            .unwrap()
            .unwrap();
        let mix_1_uptime = 100;

        let mut params = NodeRewardParams::new(
            period_reward_pool,
            k,
            0,
            circulating_supply,
            mix_1_uptime,
            DEFAULT_SYBIL_RESISTANCE_PERCENT,
        );

        params.set_reward_blockstamp(env.block.height);

        assert_eq!(params.performance(), 1);

        let mix_1_reward_result = mix_1.reward(&params);

        assert_eq!(
            mix_1_reward_result.sigma(),
            U128::from_num(0.0000266666666666)
        );
        assert_eq!(
            mix_1_reward_result.lambda(),
            U128::from_num(0.0000133333333333)
        );
        assert_eq!(mix_1_reward_result.reward().int(), 102646153);

        let mix1_operator_profit = mix_1.operator_reward(&params);

        let mix1_delegator1_reward = mix_1.reward_delegation(Uint128::new(8000_000000), &params);

        let mix1_delegator2_reward = mix_1.reward_delegation(Uint128::new(2000_000000), &params);

        assert_eq!(mix1_operator_profit, U128::from_num(74455384));
        assert_eq!(mix1_delegator1_reward, U128::from_num(22552615));
        assert_eq!(mix1_delegator2_reward, U128::from_num(5638153));

<<<<<<< HEAD
        let pre_reward_bond = test_helpers::read_mixnode_bond_amount(&deps.storage, &node_identity)
=======
        let pre_reward_bond = test_helpers::read_mixnode_pledge_amount(&deps.storage, "alice")
>>>>>>> 5aa1c294
            .unwrap()
            .u128();
        assert_eq!(pre_reward_bond, 10_000_000_000);

        let pre_reward_delegation = mixnodes_storage::TOTAL_DELEGATION
            .load(&deps.storage, &node_identity)
            .unwrap()
            .u128();
        assert_eq!(pre_reward_delegation, 10_000_000_000);

        try_reward_mixnode(deps.as_mut(), env, info, node_identity.clone(), params, 1).unwrap();

        assert_eq!(
<<<<<<< HEAD
            test_helpers::read_mixnode_bond_amount(&deps.storage, &node_identity)
=======
            test_helpers::read_mixnode_pledge_amount(&deps.storage, "alice")
>>>>>>> 5aa1c294
                .unwrap()
                .u128(),
            U128::from_num(pre_reward_bond) + U128::from_num(mix1_operator_profit)
        );
        assert_eq!(
            mixnodes_storage::TOTAL_DELEGATION
                .load(&deps.storage, &node_identity.clone())
                .unwrap()
                .u128(),
            pre_reward_delegation + mix1_delegator1_reward + mix1_delegator2_reward
        );

        assert_eq!(
            storage::REWARD_POOL.load(&deps.storage).unwrap().u128(),
            U128::from_num(INITIAL_REWARD_POOL)
                - (U128::from_num(mix1_operator_profit)
                    + U128::from_num(mix1_delegator1_reward)
                    + U128::from_num(mix1_delegator2_reward))
        );

        // it's all correctly saved
        match storage::REWARDING_STATUS
            .load(deps.as_ref().storage, (1.into(), node_identity.clone()))
            .unwrap()
        {
            RewardingStatus::Complete(result) => assert_eq!(
                RewardingResult {
                    operator_reward: Uint128::new(mix1_operator_profit),
                    total_delegator_reward: Uint128::new(
                        mix1_delegator1_reward + mix1_delegator2_reward
                    )
                },
                result
            ),
            _ => unreachable!(),
        }
    }

    #[cfg(test)]
    mod mixnode_rewarding_distributes_rewards_to_up_to_one_page_of_delegators {

        #[test]
        fn with_10_delegations() {
            use super::*;

            let mut deps = test_helpers::init_contract();
            let mut env = mock_env();
            let current_state = mixnet_params_storage::CONTRACT_STATE
                .load(deps.as_mut().storage)
                .unwrap();
            let rewarding_validator_address = current_state.rewarding_validator_address;

            let mix_bond = Uint128::new(10000_000_000);
            let delegation_value = 2000_000000;

            let node_owner: Addr = Addr::unchecked("10delegators");
            let node_identity = test_helpers::add_mixnode(
                node_owner.as_str(),
                vec![Coin {
                    denom: DENOM.to_string(),
                    amount: mix_bond,
                }],
                deps.as_mut(),
            );

            for i in 0..10 {
                try_delegate_to_mixnode(
                    deps.as_mut(),
                    env.clone(),
                    mock_info(
                        &*format!("delegator{}", i),
                        &vec![coin(delegation_value, DENOM)],
                    ),
                    node_identity.clone(),
                )
                .unwrap();
            }

            env.block.height += storage::MINIMUM_BLOCK_AGE_FOR_REWARDING;

            let info = mock_info(rewarding_validator_address.as_ref(), &[]);
            try_begin_mixnode_rewarding(
                deps.as_mut(),
                env.clone(),
                mock_info(rewarding_validator_address.as_ref(), &[]),
                1,
            )
            .unwrap();

            let res = try_reward_mixnode(
                deps.as_mut(),
                env,
                info,
                node_identity.clone(),
                test_helpers::node_rewarding_params_fixture(100),
                1,
            )
            .unwrap();
            assert_eq!(
                res.attributes[3],
                attr("more delegators to reward", false.to_string())
            );

            try_finish_mixnode_rewarding(
                deps.as_mut(),
                mock_info(rewarding_validator_address.as_ref(), &[]),
                1,
            )
            .unwrap();

            for i in 0..10 {
                let delegation = test_helpers::read_delegation(
                    &deps.storage,
                    node_identity.clone(),
                    format!("delegator{}", i),
                )
                .unwrap();

                assert!(delegation.amount.amount > Uint128::new(delegation_value));
            }
        }

        #[test]
        fn with_full_page_limit() {
            use super::*;

            let mut deps = test_helpers::init_contract();
            let mut env = mock_env();
            let current_state = mixnet_params_storage::CONTRACT_STATE
                .load(deps.as_mut().storage)
                .unwrap();
            let rewarding_validator_address = current_state.rewarding_validator_address;

            let mix_bond = Uint128::new(10000_000_000);
            let delegation_value = 2000_000000;

            let node_owner: Addr = Addr::unchecked("MIXNODE_DELEGATORS_PAGE_LIMIT_delegators");
            let node_identity = test_helpers::add_mixnode(
                node_owner.as_str(),
                vec![Coin {
                    denom: DENOM.to_string(),
                    amount: mix_bond,
                }],
                deps.as_mut(),
            );

            for i in 0..MIXNODE_DELEGATORS_PAGE_LIMIT {
                try_delegate_to_mixnode(
                    deps.as_mut(),
                    env.clone(),
                    mock_info(
                        &*format!("delegator{}", i),
                        &vec![coin(delegation_value, DENOM)],
                    ),
                    node_identity.clone(),
                )
                .unwrap();
            }

            env.block.height += storage::MINIMUM_BLOCK_AGE_FOR_REWARDING;

            let info = mock_info(rewarding_validator_address.as_ref(), &[]);
            try_begin_mixnode_rewarding(
                deps.as_mut(),
                env.clone(),
                mock_info(rewarding_validator_address.as_ref(), &[]),
                1,
            )
            .unwrap();

            let res = try_reward_mixnode(
                deps.as_mut(),
                env,
                info,
                node_identity.clone(),
                test_helpers::node_rewarding_params_fixture(100),
                1,
            )
            .unwrap();
            assert_eq!(
                res.attributes[3],
                attr("more delegators to reward", false.to_string())
            );

            try_finish_mixnode_rewarding(
                deps.as_mut(),
                mock_info(rewarding_validator_address.as_ref(), &[]),
                1,
            )
            .unwrap();

            for i in 0..MIXNODE_DELEGATORS_PAGE_LIMIT {
                let delegation = test_helpers::read_delegation(
                    &deps.storage,
                    node_identity.clone(),
                    format!("delegator{}", i),
                )
                .unwrap();

                assert!(delegation.amount.amount > Uint128::new(delegation_value));
            }
        }

        #[test]
        fn with_more_than_full_page_limit() {
            use super::*;

            let mut deps = test_helpers::init_contract();
            let mut env = mock_env();
            let current_state = mixnet_params_storage::CONTRACT_STATE
                .load(deps.as_mut().storage)
                .unwrap();
            let rewarding_validator_address = current_state.rewarding_validator_address;

            let mix_bond = Uint128::new(10000_000_000);
            let delegation_value = 2000_000000;

            let node_owner: Addr = Addr::unchecked("MIXNODE_DELEGATORS_PAGE_LIMIT+1_delegators");
            let node_identity = test_helpers::add_mixnode(
                node_owner.as_str(),
                vec![Coin {
                    denom: DENOM.to_string(),
                    amount: mix_bond,
                }],
                deps.as_mut(),
            );

            for i in 0..MIXNODE_DELEGATORS_PAGE_LIMIT + 1 {
                try_delegate_to_mixnode(
                    deps.as_mut(),
                    env.clone(),
                    mock_info(
                        &*format!("delegator{:04}", i),
                        &vec![coin(delegation_value, DENOM)],
                    ),
                    node_identity.clone(),
                )
                .unwrap();
            }

            env.block.height += storage::MINIMUM_BLOCK_AGE_FOR_REWARDING;

            let info = mock_info(rewarding_validator_address.as_ref(), &[]);
            try_begin_mixnode_rewarding(
                deps.as_mut(),
                env.clone(),
                mock_info(rewarding_validator_address.as_ref(), &[]),
                1,
            )
            .unwrap();

            let res = try_reward_mixnode(
                deps.as_mut(),
                env,
                info,
                node_identity.clone(),
                test_helpers::node_rewarding_params_fixture(100),
                1,
            )
            .unwrap();
            assert_eq!(
                res.attributes[3],
                attr("more delegators to reward", true.to_string())
            );

            try_finish_mixnode_rewarding(
                deps.as_mut(),
                mock_info(rewarding_validator_address.as_ref(), &[]),
                1,
            )
            .unwrap();

            for i in 0..MIXNODE_DELEGATORS_PAGE_LIMIT {
                let delegation = test_helpers::read_delegation(
                    &deps.storage,
                    node_identity.clone(),
                    format!("delegator{:04}", i),
                )
                .unwrap();

                assert!(delegation.amount.amount > Uint128::new(delegation_value));
            }

            let delegation = test_helpers::read_delegation(
                &deps.storage,
                node_identity.clone(),
                format!("delegator{:04}", MIXNODE_DELEGATORS_PAGE_LIMIT),
            )
            .unwrap();

            assert_eq!(delegation.amount.amount, Uint128::new(delegation_value));
        }
    }

    #[test]
    fn rewarding_mix_delegators_return_consistent_results() {
        // with single page
        let mut deps = test_helpers::init_contract();
        let mut env = mock_env();

        let node_owner: Addr = Addr::unchecked("bob");
        let node_identity = test_helpers::add_mixnode(
            node_owner.as_str(),
            coins(10000_000_000, DENOM),
            deps.as_mut(),
        );

        let bond = mixnodes_storage::read_full_mixnode_bond(deps.as_ref().storage, &*node_identity)
            .unwrap()
            .unwrap();

        let base_delegation = 200_000000;
        let delegations = 123;

        for i in 0..delegations {
            try_delegate_to_mixnode(
                deps.as_mut(),
                env.clone(),
                mock_info(
                    &*format!("delegator{:04}", i),
                    &vec![coin(base_delegation, DENOM)],
                ),
                node_identity.clone(),
            )
            .unwrap();
        }

        env.block.height += storage::MINIMUM_BLOCK_AGE_FOR_REWARDING + 1;
        let mut node_rewarding_params = test_helpers::node_rewarding_params_fixture(100);
        node_rewarding_params.set_reward_blockstamp(env.block.height);

        let params = DelegatorRewardParams::new(&bond, node_rewarding_params);
        let res = reward_mix_delegators(deps.as_mut().storage, node_identity.clone(), None, params)
            .unwrap();

        let mut actual_reward = Uint128::new(0);
        for delegation in delegations_storage::delegations()
            .idx
            .mixnode
            .prefix(node_identity.clone())
            .range(deps.as_ref().storage, None, None, Order::Ascending)
        {
            actual_reward +=
                Uint128::new(delegation.unwrap().1.amount.amount.u128() - base_delegation);
        }

        // sanity check to make sure we actually gave out any rewards
        assert_ne!(actual_reward, Uint128::zero());

        assert_eq!(actual_reward, res.total_rewarded);
        assert!(res.start_next.is_none());

        // with paging
        let node_owner: Addr = Addr::unchecked("alice");
        let node_identity = test_helpers::add_mixnode(
            node_owner.as_str(),
            coins(10000_000_000, DENOM),
            deps.as_mut(),
        );

        let bond = mixnodes_storage::read_full_mixnode_bond(deps.as_ref().storage, &*node_identity)
            .unwrap()
            .unwrap();

        let base_delegation = 200_000000;
        let delegations = MIXNODE_DELEGATORS_PAGE_LIMIT + 123;

        for i in 0..delegations {
            try_delegate_to_mixnode(
                deps.as_mut(),
                env.clone(),
                mock_info(
                    &*format!("delegator{:04}", i),
                    &vec![coin(base_delegation, DENOM)],
                ),
                node_identity.clone(),
            )
            .unwrap();
        }

        env.block.height += storage::MINIMUM_BLOCK_AGE_FOR_REWARDING + 1;
        let mut node_rewarding_params = test_helpers::node_rewarding_params_fixture(100);
        node_rewarding_params.set_reward_blockstamp(env.block.height);

        let params = DelegatorRewardParams::new(&bond, node_rewarding_params);
        let res = reward_mix_delegators(deps.as_mut().storage, node_identity.clone(), None, params)
            .unwrap();

        let mut actual_reward = Uint128::new(0);
        for delegation in delegations_storage::delegations()
            .idx
            .mixnode
            .prefix(node_identity.clone())
            .range(deps.as_ref().storage, None, None, Order::Ascending)
        {
            let (primary_key, delegation) = delegation.unwrap();
            let delegator_reward = Uint128::new(delegation.amount.amount.u128() - base_delegation);
            actual_reward += delegator_reward;

            // we start from index 2 as first 2 bytes are used to indicate length of first part
            // of the composite key
            let id_delegator = String::from_utf8_lossy(&primary_key[2..]);

            let delegator_id: usize = id_delegator
                .strip_prefix(&node_identity)
                .unwrap()
                .strip_prefix("delegator")
                .unwrap()
                .parse()
                .unwrap();
            if delegator_id >= MIXNODE_DELEGATORS_PAGE_LIMIT {
                // if they were in next page, they shouldn't have gotten anything!
                assert_eq!(Uint128::zero(), delegator_reward)
            } else {
                assert_ne!(Uint128::zero(), delegator_reward);
            }
        }

        assert_eq!(actual_reward, res.total_rewarded);
        let expected_next_page_start = format!("delegator{:04}", MIXNODE_DELEGATORS_PAGE_LIMIT);
        assert_eq!(expected_next_page_start, res.start_next.clone().unwrap());

        let res2 = reward_mix_delegators(
            deps.as_mut().storage,
            node_identity.clone(),
            res.start_next.clone(),
            params,
        )
        .unwrap();

        let start = res.start_next.unwrap();
        let mut actual_reward = Uint128::new(0);

        let start = Bound::Inclusive((node_identity.clone(), start).joined_key());
        for delegation in delegations_storage::delegations()
            .idx
            .mixnode
            .prefix(node_identity.clone())
            .range(deps.as_ref().storage, Some(start), None, Order::Ascending)
        {
            actual_reward +=
                Uint128::new(delegation.unwrap().1.amount.amount.u128() - base_delegation);
        }

        assert_eq!(actual_reward, res2.total_rewarded);
        assert!(res2.start_next.is_none());
    }

    #[cfg(test)]
    mod delegator_rewarding_tx {
        use super::*;

        #[test]
        fn can_only_be_called_by_specified_validator_address() {
            let mut deps = test_helpers::init_contract();

            let res = try_reward_next_mixnode_delegators(
                deps.as_mut(),
                mock_info("not-the-approved-validator", &[]),
                "alice's mixnode".to_string(),
                1,
            );
            assert_eq!(Err(ContractError::Unauthorized), res);
        }

        #[test]
        fn cannot_be_called_if_rewarding_is_not_in_progress() {
            let mut deps = test_helpers::init_contract();
            let current_state = mixnet_params_storage::CONTRACT_STATE
                .load(deps.as_mut().storage)
                .unwrap();
            let rewarding_validator_address = current_state.rewarding_validator_address;

            let res = try_reward_next_mixnode_delegators(
                deps.as_mut(),
                mock_info(rewarding_validator_address.as_ref(), &[]),
                "alice's mixnode".to_string(),
                1,
            );

            assert_eq!(Err(ContractError::RewardingNotInProgress), res);
        }

        #[test]
        fn cannot_be_called_if_mixnodes_operator_wasnt_rewarded() {
            let mut deps = test_helpers::init_contract();
            let env = mock_env();
            let current_state = mixnet_params_storage::CONTRACT_STATE
                .load(deps.as_mut().storage)
                .unwrap();
            let rewarding_validator_address = current_state.rewarding_validator_address;

            try_begin_mixnode_rewarding(
                deps.as_mut(),
                env.clone(),
                mock_info(rewarding_validator_address.as_ref(), &[]),
                1,
            )
            .unwrap();

            let res = try_reward_next_mixnode_delegators(
                deps.as_mut(),
                mock_info(rewarding_validator_address.as_ref(), &[]),
                "alice's mixnode".to_string(),
                1,
            );

            assert_eq!(
                Err(ContractError::MixnodeOperatorNotRewarded {
                    identity: "alice's mixnode".to_string()
                }),
                res
            )
        }

        #[test]
        fn cannot_be_called_if_mixnode_is_fully_rewarded() {
            // everything was done in a single reward call
            let mut deps = test_helpers::init_contract();
            let mut env = mock_env();
            let current_state = mixnet_params_storage::CONTRACT_STATE
                .load(deps.as_mut().storage)
                .unwrap();
            let rewarding_validator_address = current_state.rewarding_validator_address;

            let node_owner: Addr = Addr::unchecked("alice");
            let node_identity = test_helpers::add_mixnode(
                node_owner.as_str(),
                coins(10000_000_000, DENOM),
                deps.as_mut(),
            );

            env.block.height += storage::MINIMUM_BLOCK_AGE_FOR_REWARDING;

            try_begin_mixnode_rewarding(
                deps.as_mut(),
                env.clone(),
                mock_info(rewarding_validator_address.as_ref(), &[]),
                1,
            )
            .unwrap();

            try_reward_mixnode(
                deps.as_mut(),
                env.clone(),
                mock_info(rewarding_validator_address.as_ref(), &[]),
                node_identity.clone(),
                test_helpers::node_rewarding_params_fixture(100),
                1,
            )
            .unwrap();

            let res = try_reward_next_mixnode_delegators(
                deps.as_mut(),
                mock_info(rewarding_validator_address.as_ref(), &[]),
                node_identity.clone(),
                1,
            );

            assert_eq!(
                Err(ContractError::MixnodeAlreadyRewarded {
                    identity: node_identity.clone()
                }),
                res
            );

            try_finish_mixnode_rewarding(
                deps.as_mut(),
                mock_info(rewarding_validator_address.as_ref(), &[]),
                1,
            )
            .unwrap();

            // there was another page of delegators, but they were already dealt with
            let node_owner: Addr = Addr::unchecked("bob");
            let node_identity = test_helpers::add_mixnode(
                node_owner.as_str(),
                coins(10000_000_000, DENOM),
                deps.as_mut(),
            );

            for i in 0..MIXNODE_DELEGATORS_PAGE_LIMIT + 1 {
                try_delegate_to_mixnode(
                    deps.as_mut(),
                    env.clone(),
                    mock_info(
                        &*format!("delegator{:04}", i),
                        &vec![coin(2000_000000, DENOM)],
                    ),
                    node_identity.clone(),
                )
                .unwrap();
            }

            env.block.height += storage::MINIMUM_BLOCK_AGE_FOR_REWARDING;

            let info = mock_info(rewarding_validator_address.as_ref(), &[]);
            try_begin_mixnode_rewarding(
                deps.as_mut(),
                env.clone(),
                mock_info(rewarding_validator_address.as_ref(), &[]),
                2,
            )
            .unwrap();

            try_reward_mixnode(
                deps.as_mut(),
                env.clone(),
                info,
                node_identity.clone(),
                test_helpers::node_rewarding_params_fixture(100),
                2,
            )
            .unwrap();

            // rewards all pending
            try_reward_next_mixnode_delegators(
                deps.as_mut(),
                mock_info(rewarding_validator_address.as_ref(), &[]),
                node_identity.clone(),
                2,
            )
            .unwrap();

            let res = try_reward_next_mixnode_delegators(
                deps.as_mut(),
                mock_info(rewarding_validator_address.as_ref(), &[]),
                node_identity.clone(),
                2,
            );

            assert_eq!(
                Err(ContractError::MixnodeAlreadyRewarded {
                    identity: node_identity.clone()
                }),
                res
            );

            try_finish_mixnode_rewarding(
                deps.as_mut(),
                mock_info(rewarding_validator_address.as_ref(), &[]),
                2,
            )
            .unwrap();
        }

        #[test]
        fn rewards_all_delegators_on_the_next_page() {
            // setup: bond > page limit delegators, reward operator + first batch
            let mut deps = test_helpers::init_contract();
            let mut env = mock_env();
            let current_state = mixnet_params_storage::CONTRACT_STATE
                .load(deps.as_mut().storage)
                .unwrap();
            let rewarding_validator_address = current_state.rewarding_validator_address;

            let mix_bond = Uint128::new(10000_000_000);
            let delegation_value = 2000_000000;

            let total_delegators = 2 * MIXNODE_DELEGATORS_PAGE_LIMIT + 123;

            let node_owner: Addr = Addr::unchecked("alice");
            let node_identity = test_helpers::add_mixnode(
                node_owner.as_str(),
                vec![Coin {
                    denom: DENOM.to_string(),
                    amount: mix_bond,
                }],
                deps.as_mut(),
            );

            for i in 0..total_delegators {
                try_delegate_to_mixnode(
                    deps.as_mut(),
                    env.clone(),
                    mock_info(
                        &*format!("delegator{:04}", i),
                        &vec![coin(delegation_value, DENOM)],
                    ),
                    node_identity.clone(),
                )
                .unwrap();
            }

            env.block.height += storage::MINIMUM_BLOCK_AGE_FOR_REWARDING;

            let info = mock_info(rewarding_validator_address.as_ref(), &[]);
            try_begin_mixnode_rewarding(
                deps.as_mut(),
                env.clone(),
                mock_info(rewarding_validator_address.as_ref(), &[]),
                1,
            )
            .unwrap();

            try_reward_mixnode(
                deps.as_mut(),
                env.clone(),
                info,
                node_identity.clone(),
                test_helpers::node_rewarding_params_fixture(100),
                1,
            )
            .unwrap();

            // we have 3 pages in total, so we have to call this twice
            try_reward_next_mixnode_delegators(
                deps.as_mut(),
                mock_info(rewarding_validator_address.as_ref(), &[]),
                node_identity.clone(),
                1,
            )
            .unwrap();
            try_reward_next_mixnode_delegators(
                deps.as_mut(),
                mock_info(rewarding_validator_address.as_ref(), &[]),
                node_identity.clone(),
                1,
            )
            .unwrap();

            let expected = delegations_storage::delegations()
                .load(
                    deps.as_ref().storage,
                    (node_identity.clone(), "delegator0001").joined_key(),
                )
                .unwrap()
                .amount;

            for i in 0..total_delegators {
                // everyone was rewarded (and the same amount, because they all delegated the same amount)
                let delegation = test_helpers::read_delegation(
                    &deps.storage,
                    node_identity.clone(),
                    format!("delegator{:04}", i),
                )
                .unwrap();

                assert!(delegation.amount.amount > Uint128::new(delegation_value));
                assert_eq!(expected, delegation.amount)
            }
        }

        #[test]
        fn ignores_delegators_that_updated_their_pledge_in_the_meantime() {
            // setup: bond > page limit delegators, reward operator + first batch
            let mut deps = test_helpers::init_contract();
            let mut env = mock_env();
            let current_state = mixnet_params_storage::CONTRACT_STATE
                .load(deps.as_mut().storage)
                .unwrap();
            let rewarding_validator_address = current_state.rewarding_validator_address;

            let mix_bond = Uint128::new(10000_000_000);
            let delegation_value = 2000_000000;

            let total_delegators = MIXNODE_DELEGATORS_PAGE_LIMIT + 123;

            let node_owner: Addr = Addr::unchecked("alice");
            let node_identity = test_helpers::add_mixnode(
                node_owner.as_str(),
                vec![Coin {
                    denom: DENOM.to_string(),
                    amount: mix_bond,
                }],
                deps.as_mut(),
            );

            for i in 0..total_delegators {
                try_delegate_to_mixnode(
                    deps.as_mut(),
                    env.clone(),
                    mock_info(
                        &*format!("delegator{:04}", i),
                        &vec![coin(delegation_value, DENOM)],
                    ),
                    node_identity.clone(),
                )
                .unwrap();
            }

            env.block.height += storage::MINIMUM_BLOCK_AGE_FOR_REWARDING;

            // update some delegations (on 'main' page and the secondary call)
            try_delegate_to_mixnode(
                deps.as_mut(),
                env.clone(),
                mock_info("delegator0123", &vec![coin(delegation_value, DENOM)]),
                node_identity.clone(),
            )
            .unwrap();

            try_delegate_to_mixnode(
                deps.as_mut(),
                env.clone(),
                mock_info(
                    &*format!("delegator{:04}", 123 + MIXNODE_DELEGATORS_PAGE_LIMIT),
                    &vec![coin(delegation_value, DENOM)],
                ),
                node_identity.clone(),
            )
            .unwrap();

            env.block.height += 123;

            let info = mock_info(rewarding_validator_address.as_ref(), &[]);
            try_begin_mixnode_rewarding(
                deps.as_mut(),
                env.clone(),
                mock_info(rewarding_validator_address.as_ref(), &[]),
                1,
            )
            .unwrap();

            try_reward_mixnode(
                deps.as_mut(),
                env.clone(),
                info,
                node_identity.clone(),
                test_helpers::node_rewarding_params_fixture(100),
                1,
            )
            .unwrap();

            // we have 3 pages in total, so we have to call this twice
            try_reward_next_mixnode_delegators(
                deps.as_mut(),
                mock_info(rewarding_validator_address.as_ref(), &[]),
                node_identity.clone(),
                1,
            )
            .unwrap();

            let expected = test_helpers::read_delegation(
                &deps.storage,
                node_identity.clone(),
                "delegator0001",
            )
            .unwrap()
            .amount;

            for i in 0..total_delegators {
                // everyone was rewarded (and the same amount, because they all delegated the same amount)
                let delegation = test_helpers::read_delegation(
                    &deps.storage,
                    node_identity.clone(),
                    format!("delegator{:04}", i),
                )
                .unwrap();

                if i == 123 || i == 123 + MIXNODE_DELEGATORS_PAGE_LIMIT {
                    assert_eq!(delegation.amount.amount, Uint128::new(2 * delegation_value))
                } else {
                    assert!(delegation.amount.amount > Uint128::new(delegation_value));
                    assert_eq!(expected, delegation.amount)
                }
            }
        }
    }
}<|MERGE_RESOLUTION|>--- conflicted
+++ resolved
@@ -1169,13 +1169,10 @@
         assert_eq!(mix1_delegator1_reward, U128::from_num(22552615));
         assert_eq!(mix1_delegator2_reward, U128::from_num(5638153));
 
-<<<<<<< HEAD
-        let pre_reward_bond = test_helpers::read_mixnode_bond_amount(&deps.storage, &node_identity)
-=======
-        let pre_reward_bond = test_helpers::read_mixnode_pledge_amount(&deps.storage, "alice")
->>>>>>> 5aa1c294
-            .unwrap()
-            .u128();
+        let pre_reward_bond =
+            test_helpers::read_mixnode_pledge_amount(&deps.storage, &node_identity)
+                .unwrap()
+                .u128();
         assert_eq!(pre_reward_bond, 10_000_000_000);
 
         let pre_reward_delegation = mixnodes_storage::TOTAL_DELEGATION
@@ -1187,11 +1184,7 @@
         try_reward_mixnode(deps.as_mut(), env, info, node_identity.clone(), params, 1).unwrap();
 
         assert_eq!(
-<<<<<<< HEAD
-            test_helpers::read_mixnode_bond_amount(&deps.storage, &node_identity)
-=======
-            test_helpers::read_mixnode_pledge_amount(&deps.storage, "alice")
->>>>>>> 5aa1c294
+            test_helpers::read_mixnode_pledge_amount(&deps.storage, &node_identity)
                 .unwrap()
                 .u128(),
             U128::from_num(pre_reward_bond) + U128::from_num(mix1_operator_profit)

import React from 'react';
import { NymLogo } from '@nymproject/react';
import { Box, Container } from '@mui/material';
<<<<<<< HEAD
import { NymLogo } from '@nymproject/react';
=======
>>>>>>> 47bdf387
import { AppBar, Nav } from '../components';

export const ApplicationLayout: React.FC = ({ children }) => (
  <Box
    sx={{
      height: '100vh',
      width: '100vw',
      display: 'grid',
      gridTemplateColumns: '240px auto',
      gridTemplateRows: '100%',
      overflow: 'hidden',
    }}
  >
    <Box
      sx={{
        background: '#121726',
        overflow: 'auto',
        py: 4,
        px: 5,
      }}
      display="flex"
      flexDirection="column"
      justifyContent="space-between"
    >
      <Box>
        <Box sx={{ mb: 3 }}>
          <NymLogo width={45} />
        </Box>
        <Nav />
      </Box>
    </Box>
    <Container>
      <AppBar />
      {children}
    </Container>
  </Box>
);<|MERGE_RESOLUTION|>--- conflicted
+++ resolved
@@ -1,10 +1,6 @@
 import React from 'react';
 import { NymLogo } from '@nymproject/react';
 import { Box, Container } from '@mui/material';
-<<<<<<< HEAD
-import { NymLogo } from '@nymproject/react';
-=======
->>>>>>> 47bdf387
 import { AppBar, Nav } from '../components';
 
 export const ApplicationLayout: React.FC = ({ children }) => (

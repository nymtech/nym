--- conflicted
+++ resolved
@@ -22,6 +22,9 @@
 
     /// Value tag representing [`SelfAddress`] variant of the [`ServerResponse`]
     SelfAddress = 0x02,
+
+    /// Value tag representing [`LaneQueueLength`] variant of the [`ServerResponse`]
+    LaneQueueLength = 0x03,
 }
 
 impl TryFrom<u8> for ServerResponseTag {
@@ -32,6 +35,7 @@
             _ if value == (Self::Error as u8) => Ok(Self::Error),
             _ if value == (Self::Received as u8) => Ok(Self::Received),
             _ if value == (Self::SelfAddress as u8) => Ok(Self::SelfAddress),
+            _ if value == (Self::LaneQueueLength as u8) => Ok(Self::LaneQueueLength),
             n => Err(error::Error::new(
                 ErrorKind::UnknownResponse,
                 format!("{n} does not correspond to any valid response tag"),
@@ -40,18 +44,11 @@
     }
 }
 
-/// Value tag representing [`LaneQueueLength`] variant of the [`ServerResponse`]
-pub const LANE_QUEUE_LENGTH_RESPONSE_TAG: u8 = 0x03;
-
 #[derive(Debug)]
 pub enum ServerResponse {
     Received(ReconstructedMessage),
-<<<<<<< HEAD
     SelfAddress(Box<Recipient>),
-=======
-    SelfAddress(Recipient),
-    LaneQueueLength(u64, usize),
->>>>>>> c8b454a0
+    LaneQueueLength { lane: u64, queue_length: usize },
     Error(error::Error),
 }
 
@@ -184,7 +181,7 @@
 
     // LANE_QUEUE_LENGTH_RESPONSE_TAG || lane || queue_length
     fn serialize_lane_queue_length(lane: u64, queue_length: usize) -> Vec<u8> {
-        std::iter::once(LANE_QUEUE_LENGTH_RESPONSE_TAG)
+        std::iter::once(ServerResponseTag::LaneQueueLength as u8)
             .chain(lane.to_be_bytes().iter().cloned())
             .chain(queue_length.to_be_bytes().iter().cloned())
             .collect()
@@ -193,7 +190,7 @@
     // LANE_QUEUE_LENGTH_RESPONSE_TAG || lane || queue_length
     fn deserialize_lane_queue_length(b: &[u8]) -> Result<Self, error::Error> {
         // this MUST match because it was called by 'deserialize'
-        debug_assert_eq!(b[0], LANE_QUEUE_LENGTH_RESPONSE_TAG);
+        debug_assert_eq!(b[0], ServerResponseTag::LaneQueueLength as u8);
 
         let mut lane_bytes = [0u8; size_of::<u64>()];
         lane_bytes.copy_from_slice(&b[1..=size_of::<u64>()]);
@@ -204,7 +201,7 @@
             .copy_from_slice(&b[1 + size_of::<u64>()..1 + size_of::<u64>() + size_of::<usize>()]);
         let queue_length = usize::from_be_bytes(queue_length_bytes);
 
-        Ok(ServerResponse::LaneQueueLength(lane, queue_length))
+        Ok(ServerResponse::LaneQueueLength { lane, queue_length })
     }
 
     // ERROR_RESPONSE_TAG || err_code || msg_len || msg
@@ -266,14 +263,10 @@
             ServerResponse::Received(reconstructed_message) => {
                 Self::serialize_received(reconstructed_message)
             }
-<<<<<<< HEAD
             ServerResponse::SelfAddress(address) => Self::serialize_self_address(*address),
-=======
-            ServerResponse::SelfAddress(address) => Self::serialize_self_address(address),
-            ServerResponse::LaneQueueLength(lane, queue_length) => {
+            ServerResponse::LaneQueueLength { lane, queue_length } => {
                 Self::serialize_lane_queue_length(lane, queue_length)
             }
->>>>>>> c8b454a0
             ServerResponse::Error(err) => Self::serialize_error(err),
         }
     }
@@ -302,20 +295,10 @@
 
         // determine what kind of response that is and try to deserialize it
         match response_tag {
-<<<<<<< HEAD
             ServerResponseTag::Received => Self::deserialize_received(b),
             ServerResponseTag::SelfAddress => Self::deserialize_self_address(b),
+            ServerResponseTag::LaneQueueLength => Self::deserialize_lane_queue_length(b),
             ServerResponseTag::Error => Self::deserialize_error(b),
-=======
-            RECEIVED_RESPONSE_TAG => Self::deserialize_received(b),
-            SELF_ADDRESS_RESPONSE_TAG => Self::deserialize_self_address(b),
-            LANE_QUEUE_LENGTH_RESPONSE_TAG => Self::deserialize_lane_queue_length(b),
-            ERROR_RESPONSE_TAG => Self::deserialize_error(b),
-            n => Err(error::Error::new(
-                ErrorKind::UnknownResponse,
-                format!("type {}", n),
-            )),
->>>>>>> c8b454a0
         }
     }
 

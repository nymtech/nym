import { Callout } from 'nextra/components'

# Generating and using zk-nym anonymous credentials

<Callout type="info" emoji="ℹ️">
  The first use-case of zk-nyms is for anonymously proving the right to use the Nym mixnet for privacy.

  The Nym mixnet is - at the time of publication - free for everyone. However, soon™ it will be required for each connecting client to present a valid credential - a zk-nym - to their ingress Gateway to access the Mixnet.

  Accessing zk-nym credentials will vary depending on use:
  - Individual developers building on the mixnet will be able to get zk-nym credentials via something like a faucet.
  - Larger application integrations will have their own 'under the hood' credential generation and distribution scheme to generate access credentials on behalf of their users automatically.
  - NymVPN users will have a variety of payment methods avaliable to them. The vast majority, if not all of the steps outlined on this page, will happen under the hood from their perspective. _More on this soon_.
</Callout>

Generation of zk-nyms involves the following actors / pieces of infrastructure:
- **Requester needing a zk-nym** for example a single user using the NymVPN app, or a company purchasing zk-nyms to distribute to their app users, in the instance of an app integrating a Mixnet client via one of the SDKs. The Requester is represented by a Bech32 address on the Nyx blockchain.
- [NymAPI](../../architecture/nyx/nym-api) instances working together on signature generation and spent credential validation, referred to as the **NymAPI Quorum**. Members of the Quorum are a subset of the Nyx chain Validator set (other tasks they perform include a multisig used for triggering reward payouts to the Network Infrastructure Node Operators and maintaining the global Bloom Filter for double-spend protection).
- **OrderAPI**: an API creating crypto/fiat to `NYM` swaps and then depositing the NYM tokens in a smart contract managed by the NymAPI Quroum for payment verification. Implementation details of the API will be released in the coming months.

Generation happens in 3 distinct stages:
- Key Generation & payment
- Issue credential
- Generate unlinkable zk-nyms for Nym Network access

From the perspective of the Requester most of this happens under the hood, but results in the creation and usage of an **unlinkable, rerandomisable anonymous proof-of-payment credential** - a zk-nym - with which to access the Mixnet without fear of doxxing themselves via linking app usage and payment information. The user experience is further enhanced by the fact that a single credential can be split into multiple small zk-nyms, meaning that a Requester may buy a large chunk of bandwidth but 'spend' this in the form of multiple zk-nyms with different ingress Gateways. Whilst this happens under the hood, what it affords the Requester is an ease of experience in that they have to 'top up' their bandwidth less and are able to chop and change ingress points to the Nym Network as they see fit, akin to the UX of most modern day VPNs and dVPNs.

## Key Generation & Payment
- First, a Cosmos [Bech32 address](https://docs.cosmos.network/main/build/spec/addresses/bech32) is created for the Requester. This is used to identify themselves when interacting with the OrderAPI via signed authentication tokens. **This is the only identity that the OrderAPI is able to see, and is not able to link this to the zk-nyms that will be generated.** This identity never leaves the Requester’s device and there is no email or any personal details needed for signup. If a Requester is simply 'topping up' their subscription, the creation of the address is skipped as it already exists.
- The Requester also generates an ed25519 keypair: this is used to identify and authenticate them in the case of using zk-nyms across several devices as an individual user. However, **this is never used in the clear**: these keys are used as private attribute values within generated credentials which are verified via zero-knowledge and not publicly exposed.
- The Requester can then interact with various payment backends to pay for their zk-nyms with crypto, fiat options, or natively with NYM tokens.
- Payment options will trigger the OrderAPI. This will:
  - Create a swap for `<PAYMENT_AMOUNT>` to `NYM` tokens.
  - Deposit these tokens with the NymAPI Quorum via a CosmWasm smart contract deployed on the Nyx blockchain.
- The Requester sends a request to each member of the Quorum requesting a zk-nym credential. This request is signed with their private key and includes the transaction hash of the NYM deposit into the deposit contract, performed either by themselves or the OrderAPI.

## Issue zk-nym
At this point, NYM tokens have been deposited into the smart contract controlled by the Quorum's multisig and a zk-nym has been requested. Next, each member of the Quorum who responds to the Requester's request for a zk-nym checks the validity and returns a partial blinded signature - a 'partial signed credential' ('PSC') - signed with part of the master key (since this is a threshold cryptsystem, not all members of the Quroum must respond to create a zk-nym, only enough to pass the threshold). The process looks like this:

- Members of the Quroum performs several checks to verify the request is valid:
  - They verify the signature sent as part of the request is valid and that the request was made in the last 48 hours.
  - They verify that the amount requested matches the amount deposited in the transation, the hash of which was signed by the Requester's ed25519 key and sent as part of the request.
- Members then create a PSC from their fragment of the master key generated and split amongst them at the beginning of the Quroum in the initial DKG ceremony.
  - The member also creates a `key:value` entry in their local cache with the transaction hash as the key, and the PSC + encrypted signature as the value. This is used later for zk-nym validation and is cleaned after a predefined timeout.
- These PSCs are given back to the Requester after setting up a secure channel via DH key exchange, with each replying Quorum member also sending their public key for verification that the returned PSC was signed by them.

Once the Requester has received over the threshold number of PSCs they can assemble them into a 'ticketbook' of 'tickets' - spendable credentials - signed by the master key. The Requester never learns this master key (it is a private attribute) but the credential can be verified by the Quroum as being valid by checking for a proof that the credential's private attribute - the value of the master key - is valid.


![](/images/network/deposit-generate.png)


## Spend zk-nym to Access Mixnet
<<<<<<< HEAD
- Once the credential has been aggregated from the PSCs returned from > threshold of Quorum members, smaller 'zk-nym tickets' can be generated from it, accounting for smaller chunks of bandwidth which can be 'spent' with ingress Gateways. This occurs entirely offline, on the device of the zk-nym Requester. See pages on the scheme's [unlinkability](unlinkability.md) and [rerandomisation and incremental spending](./rerandomise.md) features for further information on this.
- This zk-nym ticket is later presented to the Quorum by the Gateway that collected it, which is used to calculate reward percentages given to Nym Network infrastructure operators by the Quorum, with payouts triggered by their multisig wallet. Both ingress Gateways and the Quorum use spent zk-nym tickets when engaging in [double spending protection](./double-spend-prot.md).
=======
- Once the ticketbook has been aggregated from the PSCs returned from > threshold of Quorum members, smaller 'ticket' credentials can be generated from it, accounting for smaller chunks of bandwidth which can be 'spent' with ingress Gateways. This occurs entirely offline, on the device of the zk-nym Requester. See pages on the scheme's [unlinkability](unlinkability.md) and [rerandomisation and incremental spending](./rerandomise.md) features for further information on this.
- This ticket is later presented to the Quorum by the Gateway that collected it, which is used to calculate reward percentages given to Nym Network infrastructure operators by the Quorum, with payouts triggered by their multisig wallet. Both ingress Gateways and the Quorum use spent tickets when engaging in [double spending protection](./double-spend-prot.md).
>>>>>>> 6d5681ae


![](/images/network/use-zknym.png)<|MERGE_RESOLUTION|>--- conflicted
+++ resolved
@@ -51,13 +51,8 @@
 
 
 ## Spend zk-nym to Access Mixnet
-<<<<<<< HEAD
-- Once the credential has been aggregated from the PSCs returned from > threshold of Quorum members, smaller 'zk-nym tickets' can be generated from it, accounting for smaller chunks of bandwidth which can be 'spent' with ingress Gateways. This occurs entirely offline, on the device of the zk-nym Requester. See pages on the scheme's [unlinkability](unlinkability.md) and [rerandomisation and incremental spending](./rerandomise.md) features for further information on this.
-- This zk-nym ticket is later presented to the Quorum by the Gateway that collected it, which is used to calculate reward percentages given to Nym Network infrastructure operators by the Quorum, with payouts triggered by their multisig wallet. Both ingress Gateways and the Quorum use spent zk-nym tickets when engaging in [double spending protection](./double-spend-prot.md).
-=======
 - Once the ticketbook has been aggregated from the PSCs returned from > threshold of Quorum members, smaller 'ticket' credentials can be generated from it, accounting for smaller chunks of bandwidth which can be 'spent' with ingress Gateways. This occurs entirely offline, on the device of the zk-nym Requester. See pages on the scheme's [unlinkability](unlinkability.md) and [rerandomisation and incremental spending](./rerandomise.md) features for further information on this.
 - This ticket is later presented to the Quorum by the Gateway that collected it, which is used to calculate reward percentages given to Nym Network infrastructure operators by the Quorum, with payouts triggered by their multisig wallet. Both ingress Gateways and the Quorum use spent tickets when engaging in [double spending protection](./double-spend-prot.md).
->>>>>>> 6d5681ae
 
 
 ![](/images/network/use-zknym.png)
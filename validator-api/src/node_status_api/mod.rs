// Copyright 2021 - Nym Technologies SA <contact@nymtech.net>
// SPDX-License-Identifier: Apache-2.0

use okapi::openapi3::OpenApi;
use rocket::Route;
use rocket_okapi::{openapi_get_routes_spec, settings::OpenApiSettings};
use std::time::Duration;

pub(crate) mod local_guard;
pub(crate) mod models;
pub(crate) mod routes;
pub(crate) mod uptime_updater;
pub(crate) mod utils;

pub(crate) const FIFTEEN_MINUTES: Duration = Duration::from_secs(900);
pub(crate) const ONE_HOUR: Duration = Duration::from_secs(3600);
pub(crate) const ONE_DAY: Duration = Duration::from_secs(86400);

<<<<<<< HEAD
pub(crate) fn stage_full() -> AdHoc {
    AdHoc::on_ignite("Node Status API Stage", |rocket| async {
        rocket.mount(
            "/v1/status",
            openapi_get_routes![
                routes::mixnode_report,
                routes::gateway_report,
                routes::mixnode_uptime_history,
                routes::gateway_uptime_history,
                routes::mixnode_core_status_count,
                routes::gateway_core_status_count,
                routes::get_mixnode_status,
                routes::get_mixnode_reward_estimation,
                routes::get_mixnode_stake_saturation,
                routes::get_mixnode_inclusion_probability,
                routes::get_mixnode_avg_uptime,
                routes::get_mixnode_avg_uptimes,
            ],
        )
    })
}

// in the minimal variant we would not have access to endpoints relying on existence
// of the network monitor and the associated storage
pub(crate) fn stage_minimal() -> AdHoc {
    AdHoc::on_ignite("Node Status API Stage", |rocket| async {
        rocket.mount(
            "/v1/status",
            openapi_get_routes![
                routes::get_mixnode_status,
                routes::get_mixnode_stake_saturation,
                routes::get_mixnode_inclusion_probability,
            ],
        )
    })
=======
pub(crate) fn node_status_routes(
    settings: &OpenApiSettings,
    enabled: bool,
) -> (Vec<Route>, OpenApi) {
    if enabled {
        openapi_get_routes_spec![
            settings: routes::mixnode_report,
            routes::gateway_report,
            routes::mixnode_uptime_history,
            routes::gateway_uptime_history,
            routes::mixnode_core_status_count,
            routes::gateway_core_status_count,
            routes::get_mixnode_status,
            routes::get_mixnode_reward_estimation,
            routes::get_mixnode_stake_saturation,
            routes::get_mixnode_inclusion_probability,
            routes::get_mixnode_avg_uptime,
            routes::get_mixnode_avg_uptimes,
        ]
    } else {
        // in the minimal variant we would not have access to endpoints relying on existence
        // of the network monitor and the associated storage
        openapi_get_routes_spec![
            routes::get_mixnode_status,
            routes::get_mixnode_stake_saturation,
            routes::get_mixnode_inclusion_probability,
        ]
    }
>>>>>>> 7f3166d2
}<|MERGE_RESOLUTION|>--- conflicted
+++ resolved
@@ -16,43 +16,6 @@
 pub(crate) const ONE_HOUR: Duration = Duration::from_secs(3600);
 pub(crate) const ONE_DAY: Duration = Duration::from_secs(86400);
 
-<<<<<<< HEAD
-pub(crate) fn stage_full() -> AdHoc {
-    AdHoc::on_ignite("Node Status API Stage", |rocket| async {
-        rocket.mount(
-            "/v1/status",
-            openapi_get_routes![
-                routes::mixnode_report,
-                routes::gateway_report,
-                routes::mixnode_uptime_history,
-                routes::gateway_uptime_history,
-                routes::mixnode_core_status_count,
-                routes::gateway_core_status_count,
-                routes::get_mixnode_status,
-                routes::get_mixnode_reward_estimation,
-                routes::get_mixnode_stake_saturation,
-                routes::get_mixnode_inclusion_probability,
-                routes::get_mixnode_avg_uptime,
-                routes::get_mixnode_avg_uptimes,
-            ],
-        )
-    })
-}
-
-// in the minimal variant we would not have access to endpoints relying on existence
-// of the network monitor and the associated storage
-pub(crate) fn stage_minimal() -> AdHoc {
-    AdHoc::on_ignite("Node Status API Stage", |rocket| async {
-        rocket.mount(
-            "/v1/status",
-            openapi_get_routes![
-                routes::get_mixnode_status,
-                routes::get_mixnode_stake_saturation,
-                routes::get_mixnode_inclusion_probability,
-            ],
-        )
-    })
-=======
 pub(crate) fn node_status_routes(
     settings: &OpenApiSettings,
     enabled: bool,
@@ -81,5 +44,4 @@
             routes::get_mixnode_inclusion_probability,
         ]
     }
->>>>>>> 7f3166d2
 }
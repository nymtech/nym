// Copyright 2020 Nym Technologies SA
//
// Licensed under the Apache License, Version 2.0 (the "License");
// you may not use this file except in compliance with the License.
// You may obtain a copy of the License at
//
//     http://www.apache.org/licenses/LICENSE-2.0
//
// Unless required by applicable law or agreed to in writing, software
// distributed under the License is distributed on an "AS IS" BASIS,
// WITHOUT WARRANTIES OR CONDITIONS OF ANY KIND, either express or implied.
// See the License for the specific language governing permissions and
// limitations under the License.

<<<<<<< HEAD
use crate::client::{
=======
use super::types::{BinaryClientRequest, ClientTextRequest, ServerTextResponse};
use crate::websocket::types::ReceivedTextMessage;
use client_core::client::{
>>>>>>> b27c5906
    inbound_messages::{InputMessage, InputMessageSender},
    received_buffer::{
        ReceivedBufferMessage, ReceivedBufferRequestSender, ReconstructedMessagesReceiver,
    },
};
use futures::channel::mpsc;
use futures::{SinkExt, StreamExt};
use log::*;
use nymsphinx::addressing::clients::Recipient;
use nymsphinx::anonymous_replies::ReplySURB;
use nymsphinx::receiver::ReconstructedMessage;
use tokio::net::TcpStream;
use tokio_tungstenite::{
    accept_async,
    tungstenite::{protocol::Message as WsMessage, Error as WsError},
    WebSocketStream,
};
use websocket_requests::{requests::ClientRequest, responses::ServerResponse};

enum ReceivedResponseType {
    Binary,
    Text,
}

impl Default for ReceivedResponseType {
    fn default() -> Self {
        ReceivedResponseType::Binary
    }
}

pub(crate) struct Handler {
    msg_input: InputMessageSender,
    buffer_requester: ReceivedBufferRequestSender,
    self_full_address: Recipient,
    socket: Option<WebSocketStream<TcpStream>>,
    received_response_type: ReceivedResponseType,
}

// clone is used to use handler on a new connection, which initially is `None`
impl Clone for Handler {
    fn clone(&self) -> Self {
        Handler {
            msg_input: self.msg_input.clone(),
            buffer_requester: self.buffer_requester.clone(),
            self_full_address: self.self_full_address.clone(),
            socket: None,
            received_response_type: Default::default(),
        }
    }
}

impl Drop for Handler {
    fn drop(&mut self) {
        self.buffer_requester
            .unbounded_send(ReceivedBufferMessage::ReceiverDisconnect)
            .expect("the buffer request failed!")
    }
}

impl Handler {
    pub(crate) fn new(
        msg_input: InputMessageSender,
        buffer_requester: ReceivedBufferRequestSender,
        self_full_address: Recipient,
    ) -> Self {
        Handler {
            msg_input,
            buffer_requester,
            self_full_address,
            socket: None,
            received_response_type: Default::default(),
        }
    }

    fn handle_send(
        &mut self,
        recipient: Recipient,
        message: Vec<u8>,
        with_reply_surb: bool,
    ) -> Option<ServerResponse> {
        // the ack control is now responsible for chunking, etc.
        let input_msg = InputMessage::new_fresh(recipient, message, with_reply_surb);
        self.msg_input.unbounded_send(input_msg).unwrap();

        None
    }

    fn handle_reply(&mut self, reply_surb: ReplySURB, message: Vec<u8>) -> Option<ServerResponse> {
        if message.len() > ReplySURB::max_msg_len(Default::default()) {
            return Some(ServerResponse::new_error(format!("too long message to put inside a reply SURB. Received: {} bytes and maximum is {} bytes", message.len(), ReplySURB::max_msg_len(Default::default()))));
        }

        let input_msg = InputMessage::new_reply(reply_surb, message);
        self.msg_input.unbounded_send(input_msg).unwrap();

        None
    }

    fn handle_self_address(&self) -> ServerResponse {
        ServerResponse::SelfAddress(self.self_full_address.clone())
    }

    fn handle_request(&mut self, request: ClientRequest) -> Option<ServerResponse> {
        match request {
            ClientRequest::Send {
                recipient,
                message,
                with_reply_surb,
            } => self.handle_send(recipient, message, with_reply_surb),
            ClientRequest::Reply {
                message,
                reply_surb,
            } => self.handle_reply(reply_surb, message),
            ClientRequest::SelfAddress => Some(self.handle_self_address()),
        }
    }

    fn handle_text_message(&mut self, msg: String) -> Option<WsMessage> {
        debug!("Handling text message request");
        trace!("Content: {:?}", msg);

        self.received_response_type = ReceivedResponseType::Text;
        let client_request = ClientRequest::try_from_text(msg);

        let response = match client_request {
            Err(err) => Some(ServerResponse::Error(err)),
            Ok(req) => self.handle_request(req),
        };

        response.map(|resp| WsMessage::text(resp.into_text()))
    }

    fn handle_binary_message(&mut self, msg: Vec<u8>) -> Option<WsMessage> {
        debug!("Handling binary message request");

        self.received_response_type = ReceivedResponseType::Binary;
        let client_request = ClientRequest::try_from_binary(msg);

        let response = match client_request {
            Err(err) => Some(ServerResponse::Error(err)),
            Ok(req) => self.handle_request(req),
        };

        response.map(|resp| WsMessage::Binary(resp.into_binary()))
    }

    fn handle_ws_request(&mut self, raw_request: WsMessage) -> Option<WsMessage> {
        // apparently tungstenite auto-handles ping/pong/close messages so for now let's ignore
        // them and let's test that claim. If that's not the case, just copy code from
        // old version of this file.
        match raw_request {
            WsMessage::Text(text_message) => self.handle_text_message(text_message),
            WsMessage::Binary(binary_message) => self.handle_binary_message(binary_message),
            _ => None,
        }
    }

    // I'm still not entirely sure why `send_all` requires `TryStream` rather than `Stream`, but
    // let's just play along for now
    fn prepare_reconstructed_binary(
        &self,
        reconstructed_messages: Vec<ReconstructedMessage>,
    ) -> Vec<Result<WsMessage, WsError>> {
        reconstructed_messages
            .into_iter()
            .map(ServerResponse::Received)
            .map(|resp| Ok(WsMessage::Binary(resp.into_binary())))
            .collect()
    }

    // I'm still not entirely sure why `send_all` requires `TryStream` rather than `Stream`, but
    // let's just play along for now
    fn prepare_reconstructed_text(
        &self,
        reconstructed_messages: Vec<ReconstructedMessage>,
    ) -> Vec<Result<WsMessage, WsError>> {
        reconstructed_messages
            .into_iter()
            .map(ServerResponse::Received)
            .map(|resp| Ok(WsMessage::Text(resp.into_text())))
            .collect()
    }

    async fn push_websocket_received_plaintexts(
        &mut self,
        reconstructed_messages: Vec<ReconstructedMessage>,
    ) -> Result<(), WsError> {
        // TODO: later there might be a flag on the reconstructed message itself to tell us
        // if it's text or binary, but for time being we use the naive assumption that if
        // client is sending Message::Text it expects text back. Same for Message::Binary
        let response_messages = match self.received_response_type {
            ReceivedResponseType::Binary => {
                self.prepare_reconstructed_binary(reconstructed_messages)
            }
            ReceivedResponseType::Text => self.prepare_reconstructed_text(reconstructed_messages),
        };

        let mut send_stream = futures::stream::iter(response_messages);
        self.socket
            .as_mut()
            .unwrap()
            .send_all(&mut send_stream)
            .await
    }

    async fn send_websocket_response(&mut self, msg: WsMessage) -> Result<(), WsError> {
        match self.socket {
            // TODO: more closely investigate difference between `Sink::send` and `Sink::send_all`
            // it got something to do with batching and flushing - it might be important if it
            // turns out somehow we've got a bottleneck here
            Some(ref mut ws_stream) => ws_stream.send(msg).await,
            _ => panic!("impossible state - websocket handshake was somehow reverted"),
        }
    }

    async fn next_websocket_request(&mut self) -> Option<Result<WsMessage, WsError>> {
        match self.socket {
            Some(ref mut ws_stream) => ws_stream.next().await,
            None => None,
        }
    }

    async fn listen_for_requests(&mut self, mut msg_receiver: ReconstructedMessagesReceiver) {
        loop {
            tokio::select! {
                // we can either get a client request from the websocket
                socket_msg = self.next_websocket_request() => {
                    if socket_msg.is_none() {
                        break;
                    }
                    let socket_msg = match socket_msg.unwrap() {
                        Ok(socket_msg) => socket_msg,
                        Err(err) => {
                            warn!("failed to obtain message from websocket stream! stopping connection handler: {}", err);
                            break;
                        }
                    };

                    if socket_msg.is_close() {
                        break;
                    }

                    if let Some(response) = self.handle_ws_request(socket_msg) {
                        if let Err(err) = self.send_websocket_response(response).await {
                            warn!(
                                "Failed to send message over websocket: {}. Assuming the connection is dead.",
                                err
                            );
                            break;
                        }
                    }
                }
                // or a reconstructed mix message that we need to push back to the client
                mix_messages = msg_receiver.next() => {
                    let mix_messages = mix_messages.expect(
                        "mix messages sender was unexpectedly closed! this shouldn't have ever happened!",
                    );
                    if let Err(e) = self.push_websocket_received_plaintexts(mix_messages).await {
                        warn!("failed to send sphinx packets back to the client - {:?}, assuming the connection is dead", e);
                        break;
                    }
                }
            }
        }
    }

    // consume self to make sure `drop` is called after this is done
    pub(crate) async fn handle_connection(mut self, socket: TcpStream) {
        let ws_stream = match accept_async(socket).await {
            Ok(ws_stream) => ws_stream,
            Err(err) => {
                warn!("error while performing the websocket handshake - {:?}", err);
                return;
            }
        };
        self.socket = Some(ws_stream);

        let (reconstructed_sender, reconstructed_receiver) = mpsc::unbounded();

        // tell the buffer to start sending stuff to us
        self.buffer_requester
            .unbounded_send(ReceivedBufferMessage::ReceiverAnnounce(
                reconstructed_sender,
            ))
            .expect("the buffer request failed!");

        self.listen_for_requests(reconstructed_receiver).await;
    }
}<|MERGE_RESOLUTION|>--- conflicted
+++ resolved
@@ -12,13 +12,7 @@
 // See the License for the specific language governing permissions and
 // limitations under the License.
 
-<<<<<<< HEAD
-use crate::client::{
-=======
-use super::types::{BinaryClientRequest, ClientTextRequest, ServerTextResponse};
-use crate::websocket::types::ReceivedTextMessage;
 use client_core::client::{
->>>>>>> b27c5906
     inbound_messages::{InputMessage, InputMessageSender},
     received_buffer::{
         ReceivedBufferMessage, ReceivedBufferRequestSender, ReconstructedMessagesReceiver,

use crate::coin::{Coin, Denom};
use crate::error::BackendError;
use crate::network::Network;
use crate::nymd_client;
use crate::state::State;

use bip39::{Language, Mnemonic};
use serde::{Deserialize, Serialize};
use std::convert::{TryFrom, TryInto};
use std::str::FromStr;
use std::sync::Arc;
use strum::IntoEnumIterator;
use tokio::sync::RwLock;

#[cfg_attr(test, derive(ts_rs::TS))]
#[derive(Serialize, Deserialize)]
pub struct Account {
  contract_address: String,
  client_address: String,
  denom: Denom,
}

impl Account {
  pub fn new(contract_address: String, client_address: String, denom: Denom) -> Self {
    Account {
      contract_address,
      client_address,
      denom,
    }
  }
}

#[cfg_attr(test, derive(ts_rs::TS))]
#[derive(Serialize, Deserialize)]
pub struct CreatedAccount {
  account: Account,
  mnemonic: String,
}

#[cfg_attr(test, derive(ts_rs::TS))]
#[derive(Serialize, Deserialize)]
pub struct Balance {
  coin: Coin,
  printable_balance: String,
}

#[tauri::command]
pub async fn connect_with_mnemonic(
  mnemonic: String,
  state: tauri::State<'_, Arc<RwLock<State>>>,
) -> Result<Account, BackendError> {
  let mnemonic = Mnemonic::from_str(&mnemonic)?;
  _connect_with_mnemonic(mnemonic, state).await
}

#[tauri::command]
pub async fn get_balance(
  state: tauri::State<'_, Arc<RwLock<State>>>,
) -> Result<Balance, BackendError> {
  let denom = state.read().await.current_network().denom();
  match nymd_client!(state)
    .get_balance(nymd_client!(state).address(), denom.clone())
    .await
  {
    Ok(Some(coin)) => {
      let coin = Coin::new(
        &coin.amount.to_string(),
        &Denom::from_str(&coin.denom.to_string())?,
      );
      Ok(Balance {
        coin: coin.clone(),
        printable_balance: format!("{} {}", coin.to_major().amount(), &denom.as_ref()[1..]),
      })
    }
    Ok(None) => Err(BackendError::NoBalance(
      nymd_client!(state).address().to_string(),
    )),
    Err(e) => Err(BackendError::from(e)),
  }
}

#[tauri::command]
pub async fn create_new_account(
  state: tauri::State<'_, Arc<RwLock<State>>>,
) -> Result<CreatedAccount, BackendError> {
  let rand_mnemonic = random_mnemonic();
  let account = connect_with_mnemonic(rand_mnemonic.to_string(), state).await?;
  Ok(CreatedAccount {
    account,
    mnemonic: rand_mnemonic.to_string(),
  })
}

#[tauri::command]
pub async fn switch_network(
  state: tauri::State<'_, Arc<RwLock<State>>>,
  network: Network,
) -> Result<Account, BackendError> {
  let account = {
    let r_state = state.read().await;
    let client = r_state.client(network)?;
    let denom = network.denom();

    Account::new(
      client.nymd.mixnet_contract_address()?.to_string(),
      client.nymd.address().to_string(),
      denom.try_into()?,
    )
  };

  let mut w_state = state.write().await;
  w_state.set_network(network);

  Ok(account)
}

#[tauri::command]
pub async fn logout(state: tauri::State<'_, Arc<RwLock<State>>>) -> Result<(), BackendError> {
  state.write().await.logout();
  Ok(())
}

fn random_mnemonic() -> Mnemonic {
  let mut rng = rand::thread_rng();
  Mnemonic::generate_in_with(&mut rng, Language::English, 24).unwrap()
}

async fn _connect_with_mnemonic(
  mnemonic: Mnemonic,
  state: tauri::State<'_, Arc<RwLock<State>>>,
) -> Result<Account, BackendError> {
  let default_network = Network::try_from(config::defaults::default_network())?;
  let mut default_account = None;
  for network in Network::iter() {
    let client = {
      let config = state.read().await.config();
      match validator_client::Client::new_signing(
        validator_client::Config::new(
          network.into(),
          config.get_nymd_validator_url(network),
          config.get_validator_api_url(network),
<<<<<<< HEAD
          Some(config.get_mixnet_contract_address(network)),
          Some(config.get_vesting_contract_address(network)),
          None,
=======
          config.get_mixnet_contract_address(network),
          config.get_vesting_contract_address(network),
>>>>>>> 46db139f
        ),
        mnemonic.clone(),
      ) {
        Ok(client) => client,
        Err(e) => panic!("{}", e),
      }
    };

    if network == default_network {
      default_account = Some(Account::new(
        client.nymd.mixnet_contract_address()?.to_string(),
        client.nymd.address().to_string(),
        network.denom().try_into()?,
      ));
    }

    let mut w_state = state.write().await;
    w_state.add_client(network, client);
  }

  default_account
    .ok_or_else(|| BackendError::NetworkNotSupported(config::defaults::default_network()))
}<|MERGE_RESOLUTION|>--- conflicted
+++ resolved
@@ -139,14 +139,9 @@
           network.into(),
           config.get_nymd_validator_url(network),
           config.get_validator_api_url(network),
-<<<<<<< HEAD
-          Some(config.get_mixnet_contract_address(network)),
-          Some(config.get_vesting_contract_address(network)),
-          None,
-=======
           config.get_mixnet_contract_address(network),
           config.get_vesting_contract_address(network),
->>>>>>> 46db139f
+          config.get_bandwidth_claim_contract_address(network),
         ),
         mnemonic.clone(),
       ) {

--- conflicted
+++ resolved
@@ -3,15 +3,11 @@
 
 use self::helpers::load_ip_packet_router_config;
 use self::storage::PersistentStorage;
-<<<<<<< HEAD
 use crate::commands::helpers::{
     override_ip_packet_router_config, override_network_requester_config,
     OverrideIpPacketRouterConfig, OverrideNetworkRequesterConfig,
 };
-use crate::config::Config;
-=======
 use crate::config::{Config, Topology};
->>>>>>> 74c52738
 use crate::error::GatewayError;
 use crate::http::HttpApiBuilder;
 use crate::node::client_handling::active_clients::ActiveClientsStore;
@@ -30,14 +26,11 @@
 use defguard_wireguard_rs::{WGApi, WireguardInterfaceApi};
 use futures::channel::{mpsc, oneshot};
 use log::*;
-<<<<<<< HEAD
-=======
 use nym_bin_common::output_format::OutputFormat;
 use nym_client_core::client::topology_control::accessor::TopologyAccessor;
 use nym_client_core::client::topology_control::nym_api_provider::NymApiTopologyProvider;
 use nym_client_core::client::topology_control::TopologyRefresher;
 use nym_client_core::client::topology_control::TopologyRefresherConfig;
->>>>>>> 74c52738
 use nym_crypto::asymmetric::{encryption, identity};
 use nym_mixnet_client::forwarder::{MixForwardingSender, PacketForwarder};
 use nym_network_defaults::NymNetworkDetails;
@@ -536,28 +529,19 @@
         )
         .await;
 
-<<<<<<< HEAD
-        let mix_forwarding_channel =
-            self.start_packet_forwarder(shutdown.subscribe().named("PacketForwarder"));
-=======
         let mix_forwarding_channel = self.start_packet_forwarder(
             shared_topology_access.clone(),
             random_api_client.clone(),
-            shutdown.subscribe(),
-        );
->>>>>>> 74c52738
+            shutdown.subscribe().named("PacketForwarder"),
+        );
 
         let active_clients_store = ActiveClientsStore::new();
         self.start_mix_socket_listener(
             mix_forwarding_channel.clone(),
             active_clients_store.clone(),
-<<<<<<< HEAD
-            shutdown.subscribe().named("mixnet_handling::Listener"),
-=======
             shared_topology_access,
             random_api_client,
-            shutdown.subscribe(),
->>>>>>> 74c52738
+            shutdown.subscribe().named("mixnet_handling::Listener"),
         );
 
         if self.config.gateway.enabled_statistics {

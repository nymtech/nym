// Copyright 2021 - Nym Technologies SA <contact@nymtech.net>
// SPDX-License-Identifier: Apache-2.0

use crate::mixnode::DelegatorRewardParams;
use crate::Layer;
use cosmwasm_std::Uint128;
use schemars::JsonSchema;
use serde::{Deserialize, Serialize};
use std::fmt::{self, Display, Formatter};

#[derive(Debug, Default, Serialize, Deserialize, Copy, Clone, Eq, PartialEq)]
pub struct LayerDistribution {
    pub gateways: u64,
    pub layer1: u64,
    pub layer2: u64,
    pub layer3: u64,
}

impl LayerDistribution {
    pub fn choose_with_fewest(&self) -> Layer {
        let layers = [
            (Layer::One, self.layer1),
            (Layer::Two, self.layer2),
            (Layer::Three, self.layer3),
        ];
        layers.iter().min_by_key(|x| x.1).unwrap().0
    }
}

#[derive(Debug, Default, Serialize, Deserialize, Copy, Clone, Eq, PartialEq)]
pub struct RewardingIntervalResponse {
    pub current_rewarding_interval_starting_block: u64,
    pub current_rewarding_interval_nonce: u32,
    pub rewarding_in_progress: bool,
}

#[derive(Serialize, Deserialize, Clone, Debug, PartialEq, JsonSchema)]
<<<<<<< HEAD
pub struct ContractSettingsParams {
    pub epoch_length: u32, // length of a rewarding epoch/interval, expressed in hours

=======
pub struct StateParams {
    // so currently epoch_length is being unused and validator API performs rewarding
    // based on its own epoch length config value. I guess that's fine for time being
    // however, in the future, the contract constant should be controlling it instead.
    // pub epoch_length: u32, // length of a rewarding epoch/interval, expressed in hours
>>>>>>> a3dd9450
    pub minimum_mixnode_bond: Uint128, // minimum amount a mixnode must bond to get into the system
    pub minimum_gateway_bond: Uint128, // minimum amount a gateway must bond to get into the system

    // number of mixnode that are going to get rewarded during current rewarding interval (k_m)
    // based on overall demand for private bandwidth-
    pub mixnode_rewarded_set_size: u32,

    // subset of rewarded mixnodes that are actively receiving mix traffic
    // used to handle shorter-term (e.g. hourly) fluctuations of demand
    pub mixnode_active_set_size: u32,
}

impl Display for ContractSettingsParams {
    fn fmt(&self, f: &mut Formatter<'_>) -> fmt::Result {
        write!(f, "Contract state parameters: [ ")?;
        write!(f, "minimum mixnode bond: {}; ", self.minimum_mixnode_bond)?;
        write!(f, "minimum gateway bond: {}; ", self.minimum_gateway_bond)?;
        write!(
            f,
            "mixnode rewarded set size: {}",
            self.mixnode_rewarded_set_size
        )?;
        write!(
            f,
            "mixnode active set size: {}",
            self.mixnode_active_set_size
        )
    }
}

#[derive(Default, Debug, Serialize, Deserialize, PartialEq)]
pub struct RewardingResult {
    pub operator_reward: Uint128,
    pub total_delegator_reward: Uint128,
}

#[derive(Debug, Serialize, Deserialize)]
pub struct PendingDelegatorRewarding {
    // keep track of the running rewarding results so we'd known how much was the operator and its delegators rewarded
    pub running_results: RewardingResult,

    pub next_start: String,

    pub rewarding_params: DelegatorRewardParams,
}

#[derive(Debug, Serialize, Deserialize)]
pub enum RewardingStatus {
    Complete(RewardingResult),
    PendingNextDelegatorPage(PendingDelegatorRewarding),
}

#[derive(Debug, Serialize, Deserialize)]
pub struct MixnodeRewardingStatusResponse {
    pub status: Option<RewardingStatus>,
}

// type aliases for better reasoning about available data
pub type IdentityKey = String;
pub type IdentityKeyRef<'a> = &'a str;
pub type SphinxKey = String;<|MERGE_RESOLUTION|>--- conflicted
+++ resolved
@@ -35,17 +35,11 @@
 }
 
 #[derive(Serialize, Deserialize, Clone, Debug, PartialEq, JsonSchema)]
-<<<<<<< HEAD
 pub struct ContractSettingsParams {
-    pub epoch_length: u32, // length of a rewarding epoch/interval, expressed in hours
-
-=======
-pub struct StateParams {
     // so currently epoch_length is being unused and validator API performs rewarding
     // based on its own epoch length config value. I guess that's fine for time being
     // however, in the future, the contract constant should be controlling it instead.
     // pub epoch_length: u32, // length of a rewarding epoch/interval, expressed in hours
->>>>>>> a3dd9450
     pub minimum_mixnode_bond: Uint128, // minimum amount a mixnode must bond to get into the system
     pub minimum_gateway_bond: Uint128, // minimum amount a gateway must bond to get into the system
 

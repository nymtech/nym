// Copyright 2022-2023 - Nym Technologies SA <contact@nymtech.net>
<<<<<<< HEAD
// SPDX-License-Identifier: Apache-2.0
=======
// SPDX-License-Identifier: Apache-2.0

use crate::interval::storage as interval_storage;
use crate::mixnet_contract_settings::storage as mixnet_params_storage;
use cosmwasm_std::{DepsMut, Order, Storage};
use mixnet_contract_common::error::MixnetContractError;
use mixnet_contract_common::PendingEpochEventKind;

fn ensure_no_pending_proxy_events(storage: &dyn Storage) -> Result<(), MixnetContractError> {
    let last_executed = interval_storage::LAST_PROCESSED_EPOCH_EVENT.load(storage)?;
    let last_inserted = interval_storage::EPOCH_EVENT_ID_COUNTER.load(storage)?;

    // no pending events
    if last_executed == last_inserted {
        return Ok(());
    }

    for maybe_event in
        interval_storage::PENDING_EPOCH_EVENTS.range(storage, None, None, Order::Ascending)
    {
        let (id, event_data) = maybe_event?;
        match event_data.kind {
            PendingEpochEventKind::Delegate { proxy, .. } => {
                if proxy.is_some() {
                    return Err(MixnetContractError::FailedMigration {
                        comment: format!(
                            "there is a pending vesting contract delegation with id {id}"
                        ),
                    });
                }
            }
            PendingEpochEventKind::Undelegate { proxy, .. } => {
                if proxy.is_some() {
                    return Err(MixnetContractError::FailedMigration {
                        comment: format!(
                            "there is a pending vesting contract undelegation with id {id}"
                        ),
                    });
                }
            }
            _ => continue,
        }
    }
    Ok(())
}

pub(crate) fn vesting_purge(deps: DepsMut) -> Result<(), MixnetContractError> {
    ensure_no_pending_proxy_events(deps.storage)?;

    Ok(())
}

pub(crate) fn explicit_contract_admin(deps: DepsMut) -> Result<(), MixnetContractError> {
    // we need to read the deprecated field to migrate it over
    #[allow(deprecated)]
    // SAFETY: this value should ALWAYS exist on the first execution of this migration;
    // as a matter of fact, it should ALWAYS continue existing until another migration
    #[allow(clippy::expect_used)]
    let existing_admin = mixnet_params_storage::CONTRACT_STATE
        .load(deps.storage)?
        .owner
        .expect("the contract state is corrupt - there's no admin set");
    mixnet_params_storage::ADMIN.set(deps, Some(existing_admin))?;
    Ok(())
}
>>>>>>> 5f749960
<|MERGE_RESOLUTION|>--- conflicted
+++ resolved
@@ -1,58 +1,9 @@
 // Copyright 2022-2023 - Nym Technologies SA <contact@nymtech.net>
-<<<<<<< HEAD
-// SPDX-License-Identifier: Apache-2.0
-=======
 // SPDX-License-Identifier: Apache-2.0
 
-use crate::interval::storage as interval_storage;
 use crate::mixnet_contract_settings::storage as mixnet_params_storage;
-use cosmwasm_std::{DepsMut, Order, Storage};
+use cosmwasm_std::DepsMut;
 use mixnet_contract_common::error::MixnetContractError;
-use mixnet_contract_common::PendingEpochEventKind;
-
-fn ensure_no_pending_proxy_events(storage: &dyn Storage) -> Result<(), MixnetContractError> {
-    let last_executed = interval_storage::LAST_PROCESSED_EPOCH_EVENT.load(storage)?;
-    let last_inserted = interval_storage::EPOCH_EVENT_ID_COUNTER.load(storage)?;
-
-    // no pending events
-    if last_executed == last_inserted {
-        return Ok(());
-    }
-
-    for maybe_event in
-        interval_storage::PENDING_EPOCH_EVENTS.range(storage, None, None, Order::Ascending)
-    {
-        let (id, event_data) = maybe_event?;
-        match event_data.kind {
-            PendingEpochEventKind::Delegate { proxy, .. } => {
-                if proxy.is_some() {
-                    return Err(MixnetContractError::FailedMigration {
-                        comment: format!(
-                            "there is a pending vesting contract delegation with id {id}"
-                        ),
-                    });
-                }
-            }
-            PendingEpochEventKind::Undelegate { proxy, .. } => {
-                if proxy.is_some() {
-                    return Err(MixnetContractError::FailedMigration {
-                        comment: format!(
-                            "there is a pending vesting contract undelegation with id {id}"
-                        ),
-                    });
-                }
-            }
-            _ => continue,
-        }
-    }
-    Ok(())
-}
-
-pub(crate) fn vesting_purge(deps: DepsMut) -> Result<(), MixnetContractError> {
-    ensure_no_pending_proxy_events(deps.storage)?;
-
-    Ok(())
-}
 
 pub(crate) fn explicit_contract_admin(deps: DepsMut) -> Result<(), MixnetContractError> {
     // we need to read the deprecated field to migrate it over
@@ -66,5 +17,4 @@
         .expect("the contract state is corrupt - there's no admin set");
     mixnet_params_storage::ADMIN.set(deps, Some(existing_admin))?;
     Ok(())
-}
->>>>>>> 5f749960
+}
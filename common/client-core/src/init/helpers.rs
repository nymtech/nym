// Copyright 2022-2023 - Nym Technologies SA <contact@nymtech.net>
// SPDX-License-Identifier: Apache-2.0

use crate::config::GatewayEndpointConfig;
use crate::error::ClientCoreError;
use futures::{SinkExt, StreamExt};
use log::{debug, info, trace, warn};
use nym_crypto::asymmetric::identity;
use nym_gateway_client::GatewayClient;
use nym_gateway_requests::registration::handshake::SharedKeys;
use nym_topology::{filter::VersionFilterable, gateway};
<<<<<<< HEAD
use rand::rngs::OsRng;
=======
>>>>>>> 525372d7
use rand::{seq::SliceRandom, Rng};
use std::{sync::Arc, time::Duration};
use tap::TapFallible;
use tungstenite::Message;
use url::Url;

#[cfg(not(target_arch = "wasm32"))]
use nym_validator_client::nyxd::DirectSigningNyxdClient;
#[cfg(not(target_arch = "wasm32"))]
use tokio::net::TcpStream;
#[cfg(not(target_arch = "wasm32"))]
use tokio::time::Instant;
#[cfg(not(target_arch = "wasm32"))]
use tokio_tungstenite::connect_async;
#[cfg(not(target_arch = "wasm32"))]
use tokio_tungstenite::{MaybeTlsStream, WebSocketStream};
#[cfg(not(target_arch = "wasm32"))]
type WsConn = WebSocketStream<MaybeTlsStream<TcpStream>>;

#[cfg(target_arch = "wasm32")]
use nym_bandwidth_controller::wasm_mockups::DirectSigningNyxdClient;
#[cfg(target_arch = "wasm32")]
use wasm_timer::Instant;
#[cfg(target_arch = "wasm32")]
use wasm_utils::websocket::JSWebsocket;

#[cfg(target_arch = "wasm32")]
type WsConn = JSWebsocket;

const MEASUREMENTS: usize = 3;

#[cfg(not(target_arch = "wasm32"))]
const CONN_TIMEOUT: Duration = Duration::from_millis(1500);
const PING_TIMEOUT: Duration = Duration::from_millis(1000);

struct GatewayWithLatency {
    gateway: gateway::Node,
    latency: Duration,
}

impl GatewayWithLatency {
    fn new(gateway: gateway::Node, latency: Duration) -> Self {
        GatewayWithLatency { gateway, latency }
    }
}

pub(super) async fn current_gateways<R: Rng>(
    rng: &mut R,
    nym_apis: &[Url],
) -> Result<Vec<gateway::Node>, ClientCoreError> {
    let nym_api = nym_apis
        .choose(rng)
        .ok_or(ClientCoreError::ListOfNymApisIsEmpty)?;
    let client = nym_validator_client::client::NymApiClient::new(nym_api.clone());

    log::trace!("Fetching list of gateways from: {}", nym_api);

    let gateways = client.get_cached_gateways().await?;
    let valid_gateways = gateways
        .into_iter()
        .filter_map(|gateway| gateway.try_into().ok())
        .collect::<Vec<gateway::Node>>();

    // we were always filtering by version so I'm not removing that 'feature'
    let filtered_gateways = valid_gateways.filter_by_version(env!("CARGO_PKG_VERSION"));
    Ok(filtered_gateways)
}

#[cfg(not(target_arch = "wasm32"))]
async fn connect(endpoint: &str) -> Result<WsConn, ClientCoreError> {
    match tokio::time::timeout(CONN_TIMEOUT, connect_async(endpoint)).await {
        Err(_elapsed) => Err(ClientCoreError::GatewayConnectionTimeout),
        Ok(Err(conn_failure)) => Err(conn_failure.into()),
        Ok(Ok((stream, _))) => Ok(stream),
    }
}

#[cfg(target_arch = "wasm32")]
async fn connect(endpoint: &str) -> Result<WsConn, ClientCoreError> {
    JSWebsocket::new(endpoint).map_err(|_| ClientCoreError::GatewayJsConnectionFailure)
}

async fn measure_latency(gateway: gateway::Node) -> Result<GatewayWithLatency, ClientCoreError> {
    let addr = gateway.clients_address();
    trace!(
        "establishing connection to {} ({addr})...",
        gateway.identity_key,
    );
    let mut stream = connect(&addr).await?;

    let mut results = Vec::new();
    for _ in 0..MEASUREMENTS {
        let measurement_future = async {
            let ping_content = vec![1, 2, 3];
            let start = Instant::now();
            stream.send(Message::Ping(ping_content.clone())).await?;

            match stream.next().await {
                Some(Ok(Message::Pong(content))) => {
                    if content == ping_content {
                        let elapsed = Instant::now().duration_since(start);
                        trace!("current ping time: {elapsed:?}");
                        results.push(elapsed);
                    } else {
                        warn!("received a pong message with different content? wtf.")
                    }
                }
                Some(Ok(_)) => warn!("received a message that's not a pong!"),
                Some(Err(err)) => return Err(err.into()),
                None => return Err(ClientCoreError::GatewayConnectionAbruptlyClosed),
            }

            Ok::<(), ClientCoreError>(())
        };

        // thanks to wasm we can't use tokio::time::timeout : (
        #[cfg(not(target_arch = "wasm32"))]
        let timeout = tokio::time::sleep(PING_TIMEOUT);
        #[cfg(not(target_arch = "wasm32"))]
        tokio::pin!(timeout);

        #[cfg(target_arch = "wasm32")]
        let mut timeout = wasm_timer::Delay::new(PING_TIMEOUT);

        tokio::select! {
            _ = &mut timeout => {
                warn!("timed out while trying to perform measurement...")
            }
            res = measurement_future => res?,
        }
    }

    let count = results.len() as u64;
    if count == 0 {
        return Err(ClientCoreError::NoGatewayMeasurements {
            identity: gateway.identity_key.to_base58_string(),
        });
    }

    let sum: Duration = results.into_iter().sum();
    let avg = Duration::from_nanos(sum.as_nanos() as u64 / count);

    Ok(GatewayWithLatency::new(gateway, avg))
}

pub(super) async fn choose_gateway_by_latency<R: Rng>(
    rng: &mut R,
    gateways: Vec<gateway::Node>,
) -> Result<gateway::Node, ClientCoreError> {
    info!("choosing gateway by latency...");

    let mut gateways_with_latency = Vec::new();
    for gateway in gateways {
        let id = *gateway.identity();
        trace!("measuring latency to {id}...");
        let with_latency = match measure_latency(gateway).await {
            Ok(res) => res,
            Err(err) => {
                warn!("failed to measure {id}: {err}");
                continue;
            }
        };
        debug!("{id}: {:?}", with_latency.latency);
        gateways_with_latency.push(with_latency)
    }

    let chosen = gateways_with_latency
        .choose_weighted(rng, |item| 1. / item.latency.as_secs_f32())
        .expect("invalid selection weight!");

    info!(
        "chose gateway {} with average latency of {:?}",
        chosen.gateway.identity_key, chosen.latency
    );

    Ok(chosen.gateway.clone())
}

pub(super) fn uniformly_random_gateway<R: Rng>(
    rng: &mut R,
    gateways: Vec<gateway::Node>,
) -> Result<gateway::Node, ClientCoreError> {
    gateways
        .choose(rng)
        .ok_or(ClientCoreError::NoGatewaysOnNetwork)
        .cloned()
}

<<<<<<< HEAD
pub(super) async fn query_gateway_details(
    validator_servers: Vec<Url>,
    chosen_gateway_id: Option<identity::PublicKey>,
    by_latency: bool,
) -> Result<gateway::Node, ClientCoreError> {
    let mut rng = OsRng;
    let gateways = current_gateways(&mut rng, validator_servers).await?;

    // if we set an explicit gateway, use that one and nothing else
    if let Some(explicitly_chosen) = chosen_gateway_id {
        gateways
            .into_iter()
            .find(|gateway| gateway.identity_key == explicitly_chosen)
            .ok_or_else(|| ClientCoreError::NoGatewayWithId(explicitly_chosen.to_string()))
    } else if by_latency {
        choose_gateway_by_latency(&mut rng, gateways).await
    } else {
        uniformly_random_gateway(&mut rng, gateways)
    }
}

pub(super) async fn register_with_gateway(
    gateway: &gateway::Node,
=======
pub(super) async fn register_with_gateway(
    gateway: &GatewayEndpointConfig,
>>>>>>> 525372d7
    our_identity: Arc<identity::KeyPair>,
) -> Result<Arc<SharedKeys>, ClientCoreError> {
    let timeout = Duration::from_millis(1500);
    let mut gateway_client: GatewayClient<DirectSigningNyxdClient, _> = GatewayClient::new_init(
<<<<<<< HEAD
        gateway.clients_address(),
        gateway.identity_key,
=======
        gateway.gateway_listener.clone(),
        gateway.try_get_gateway_identity_key()?,
>>>>>>> 525372d7
        our_identity.clone(),
        timeout,
    );
    gateway_client
        .establish_connection()
        .await
        .tap_err(|_| log::warn!("Failed to establish connection with gateway!"))?;
    let shared_keys = gateway_client
        .perform_initial_authentication()
        .await
        .tap_err(|_| log::warn!("Failed to register with the gateway!"))?;
    Ok(shared_keys)
}<|MERGE_RESOLUTION|>--- conflicted
+++ resolved
@@ -9,10 +9,6 @@
 use nym_gateway_client::GatewayClient;
 use nym_gateway_requests::registration::handshake::SharedKeys;
 use nym_topology::{filter::VersionFilterable, gateway};
-<<<<<<< HEAD
-use rand::rngs::OsRng;
-=======
->>>>>>> 525372d7
 use rand::{seq::SliceRandom, Rng};
 use std::{sync::Arc, time::Duration};
 use tap::TapFallible;
@@ -201,45 +197,14 @@
         .cloned()
 }
 
-<<<<<<< HEAD
-pub(super) async fn query_gateway_details(
-    validator_servers: Vec<Url>,
-    chosen_gateway_id: Option<identity::PublicKey>,
-    by_latency: bool,
-) -> Result<gateway::Node, ClientCoreError> {
-    let mut rng = OsRng;
-    let gateways = current_gateways(&mut rng, validator_servers).await?;
-
-    // if we set an explicit gateway, use that one and nothing else
-    if let Some(explicitly_chosen) = chosen_gateway_id {
-        gateways
-            .into_iter()
-            .find(|gateway| gateway.identity_key == explicitly_chosen)
-            .ok_or_else(|| ClientCoreError::NoGatewayWithId(explicitly_chosen.to_string()))
-    } else if by_latency {
-        choose_gateway_by_latency(&mut rng, gateways).await
-    } else {
-        uniformly_random_gateway(&mut rng, gateways)
-    }
-}
-
-pub(super) async fn register_with_gateway(
-    gateway: &gateway::Node,
-=======
 pub(super) async fn register_with_gateway(
     gateway: &GatewayEndpointConfig,
->>>>>>> 525372d7
     our_identity: Arc<identity::KeyPair>,
 ) -> Result<Arc<SharedKeys>, ClientCoreError> {
     let timeout = Duration::from_millis(1500);
     let mut gateway_client: GatewayClient<DirectSigningNyxdClient, _> = GatewayClient::new_init(
-<<<<<<< HEAD
-        gateway.clients_address(),
-        gateway.identity_key,
-=======
         gateway.gateway_listener.clone(),
         gateway.try_get_gateway_identity_key()?,
->>>>>>> 525372d7
         our_identity.clone(),
         timeout,
     );

--- conflicted
+++ resolved
@@ -36,12 +36,9 @@
             color: 'text.primary',
           }}
         >
-<<<<<<< HEAD
+          {!copied ? <ContentCopy sx={{ fontSize: 14 }} /> : <Check color="success" sx={{ fontSize: 14 }} />}
           {!copied ? <ContentCopy data-testid="copyIcon"
             fontSize="small" /> : <Check color="success" />}
-=======
-          {!copied ? <ContentCopy sx={{ fontSize: 14 }} /> : <Check color="success" sx={{ fontSize: 14 }} />}
->>>>>>> 773f9e5e
         </IconButton>
       </Tooltip>
     );

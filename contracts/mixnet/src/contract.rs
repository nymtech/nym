// Copyright 2021 - Nym Technologies SA <contact@nymtech.net>
// SPDX-License-Identifier: Apache-2.0

use crate::helpers::calculate_epoch_reward_rate;
use crate::state::State;
use crate::storage::{config, layer_distribution};
use crate::{error::ContractError, queries, transactions};
use config::defaults::NETWORK_MONITOR_ADDRESS;
use cosmwasm_std::{
    entry_point, to_binary, Addr, Decimal, Deps, DepsMut, Env, MessageInfo, QueryResponse,
    Response, Uint128,
};
use mixnet_contract::{
    ExecuteMsg, InstantiateMsg, MigrateMsg, QueryMsg, RawDelegationData, StateParams,
};

pub const INITIAL_DEFAULT_EPOCH_LENGTH: u32 = 2;

/// Constant specifying minimum of coin required to bond a gateway
pub const INITIAL_GATEWAY_BOND: Uint128 = Uint128(100_000000);

/// Constant specifying minimum of coin required to bond a mixnode
pub const INITIAL_MIXNODE_BOND: Uint128 = Uint128(100_000000);

// percentage annual increase. Given starting value of x, we expect to have 1.1x at the end of the year
pub const INITIAL_MIXNODE_BOND_REWARD_RATE: u64 = 110;
pub const INITIAL_GATEWAY_BOND_REWARD_RATE: u64 = 110;
pub const INITIAL_MIXNODE_DELEGATION_REWARD_RATE: u64 = 110;
pub const INITIAL_GATEWAY_DELEGATION_REWARD_RATE: u64 = 110;

pub const INITIAL_MIXNODE_ACTIVE_SET_SIZE: u32 = 100;
pub const INITIAL_GATEWAY_ACTIVE_SET_SIZE: u32 = 20;

fn default_initial_state(owner: Addr) -> State {
    let mixnode_bond_reward_rate = Decimal::percent(INITIAL_MIXNODE_BOND_REWARD_RATE);
    let gateway_bond_reward_rate = Decimal::percent(INITIAL_GATEWAY_BOND_REWARD_RATE);
    let mixnode_delegation_reward_rate = Decimal::percent(INITIAL_MIXNODE_DELEGATION_REWARD_RATE);
    let gateway_delegation_reward_rate = Decimal::percent(INITIAL_GATEWAY_DELEGATION_REWARD_RATE);

    State {
        owner,
        network_monitor_address: Addr::unchecked(NETWORK_MONITOR_ADDRESS), // we trust our hardcoded value
        params: StateParams {
            epoch_length: INITIAL_DEFAULT_EPOCH_LENGTH,
            minimum_mixnode_bond: INITIAL_MIXNODE_BOND,
            minimum_gateway_bond: INITIAL_GATEWAY_BOND,
            mixnode_bond_reward_rate,
            gateway_bond_reward_rate,
            mixnode_delegation_reward_rate,
            gateway_delegation_reward_rate,
            mixnode_active_set_size: INITIAL_MIXNODE_ACTIVE_SET_SIZE,
            gateway_active_set_size: INITIAL_GATEWAY_ACTIVE_SET_SIZE,
        },
        mixnode_epoch_bond_reward: calculate_epoch_reward_rate(
            INITIAL_DEFAULT_EPOCH_LENGTH,
            mixnode_bond_reward_rate,
        ),
        gateway_epoch_bond_reward: calculate_epoch_reward_rate(
            INITIAL_DEFAULT_EPOCH_LENGTH,
            gateway_bond_reward_rate,
        ),
        mixnode_epoch_delegation_reward: calculate_epoch_reward_rate(
            INITIAL_DEFAULT_EPOCH_LENGTH,
            mixnode_delegation_reward_rate,
        ),
        gateway_epoch_delegation_reward: calculate_epoch_reward_rate(
            INITIAL_DEFAULT_EPOCH_LENGTH,
            gateway_delegation_reward_rate,
        ),
    }
}

/// Instantiate the contract.
///
/// `deps` contains Storage, API and Querier
/// `env` contains block, message and contract info
/// `msg` is the contract initialization message, sort of like a constructor call.
#[entry_point]
pub fn instantiate(
    deps: DepsMut,
    _env: Env,
    info: MessageInfo,
    _msg: InstantiateMsg,
) -> Result<Response, ContractError> {
    let state = default_initial_state(info.sender);

    config(deps.storage).save(&state)?;
    layer_distribution(deps.storage).save(&Default::default())?;
    Ok(Response::default())
}

/// Handle an incoming message
#[entry_point]
pub fn execute(
    deps: DepsMut,
    env: Env,
    info: MessageInfo,
    msg: ExecuteMsg,
) -> Result<Response, ContractError> {
    match msg {
        ExecuteMsg::BondMixnode { mix_node } => {
            transactions::try_add_mixnode(deps, env, info, mix_node)
        }
        ExecuteMsg::UnbondMixnode {} => transactions::try_remove_mixnode(deps, info),
        ExecuteMsg::BondGateway { gateway } => {
            transactions::try_add_gateway(deps, env, info, gateway)
        }
        ExecuteMsg::UnbondGateway {} => transactions::try_remove_gateway(deps, info),
        ExecuteMsg::UpdateStateParams(params) => {
            transactions::try_update_state_params(deps, info, params)
        }
        ExecuteMsg::RewardMixnode { identity, uptime } => {
            transactions::try_reward_mixnode(deps, env, info, identity, uptime)
        }
        ExecuteMsg::RewardGateway { identity, uptime } => {
            transactions::try_reward_gateway(deps, env, info, identity, uptime)
        }
        ExecuteMsg::DelegateToMixnode { mix_identity } => {
            transactions::try_delegate_to_mixnode(deps, env, info, mix_identity)
        }
        ExecuteMsg::UndelegateFromMixnode { mix_identity } => {
            transactions::try_remove_delegation_from_mixnode(deps, info, mix_identity)
        }
        ExecuteMsg::DelegateToGateway { gateway_identity } => {
            transactions::try_delegate_to_gateway(deps, env, info, gateway_identity)
        }
        ExecuteMsg::UndelegateFromGateway { gateway_identity } => {
            transactions::try_remove_delegation_from_gateway(deps, info, gateway_identity)
        }
    }
}

#[entry_point]
pub fn query(deps: Deps, _env: Env, msg: QueryMsg) -> Result<QueryResponse, ContractError> {
    let query_res = match msg {
        QueryMsg::GetMixNodes { start_after, limit } => {
            to_binary(&queries::query_mixnodes_paged(deps, start_after, limit)?)
        }
        QueryMsg::GetGateways { limit, start_after } => {
            to_binary(&queries::query_gateways_paged(deps, start_after, limit)?)
        }
        QueryMsg::OwnsMixnode { address } => {
            to_binary(&queries::query_owns_mixnode(deps, address)?)
        }
        QueryMsg::OwnsGateway { address } => {
            to_binary(&queries::query_owns_gateway(deps, address)?)
        }
        QueryMsg::StateParams {} => to_binary(&queries::query_state_params(deps)),
        QueryMsg::LayerDistribution {} => to_binary(&queries::query_layer_distribution(deps)),
        QueryMsg::GetMixDelegations {
            mix_identity,
            start_after,
            limit,
        } => to_binary(&queries::query_mixnode_delegations_paged(
            deps,
            mix_identity,
            start_after,
            limit,
        )?),
        QueryMsg::GetReverseMixDelegations {
            delegation_owner,
            start_after,
            limit,
        } => to_binary(&queries::query_reverse_mixnode_delegations_paged(
            deps,
            delegation_owner,
            start_after,
            limit,
        )?),
        QueryMsg::GetMixDelegation {
            mix_identity,
            address,
        } => to_binary(&queries::query_mixnode_delegation(
            deps,
            mix_identity,
            address,
        )?),
        QueryMsg::GetGatewayDelegations {
            gateway_identity,
            start_after,
            limit,
        } => to_binary(&queries::query_gateway_delegations_paged(
            deps,
            gateway_identity,
            start_after,
            limit,
        )?),
        QueryMsg::GetReverseGatewayDelegations {
            delegation_owner,
            start_after,
            limit,
        } => to_binary(&queries::query_reverse_gateway_delegations_paged(
            deps,
            delegation_owner,
            start_after,
            limit,
        )?),
        QueryMsg::GetGatewayDelegation {
            gateway_identity,
            address,
        } => to_binary(&queries::query_gateway_delegation(
            deps,
            gateway_identity,
            address,
        )?),
    };

    Ok(query_res?)
}

#[entry_point]
<<<<<<< HEAD
pub fn migrate(deps: DepsMut, env: Env, _msg: MigrateMsg) -> Result<Response, ContractError> {
    const PREFIX_MIX_DELEGATION: &[u8] = b"md";
    const PREFIX_GATEWAY_DELEGATION: &[u8] = b"gd";
    const DELEGATION_PAGE_DEFAULT_LIMIT: u32 = 500;

    use cosmwasm_storage::singleton_read;
    use serde::{Deserialize, Serialize};

    fn calculate_start_value<S: AsRef<str>>(start_after: Option<S>) -> Option<Vec<u8>> {
        start_after.as_ref().map(|identity| {
            identity
                .as_ref()
                .as_bytes()
                .iter()
                .cloned()
                .chain(std::iter::once(0))
                .collect()
        })
    }

    fn query_mixnode_old_delegations_paged(
        deps: Deps,
        mix_identity: IdentityKey,
        start_after: Option<Addr>,
        limit: Option<u32>,
    ) -> StdResult<PagedMixDelegationsResponse> {
        let limit = limit
            .unwrap_or(DELEGATION_PAGE_DEFAULT_LIMIT)
            .min(DELEGATION_PAGE_MAX_LIMIT) as usize;
        let start = calculate_start_value(start_after);

        let delegations = mix_old_delegations_read(deps.storage, &mix_identity)
            .range(start.as_deref(), None, Order::Ascending)
            .take(limit)
            .map(|res| {
                res.map(|entry| {
                    Delegation::new(
                        Addr::unchecked(String::from_utf8(entry.0).expect(
                            "Non-UTF8 address used as key in bucket. The storage is corrupted!",
                        )),
                        coin(entry.1.u128(), DENOM),
                        // dummy data, used as a placeholder in the context of migration
                        42,
                    )
                })
            })
            .collect::<StdResult<Vec<Delegation>>>()?;

        let start_next_after = delegations.last().map(|delegation| delegation.owner());

        Ok(PagedMixDelegationsResponse::new(
            mix_identity,
            delegations,
            start_next_after,
        ))
    }

    fn query_gateway_old_delegations_paged(
        deps: Deps,
        gateway_identity: IdentityKey,
        start_after: Option<Addr>,
        limit: Option<u32>,
    ) -> StdResult<PagedGatewayDelegationsResponse> {
        let limit = limit
            .unwrap_or(DELEGATION_PAGE_DEFAULT_LIMIT)
            .min(DELEGATION_PAGE_MAX_LIMIT) as usize;
        let start = calculate_start_value(start_after);

        let delegations = gateway_old_delegations_read(deps.storage, &gateway_identity)
            .range(start.as_deref(), None, Order::Ascending)
            .take(limit)
            .map(|res| {
                res.map(|entry| {
                    Delegation::new(
                        Addr::unchecked(String::from_utf8(entry.0).expect(
                            "Non-UTF8 address used as key in bucket. The storage is corrupted!",
                        )),
                        coin(entry.1.u128(), DENOM),
                        // dummy data, used as a placeholder in the context of migration
                        42,
                    )
                })
            })
            .collect::<StdResult<Vec<Delegation>>>()?;

        let start_next_after = delegations.last().map(|delegation| delegation.owner());

        Ok(PagedGatewayDelegationsResponse::new(
            gateway_identity,
            delegations,
            start_next_after,
        ))
    }

    fn mix_old_delegations_read<'a>(
        storage: &'a dyn Storage,
        mix_identity: IdentityKeyRef,
    ) -> ReadonlyBucket<'a, Uint128> {
        ReadonlyBucket::multilevel(storage, &[PREFIX_MIX_DELEGATION, mix_identity.as_bytes()])
    }

    fn gateway_old_delegations_read<'a>(
        storage: &'a dyn Storage,
        gateway_identity: IdentityKeyRef,
    ) -> ReadonlyBucket<'a, Uint128> {
        ReadonlyBucket::multilevel(
            storage,
            &[PREFIX_GATEWAY_DELEGATION, gateway_identity.as_bytes()],
        )
    }

    fn get_all_mixnodes_identities(deps: &DepsMut) -> Result<Vec<IdentityKey>, ContractError> {
        let mut mixnode_bonds = Vec::new();
        let mut start_after = None;
        loop {
            let mut paged_response =
                queries::query_mixnodes_paged(deps.as_ref(), start_after, None)?;
            mixnode_bonds.append(&mut paged_response.nodes);

            if let Some(start_after_res) = paged_response.start_next_after {
                start_after = Some(start_after_res)
            } else {
                break;
            }
=======
pub fn migrate(mut deps: DepsMut, _env: Env, _msg: MigrateMsg) -> Result<Response, ContractError> {
    use crate::storage::{
        gateway_delegations, gateway_delegations_read, gateway_delegations_read_old, gateways_read,
        mix_delegations, mix_delegations_read, mix_delegations_read_old, mixnodes_read,
    };
    use crate::transactions::delegations;
    use cosmwasm_std::{Order, StdResult};
    use mixnet_contract::{GatewayBond, MixNodeBond};

    // Read existing delegations data, drop invalid values, and rewrite delegations data with valid data only
    fn overwrite_mixnode_delegations_data(
        identity: &str,
        deps: &mut DepsMut,
    ) -> Result<(), ContractError> {
        let delegations_bucket = mix_delegations_read(deps.storage, identity);
        let old_delegations_bucket = mix_delegations_read_old(deps.storage, identity);
        let mut delegations_vec = delegations(delegations_bucket)?;
        let old_delegations = delegations::<Uint128>(old_delegations_bucket)?;
        for delegation in old_delegations {
            delegations_vec.push((delegation.0, RawDelegationData::new(delegation.1, 1)))
>>>>>>> 5b039820
        }

        for (key, delegation) in delegations_vec {
            mix_delegations(deps.storage, identity).save(&key, &delegation)?;
        }
        Ok(())
    }

    fn overwrite_gateway_delegations_data(
        identity: &str,
        deps: &mut DepsMut,
    ) -> Result<(), ContractError> {
        let delegations_bucket = gateway_delegations_read(deps.storage, identity);
        let old_delegations_bucket = gateway_delegations_read_old(deps.storage, identity);
        let mut delegations_vec = delegations(delegations_bucket)?;
        let old_delegations = delegations::<Uint128>(old_delegations_bucket)?;
        for delegation in old_delegations {
            delegations_vec.push((delegation.0, RawDelegationData::new(delegation.1, 1)))
        }

        for (key, delegation) in delegations_vec {
            gateway_delegations(deps.storage, identity).save(&key, &delegation)?;
        }
        Ok(())
    }

    let mixnet_bonds = mixnodes_read(deps.storage)
        .range(None, None, Order::Ascending)
        .map(|res| res.map(|item| item.1))
        .collect::<StdResult<Vec<MixNodeBond>>>()?;

    for bond in mixnet_bonds {
        overwrite_mixnode_delegations_data(bond.identity(), &mut deps)?;
    }

    let gateway_bonds = gateways_read(deps.storage)
        .range(None, None, Order::Ascending)
        .map(|res| res.map(|item| item.1))
        .collect::<StdResult<Vec<GatewayBond>>>()?;

    for bond in gateway_bonds {
        overwrite_gateway_delegations_data(bond.identity(), &mut deps)?;
    }

    #[derive(Serialize, Deserialize)]
    struct OldStateParams {
        epoch_length: u32,
        minimum_mixnode_bond: Uint128,
        minimum_gateway_bond: Uint128,
        mixnode_bond_reward_rate: Decimal,
        gateway_bond_reward_rate: Decimal,
        mixnode_delegation_reward_rate: Decimal,
        gateway_delegation_reward_rate: Decimal,
        mixnode_active_set_size: u32,
    }

    // adding gateways active set
    #[derive(Serialize, Deserialize)]
    struct OldState {
        owner: Addr,
        network_monitor_address: Addr,
        params: OldStateParams,
        mixnode_epoch_bond_reward: Decimal,
        gateway_epoch_bond_reward: Decimal,
        mixnode_epoch_delegation_reward: Decimal,
        gateway_epoch_delegation_reward: Decimal,
    }

    let old_state: OldState = singleton_read(deps.storage, b"config").load()?;

    let new_state = State {
        owner: old_state.owner,
        network_monitor_address: old_state.network_monitor_address,
        params: StateParams {
            epoch_length: old_state.params.epoch_length,
            minimum_mixnode_bond: old_state.params.minimum_mixnode_bond,
            minimum_gateway_bond: old_state.params.minimum_gateway_bond,
            mixnode_bond_reward_rate: old_state.params.mixnode_bond_reward_rate,
            gateway_bond_reward_rate: old_state.params.gateway_bond_reward_rate,
            mixnode_delegation_reward_rate: old_state.params.mixnode_delegation_reward_rate,
            gateway_delegation_reward_rate: old_state.params.gateway_delegation_reward_rate,
            mixnode_active_set_size: old_state.params.mixnode_active_set_size,
            gateway_active_set_size: INITIAL_GATEWAY_ACTIVE_SET_SIZE,
        },
        mixnode_epoch_bond_reward: old_state.mixnode_epoch_bond_reward,
        gateway_epoch_bond_reward: old_state.gateway_epoch_bond_reward,
        mixnode_epoch_delegation_reward: old_state.mixnode_epoch_delegation_reward,
        gateway_epoch_delegation_reward: old_state.gateway_epoch_delegation_reward,
    };

    config(deps.storage).save(&new_state)?;

    Ok(Default::default())
}

#[cfg(test)]
pub mod tests {
    use super::*;
    use crate::support::tests::helpers::*;
    use config::defaults::DENOM;
    use cosmwasm_std::testing::{mock_dependencies, mock_env, mock_info};
    use cosmwasm_std::{coins, from_binary};
    use mixnet_contract::PagedMixnodeResponse;

    #[test]
    fn initialize_contract() {
        let mut deps = mock_dependencies(&[]);
        let env = mock_env();
        let msg = InstantiateMsg {};
        let info = mock_info("creator", &[]);

        let res = instantiate(deps.as_mut(), env.clone(), info, msg).unwrap();
        assert_eq!(0, res.messages.len());

        // mix_node_bonds should be empty after initialization
        let res = query(
            deps.as_ref(),
            env.clone(),
            QueryMsg::GetMixNodes {
                start_after: None,
                limit: Option::from(2),
            },
        )
        .unwrap();
        let page: PagedMixnodeResponse = from_binary(&res).unwrap();
        assert_eq!(0, page.nodes.len()); // there are no mixnodes in the list when it's just been initialized

        // Contract balance should match what we initialized it as
        assert_eq!(
            coins(0, DENOM),
            query_contract_balance(env.contract.address, deps)
        );
    }
}<|MERGE_RESOLUTION|>--- conflicted
+++ resolved
@@ -209,132 +209,6 @@
 }
 
 #[entry_point]
-<<<<<<< HEAD
-pub fn migrate(deps: DepsMut, env: Env, _msg: MigrateMsg) -> Result<Response, ContractError> {
-    const PREFIX_MIX_DELEGATION: &[u8] = b"md";
-    const PREFIX_GATEWAY_DELEGATION: &[u8] = b"gd";
-    const DELEGATION_PAGE_DEFAULT_LIMIT: u32 = 500;
-
-    use cosmwasm_storage::singleton_read;
-    use serde::{Deserialize, Serialize};
-
-    fn calculate_start_value<S: AsRef<str>>(start_after: Option<S>) -> Option<Vec<u8>> {
-        start_after.as_ref().map(|identity| {
-            identity
-                .as_ref()
-                .as_bytes()
-                .iter()
-                .cloned()
-                .chain(std::iter::once(0))
-                .collect()
-        })
-    }
-
-    fn query_mixnode_old_delegations_paged(
-        deps: Deps,
-        mix_identity: IdentityKey,
-        start_after: Option<Addr>,
-        limit: Option<u32>,
-    ) -> StdResult<PagedMixDelegationsResponse> {
-        let limit = limit
-            .unwrap_or(DELEGATION_PAGE_DEFAULT_LIMIT)
-            .min(DELEGATION_PAGE_MAX_LIMIT) as usize;
-        let start = calculate_start_value(start_after);
-
-        let delegations = mix_old_delegations_read(deps.storage, &mix_identity)
-            .range(start.as_deref(), None, Order::Ascending)
-            .take(limit)
-            .map(|res| {
-                res.map(|entry| {
-                    Delegation::new(
-                        Addr::unchecked(String::from_utf8(entry.0).expect(
-                            "Non-UTF8 address used as key in bucket. The storage is corrupted!",
-                        )),
-                        coin(entry.1.u128(), DENOM),
-                        // dummy data, used as a placeholder in the context of migration
-                        42,
-                    )
-                })
-            })
-            .collect::<StdResult<Vec<Delegation>>>()?;
-
-        let start_next_after = delegations.last().map(|delegation| delegation.owner());
-
-        Ok(PagedMixDelegationsResponse::new(
-            mix_identity,
-            delegations,
-            start_next_after,
-        ))
-    }
-
-    fn query_gateway_old_delegations_paged(
-        deps: Deps,
-        gateway_identity: IdentityKey,
-        start_after: Option<Addr>,
-        limit: Option<u32>,
-    ) -> StdResult<PagedGatewayDelegationsResponse> {
-        let limit = limit
-            .unwrap_or(DELEGATION_PAGE_DEFAULT_LIMIT)
-            .min(DELEGATION_PAGE_MAX_LIMIT) as usize;
-        let start = calculate_start_value(start_after);
-
-        let delegations = gateway_old_delegations_read(deps.storage, &gateway_identity)
-            .range(start.as_deref(), None, Order::Ascending)
-            .take(limit)
-            .map(|res| {
-                res.map(|entry| {
-                    Delegation::new(
-                        Addr::unchecked(String::from_utf8(entry.0).expect(
-                            "Non-UTF8 address used as key in bucket. The storage is corrupted!",
-                        )),
-                        coin(entry.1.u128(), DENOM),
-                        // dummy data, used as a placeholder in the context of migration
-                        42,
-                    )
-                })
-            })
-            .collect::<StdResult<Vec<Delegation>>>()?;
-
-        let start_next_after = delegations.last().map(|delegation| delegation.owner());
-
-        Ok(PagedGatewayDelegationsResponse::new(
-            gateway_identity,
-            delegations,
-            start_next_after,
-        ))
-    }
-
-    fn mix_old_delegations_read<'a>(
-        storage: &'a dyn Storage,
-        mix_identity: IdentityKeyRef,
-    ) -> ReadonlyBucket<'a, Uint128> {
-        ReadonlyBucket::multilevel(storage, &[PREFIX_MIX_DELEGATION, mix_identity.as_bytes()])
-    }
-
-    fn gateway_old_delegations_read<'a>(
-        storage: &'a dyn Storage,
-        gateway_identity: IdentityKeyRef,
-    ) -> ReadonlyBucket<'a, Uint128> {
-        ReadonlyBucket::multilevel(
-            storage,
-            &[PREFIX_GATEWAY_DELEGATION, gateway_identity.as_bytes()],
-        )
-    }
-
-    fn get_all_mixnodes_identities(deps: &DepsMut) -> Result<Vec<IdentityKey>, ContractError> {
-        let mut mixnode_bonds = Vec::new();
-        let mut start_after = None;
-        loop {
-            let mut paged_response =
-                queries::query_mixnodes_paged(deps.as_ref(), start_after, None)?;
-            mixnode_bonds.append(&mut paged_response.nodes);
-
-            if let Some(start_after_res) = paged_response.start_next_after {
-                start_after = Some(start_after_res)
-            } else {
-                break;
-            }
-=======
 pub fn migrate(mut deps: DepsMut, _env: Env, _msg: MigrateMsg) -> Result<Response, ContractError> {
     use crate::storage::{
         gateway_delegations, gateway_delegations_read, gateway_delegations_read_old, gateways_read,
@@ -355,7 +229,6 @@
         let old_delegations = delegations::<Uint128>(old_delegations_bucket)?;
         for delegation in old_delegations {
             delegations_vec.push((delegation.0, RawDelegationData::new(delegation.1, 1)))
->>>>>>> 5b039820
         }
 
         for (key, delegation) in delegations_vec {

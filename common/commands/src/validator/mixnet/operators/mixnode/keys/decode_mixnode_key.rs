--- conflicted
+++ resolved
@@ -1,7 +1,6 @@
 // Copyright 2021 - Nym Technologies SA <contact@nymtech.net>
 // SPDX-License-Identifier: Apache-2.0
 
-use base64::Engine;
 use clap::Parser;
 
 #[derive(Debug, Parser)]
@@ -11,13 +10,9 @@
 }
 
 pub fn decode_mixnode_key(args: Args) {
-<<<<<<< HEAD
-    let b64_decoded = base64::prelude::BASE64_STANDARD
-=======
     use base64::{engine::general_purpose::STANDARD, Engine as _};
 
     let b64_decoded = STANDARD
->>>>>>> 5f749960
         .decode(args.key)
         .expect("failed to decode base64 string");
     let b58_encoded = bs58::encode(&b64_decoded).into_string();

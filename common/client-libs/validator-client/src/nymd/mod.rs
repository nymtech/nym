// Copyright 2021 - Nym Technologies SA <contact@nymtech.net>
// SPDX-License-Identifier: Apache-2.0

use crate::nymd::cosmwasm_client::signing_client;
use crate::nymd::cosmwasm_client::types::{
    ChangeAdminResult, ContractCodeId, ExecuteResult, InstantiateOptions, InstantiateResult,
    MigrateResult, SequenceResponse, UploadResult,
};
use crate::nymd::error::NymdError;
use crate::nymd::wallet::DirectSecp256k1HdWallet;
use cosmrs::rpc::endpoint::broadcast;
use cosmrs::rpc::{Error as TendermintRpcError, HttpClientUrl};
use cosmwasm_std::{Coin, Uint128};
pub use fee::gas_price::GasPrice;
use fee::helpers::Operation;
<<<<<<< HEAD
use mixnet_contract::{
    ContractStateParams, Delegation, Epoch, ExecuteMsg, Gateway, GatewayBond,
    GatewayOwnershipResponse, IdentityKey, LayerDistribution, MixNode, MixNodeBond,
    MixOwnershipResponse, MixnetContractVersion, MixnodeRewardingStatusResponse,
    PagedAllDelegationsResponse, PagedDelegatorDelegationsResponse, PagedGatewayResponse,
    PagedMixDelegationsResponse, PagedMixnodeResponse, QueryMsg, RewardingIntervalResponse, NodeStatus,
=======
use mixnet_contract_common::{
    ContractStateParams, Delegation, ExecuteMsg, Gateway, GatewayBond, GatewayOwnershipResponse,
    IdentityKey, LayerDistribution, MixNode, MixNodeBond, MixOwnershipResponse,
    MixnetContractVersion, MixnodeRewardingStatusResponse, PagedAllDelegationsResponse,
    PagedDelegatorDelegationsResponse, PagedGatewayResponse, PagedMixDelegationsResponse,
    PagedMixnodeResponse, QueryMsg, RewardingIntervalResponse,
>>>>>>> 6b3700ae
};
use serde::Serialize;
use std::convert::TryInto;

pub use crate::nymd::cosmwasm_client::client::CosmWasmClient;
pub use crate::nymd::cosmwasm_client::signing_client::SigningCosmWasmClient;
pub use crate::nymd::fee::Fee;
use crate::nymd::fee::DEFAULT_SIMULATED_GAS_MULTIPLIER;
pub use cosmrs::rpc::HttpClient as QueryNymdClient;
pub use cosmrs::tendermint::block::Height;
pub use cosmrs::tendermint::hash;
pub use cosmrs::tendermint::Time as TendermintTime;
pub use cosmrs::tx::{self, Gas};
pub use cosmrs::Coin as CosmosCoin;
pub use cosmrs::{AccountId, Decimal, Denom};
pub use signing_client::Client as SigningNymdClient;
use std::collections::HashMap;
pub use traits::{VestingQueryClient, VestingSigningClient};

pub mod cosmwasm_client;
pub mod error;
pub mod fee;
pub mod traits;
pub mod wallet;

#[derive(Debug)]
pub struct NymdClient<C> {
    client: C,
    mixnet_contract_address: Option<AccountId>,
    vesting_contract_address: Option<AccountId>,
    client_address: Option<Vec<AccountId>>,
    custom_gas_limits: HashMap<Operation, Gas>,
    simulated_gas_multiplier: f32,
}

impl NymdClient<QueryNymdClient> {
    pub fn connect<U>(
        endpoint: U,
        mixnet_contract_address: AccountId,
        vesting_contract_address: AccountId,
    ) -> Result<NymdClient<QueryNymdClient>, NymdError>
    where
        U: TryInto<HttpClientUrl, Error = TendermintRpcError>,
    {
        Ok(NymdClient {
            client: QueryNymdClient::new(endpoint)?,
            mixnet_contract_address: Some(mixnet_contract_address),
            vesting_contract_address: Some(vesting_contract_address),
            client_address: None,
            custom_gas_limits: Default::default(),
            simulated_gas_multiplier: DEFAULT_SIMULATED_GAS_MULTIPLIER,
        })
    }
}

impl NymdClient<SigningNymdClient> {
    // maybe the wallet could be made into a generic, but for now, let's just have this one implementation
    pub fn connect_with_signer<U>(
        endpoint: U,
        mixnet_contract_address: Option<AccountId>,
        vesting_contract_address: Option<AccountId>,
        signer: DirectSecp256k1HdWallet,
        gas_price: Option<GasPrice>,
    ) -> Result<NymdClient<SigningNymdClient>, NymdError>
    where
        U: TryInto<HttpClientUrl, Error = TendermintRpcError>,
    {
        let client_address = signer
            .try_derive_accounts()?
            .into_iter()
            .map(|account| account.address)
            .collect();

        Ok(NymdClient {
            client: SigningNymdClient::connect_with_signer(endpoint, signer, gas_price)?,
            mixnet_contract_address,
            vesting_contract_address,
            client_address: Some(client_address),
            custom_gas_limits: Default::default(),
            simulated_gas_multiplier: DEFAULT_SIMULATED_GAS_MULTIPLIER,
        })
    }

    pub fn connect_with_mnemonic<U>(
        endpoint: U,
        mixnet_contract_address: Option<AccountId>,
        vesting_contract_address: Option<AccountId>,
        mnemonic: bip39::Mnemonic,
        gas_price: Option<GasPrice>,
    ) -> Result<NymdClient<SigningNymdClient>, NymdError>
    where
        U: TryInto<HttpClientUrl, Error = TendermintRpcError>,
    {
        let wallet = DirectSecp256k1HdWallet::from_mnemonic(mnemonic)?;
        let client_address = wallet
            .try_derive_accounts()?
            .into_iter()
            .map(|account| account.address)
            .collect();

        Ok(NymdClient {
            client: SigningNymdClient::connect_with_signer(endpoint, wallet, gas_price)?,
            mixnet_contract_address,
            vesting_contract_address,
            client_address: Some(client_address),
            custom_gas_limits: Default::default(),
            simulated_gas_multiplier: DEFAULT_SIMULATED_GAS_MULTIPLIER,
        })
    }
}

impl<C> NymdClient<C> {
    pub fn mixnet_contract_address(&self) -> Result<&AccountId, NymdError> {
        self.mixnet_contract_address
            .as_ref()
            .ok_or(NymdError::NoContractAddressAvailable)
    }

    pub fn vesting_contract_address(&self) -> Result<&AccountId, NymdError> {
        self.vesting_contract_address
            .as_ref()
            .ok_or(NymdError::NoContractAddressAvailable)
    }

    // now the question is as follows: will denom always be in the format of `u{prefix}`?
    pub fn denom(&self) -> Result<Denom, NymdError> {
        Ok(format!("u{}", self.mixnet_contract_address()?.prefix())
            .parse()
            .unwrap())
    }

    pub fn address(&self) -> &AccountId
    where
        C: SigningCosmWasmClient,
    {
        // if this is a signing client (as required by the trait bound), it must have the address set
        &self.client_address.as_ref().unwrap()[0]
    }

    pub fn gas_price(&self) -> &GasPrice
    where
        C: SigningCosmWasmClient,
    {
        self.client.gas_price()
    }

    pub fn set_custom_gas_limit(&mut self, operation: Operation, limit: Gas)
    where
        C: SigningCosmWasmClient + Sync,
    {
        self.custom_gas_limits.insert(operation, limit);
    }

    pub fn operation_fee(&self, operation: Operation) -> Fee
    where
        C: SigningCosmWasmClient + Sync,
    {
        if let Some(&gas_limit) = self.custom_gas_limits.get(&operation) {
            Operation::determine_custom_fee(self.client.gas_price(), gas_limit).into()
        } else {
            Fee::Auto(Some(self.simulated_gas_multiplier))
        }
    }

    pub fn repeated_operation_fee(&self, operation: Operation, count: u64) -> Fee
    where
        C: SigningCosmWasmClient + Sync,
    {
        if let Some(&gas_limit) = self.custom_gas_limits.get(&operation) {
            Operation::determine_custom_fee(
                self.client.gas_price(),
                (gas_limit.value() * count).into(),
            )
            .into()
        } else {
            Fee::Auto(Some(self.simulated_gas_multiplier))
        }
    }

    pub async fn account_sequence(&self) -> Result<SequenceResponse, NymdError>
    where
        C: SigningCosmWasmClient + Sync,
    {
        self.client.get_sequence(self.address()).await
    }

    pub async fn get_current_block_timestamp(&self) -> Result<TendermintTime, NymdError>
    where
        C: CosmWasmClient + Sync,
    {
        Ok(self.client.get_block(None).await?.block.header.time)
    }

    pub async fn get_current_block_height(&self) -> Result<Height, NymdError>
    where
        C: CosmWasmClient + Sync,
    {
        self.client.get_height().await
    }

    /// Obtains the hash of a block specified by the provided height.
    ///
    /// # Arguments
    ///
    /// * `height`: height of the block for which we want to obtain the hash.
    pub async fn get_block_hash(&self, height: u32) -> Result<hash::Hash, NymdError>
    where
        C: CosmWasmClient + Sync,
    {
        self.client
            .get_block(Some(height))
            .await
            .map(|block| block.block_id.hash)
    }

    pub async fn get_balance(
        &self,
        address: &AccountId,
        denom: Denom,
    ) -> Result<Option<CosmosCoin>, NymdError>
    where
        C: CosmWasmClient + Sync,
    {
        self.client.get_balance(address, denom).await
    }

    pub async fn get_mixnet_balance(
        &self,
        address: &AccountId,
    ) -> Result<Option<CosmosCoin>, NymdError>
    where
        C: CosmWasmClient + Sync,
    {
        self.get_balance(address, self.denom()?).await
    }

    pub async fn get_contract_settings(&self) -> Result<ContractStateParams, NymdError>
    where
        C: CosmWasmClient + Sync,
    {
        let request = QueryMsg::StateParams {};
        self.client
            .query_contract_smart(self.mixnet_contract_address()?, &request)
            .await
    }

    pub async fn get_mixnet_contract_version(&self) -> Result<MixnetContractVersion, NymdError>
    where
        C: CosmWasmClient + Sync,
    {
        let request = QueryMsg::GetContractVersion {};
        self.client
            .query_contract_smart(self.mixnet_contract_address()?, &request)
            .await
    }

    pub async fn get_current_rewarding_interval(
        &self,
    ) -> Result<RewardingIntervalResponse, NymdError>
    where
        C: CosmWasmClient + Sync,
    {
        let request = QueryMsg::CurrentRewardingInterval {};
        self.client
            .query_contract_smart(self.mixnet_contract_address()?, &request)
            .await
    }

    pub async fn get_rewarding_status(
        &self,
        mix_identity: mixnet_contract_common::IdentityKey,
        rewarding_interval_nonce: u32,
    ) -> Result<MixnodeRewardingStatusResponse, NymdError>
    where
        C: CosmWasmClient + Sync,
    {
        let request = QueryMsg::GetRewardingStatus {
            mix_identity,
            rewarding_interval_nonce,
        };
        self.client
            .query_contract_smart(self.mixnet_contract_address()?, &request)
            .await
    }

    pub async fn query_rewarded_set(
        &self,
    ) -> Result<HashMap<String, NodeStatus>, NymdError>
    where
        C: CosmWasmClient + Sync,
    {
        let request = QueryMsg::GetRewardedSet {};
        self.client
            .query_contract_smart(self.mixnet_contract_address()?, &request)
            .await
    }

    pub async fn query_current_rewarded_set_height(
        &self,
    ) -> Result<u64, NymdError>
    where
        C: CosmWasmClient + Sync,
    {
        let request = QueryMsg::GetCurrentRewardedSetHeight {};
        self.client
            .query_contract_smart(self.mixnet_contract_address()?, &request)
            .await
    }

    pub async fn query_rewarded_set_at_height(
        &self,
        height: u64,
    ) -> Result<HashMap<String, NodeStatus>, NymdError>
    where
        C: CosmWasmClient + Sync,
    {
        let request = QueryMsg::GetRewardedSetAtHeight { height };
        self.client
            .query_contract_smart(self.mixnet_contract_address()?, &request)
            .await
    }

    pub async fn query_rewarded_set_for_epoch(
        &self,
        epoch: Option<Epoch>,
        filter: Option<NodeStatus>
    ) -> Result<HashMap<String, NodeStatus>, NymdError>
    where
        C: CosmWasmClient + Sync,
    {
        let request = QueryMsg::GetRewardedSetForEpoch { epoch, filter };
        self.client
            .query_contract_smart(self.mixnet_contract_address()?, &request)
            .await
    }

    pub async fn get_layer_distribution(&self) -> Result<LayerDistribution, NymdError>
    where
        C: CosmWasmClient + Sync,
    {
        let request = QueryMsg::LayerDistribution {};
        self.client
            .query_contract_smart(self.mixnet_contract_address()?, &request)
            .await
    }

    pub async fn get_current_epoch(&self) -> Result<Epoch, NymdError>
    where
        C: CosmWasmClient + Sync,
    {
        let request = QueryMsg::GetCurrentEpoch {};
        self.client
            .query_contract_smart(self.mixnet_contract_address()?, &request)
            .await
    }

    pub async fn get_reward_pool(&self) -> Result<Uint128, NymdError>
    where
        C: CosmWasmClient + Sync,
    {
        let request = QueryMsg::GetRewardPool {};
        self.client
            .query_contract_smart(self.mixnet_contract_address()?, &request)
            .await
    }

    pub async fn get_circulating_supply(&self) -> Result<Uint128, NymdError>
    where
        C: CosmWasmClient + Sync,
    {
        let request = QueryMsg::GetCirculatingSupply {};
        self.client
            .query_contract_smart(self.mixnet_contract_address()?, &request)
            .await
    }

    pub async fn get_sybil_resistance_percent(&self) -> Result<u8, NymdError>
    where
        C: CosmWasmClient + Sync,
    {
        let request = QueryMsg::GetSybilResistancePercent {};
        self.client
            .query_contract_smart(self.mixnet_contract_address()?, &request)
            .await
    }

    pub async fn get_epoch_reward_percent(&self) -> Result<u8, NymdError>
    where
        C: CosmWasmClient + Sync,
    {
        let request = QueryMsg::GetEpochRewardPercent {};
        self.client
            .query_contract_smart(self.mixnet_contract_address()?, &request)
            .await
    }

    /// Checks whether there is a bonded mixnode associated with the provided client's address
    pub async fn owns_mixnode(&self, address: &AccountId) -> Result<Option<MixNodeBond>, NymdError>
    where
        C: CosmWasmClient + Sync,
    {
        let request = QueryMsg::OwnsMixnode {
            address: address.to_string(),
        };
        let response: MixOwnershipResponse = self
            .client
            .query_contract_smart(self.mixnet_contract_address()?, &request)
            .await?;
        Ok(response.mixnode)
    }

    /// Checks whether there is a bonded gateway associated with the provided client's address
    pub async fn owns_gateway(&self, address: &AccountId) -> Result<Option<GatewayBond>, NymdError>
    where
        C: CosmWasmClient + Sync,
    {
        let request = QueryMsg::OwnsGateway {
            address: address.to_string(),
        };
        let response: GatewayOwnershipResponse = self
            .client
            .query_contract_smart(self.mixnet_contract_address()?, &request)
            .await?;
        Ok(response.gateway)
    }

    pub async fn get_mixnodes_paged(
        &self,
        start_after: Option<IdentityKey>,
        page_limit: Option<u32>,
    ) -> Result<PagedMixnodeResponse, NymdError>
    where
        C: CosmWasmClient + Sync,
    {
        let request = QueryMsg::GetMixNodes {
            start_after,
            limit: page_limit,
        };
        self.client
            .query_contract_smart(self.mixnet_contract_address()?, &request)
            .await
    }

    pub async fn get_gateways_paged(
        &self,
        start_after: Option<IdentityKey>,
        page_limit: Option<u32>,
    ) -> Result<PagedGatewayResponse, NymdError>
    where
        C: CosmWasmClient + Sync,
    {
        let request = QueryMsg::GetGateways {
            start_after,
            limit: page_limit,
        };
        self.client
            .query_contract_smart(self.mixnet_contract_address()?, &request)
            .await
    }

    /// Gets list of all delegations towards particular mixnode on particular page.
    pub async fn get_mix_delegations_paged(
        &self,
        mix_identity: IdentityKey,
        start_after: Option<String>,
        page_limit: Option<u32>,
    ) -> Result<PagedMixDelegationsResponse, NymdError>
    where
        C: CosmWasmClient + Sync,
    {
        let request = QueryMsg::GetMixnodeDelegations {
            mix_identity: mix_identity.to_owned(),
            start_after,
            limit: page_limit,
        };
        self.client
            .query_contract_smart(self.mixnet_contract_address()?, &request)
            .await
    }

    /// Gets list of all mixnode delegations on particular page.
    pub async fn get_all_network_delegations_paged(
        &self,
        start_after: Option<(IdentityKey, String)>,
        page_limit: Option<u32>,
    ) -> Result<PagedAllDelegationsResponse, NymdError>
    where
        C: CosmWasmClient + Sync,
    {
        let request = QueryMsg::GetAllNetworkDelegations {
            start_after,
            limit: page_limit,
        };
        self.client
            .query_contract_smart(self.mixnet_contract_address()?, &request)
            .await
    }

    /// Gets list of all the mixnodes on which a particular address delegated.
    pub async fn get_delegator_delegations_paged(
        &self,
        delegator: String,
        start_after: Option<IdentityKey>,
        page_limit: Option<u32>,
    ) -> Result<PagedDelegatorDelegationsResponse, NymdError>
    where
        C: CosmWasmClient + Sync,
    {
        let request = QueryMsg::GetDelegatorDelegations {
            delegator,
            start_after,
            limit: page_limit,
        };
        self.client
            .query_contract_smart(self.mixnet_contract_address()?, &request)
            .await
    }

    /// Checks value of delegation of given client towards particular mixnode.
    pub async fn get_delegation_details(
        &self,
        mix_identity: IdentityKey,
        delegator: &AccountId,
    ) -> Result<Delegation, NymdError>
    where
        C: CosmWasmClient + Sync,
    {
        let request = QueryMsg::GetDelegationDetails {
            mix_identity,
            delegator: delegator.to_string(),
        };
        self.client
            .query_contract_smart(self.mixnet_contract_address()?, &request)
            .await
    }

    /// Send funds from one address to another
    pub async fn send(
        &self,
        recipient: &AccountId,
        amount: Vec<CosmosCoin>,
        memo: impl Into<String> + Send + 'static,
    ) -> Result<broadcast::tx_commit::Response, NymdError>
    where
        C: SigningCosmWasmClient + Sync,
    {
        let fee = self.operation_fee(Operation::Send);
        self.client
            .send_tokens(self.address(), recipient, amount, fee, memo)
            .await
    }

    /// Send funds from one address to multiple others
    pub async fn send_multiple(
        &self,
        msgs: Vec<(AccountId, Vec<CosmosCoin>)>,
        memo: impl Into<String> + Send + 'static,
    ) -> Result<broadcast::tx_commit::Response, NymdError>
    where
        C: SigningCosmWasmClient + Sync,
    {
        let fee = self.repeated_operation_fee(Operation::Send, msgs.len() as u64);
        self.client
            .send_tokens_multiple(self.address(), msgs, fee, memo)
            .await
    }

    pub async fn execute<M>(
        &self,
        contract_address: &AccountId,
        msg: &M,
        fee: Fee,
        memo: impl Into<String> + Send + 'static,
        funds: Vec<CosmosCoin>,
    ) -> Result<ExecuteResult, NymdError>
    where
        C: SigningCosmWasmClient + Sync,
        M: ?Sized + Serialize + Sync,
    {
        self.client
            .execute(self.address(), contract_address, msg, fee, memo, funds)
            .await
    }

    pub async fn execute_multiple<I, M>(
        &self,
        contract_address: &AccountId,
        msgs: I,
        fee: Fee,
        memo: impl Into<String> + Send + 'static,
    ) -> Result<ExecuteResult, NymdError>
    where
        C: SigningCosmWasmClient + Sync,
        I: IntoIterator<Item = (M, Vec<CosmosCoin>)> + Send,
        M: Serialize,
    {
        self.client
            .execute_multiple(self.address(), contract_address, msgs, fee, memo)
            .await
    }

    pub async fn upload(
        &self,
        wasm_code: Vec<u8>,
        memo: impl Into<String> + Send + 'static,
    ) -> Result<UploadResult, NymdError>
    where
        C: SigningCosmWasmClient + Sync,
    {
        let fee = self.operation_fee(Operation::Upload);
        self.client
            .upload(self.address(), wasm_code, fee, memo)
            .await
    }

    pub async fn instantiate<M>(
        &self,
        code_id: ContractCodeId,
        msg: &M,
        label: String,
        memo: impl Into<String> + Send + 'static,
        options: Option<InstantiateOptions>,
    ) -> Result<InstantiateResult, NymdError>
    where
        C: SigningCosmWasmClient + Sync,
        M: ?Sized + Serialize + Sync,
    {
        let fee = self.operation_fee(Operation::Init);
        self.client
            .instantiate(self.address(), code_id, msg, label, fee, memo, options)
            .await
    }

    pub async fn update_admin(
        &self,
        contract_address: &AccountId,
        new_admin: &AccountId,
        memo: impl Into<String> + Send + 'static,
    ) -> Result<ChangeAdminResult, NymdError>
    where
        C: SigningCosmWasmClient + Sync,
    {
        let fee = self.operation_fee(Operation::ChangeAdmin);
        self.client
            .update_admin(self.address(), contract_address, new_admin, fee, memo)
            .await
    }

    pub async fn clear_admin(
        &self,
        contract_address: &AccountId,
        memo: impl Into<String> + Send + 'static,
    ) -> Result<ChangeAdminResult, NymdError>
    where
        C: SigningCosmWasmClient + Sync,
    {
        let fee = self.operation_fee(Operation::ChangeAdmin);
        self.client
            .clear_admin(self.address(), contract_address, fee, memo)
            .await
    }

    pub async fn migrate<M>(
        &self,
        contract_address: &AccountId,
        code_id: ContractCodeId,
        msg: &M,
        memo: impl Into<String> + Send + 'static,
    ) -> Result<MigrateResult, NymdError>
    where
        C: SigningCosmWasmClient + Sync,
        M: ?Sized + Serialize + Sync,
    {
        let fee = self.operation_fee(Operation::Migrate);
        self.client
            .migrate(self.address(), contract_address, code_id, fee, msg, memo)
            .await
    }

    /// Announce a mixnode, paying a fee.
    pub async fn bond_mixnode(
        &self,
        mixnode: MixNode,
        owner_signature: String,
        pledge: Coin,
    ) -> Result<ExecuteResult, NymdError>
    where
        C: SigningCosmWasmClient + Sync,
    {
        let fee = self.operation_fee(Operation::BondMixnode);

        let req = ExecuteMsg::BondMixnode {
            mix_node: mixnode,
            owner_signature,
        };
        self.client
            .execute(
                self.address(),
                self.mixnet_contract_address()?,
                &req,
                fee,
                "Bonding mixnode from rust!",
                vec![cosmwasm_coin_to_cosmos_coin(pledge)],
            )
            .await
    }

    /// Announce a mixnode on behalf of the owner, paying a fee.
    pub async fn bond_mixnode_on_behalf(
        &self,
        mixnode: MixNode,
        owner: String,
        owner_signature: String,
        pledge: Coin,
    ) -> Result<ExecuteResult, NymdError>
    where
        C: SigningCosmWasmClient + Sync,
    {
        let fee = self.operation_fee(Operation::BondMixnodeOnBehalf);

        let req = ExecuteMsg::BondMixnodeOnBehalf {
            mix_node: mixnode,
            owner,
            owner_signature,
        };
        self.client
            .execute(
                self.address(),
                self.mixnet_contract_address()?,
                &req,
                fee,
                "Bonding mixnode on behalf from rust!",
                vec![cosmwasm_coin_to_cosmos_coin(pledge)],
            )
            .await
    }

    /// Announce multiple mixnodes on behalf of other owners, paying a fee.
    pub async fn bond_multiple_mixnodes_on_behalf(
        &self,
        mixnode_bonds_with_sigs: Vec<(MixNodeBond, String)>,
    ) -> Result<ExecuteResult, NymdError>
    where
        C: SigningCosmWasmClient + Sync,
    {
        let fee = self.repeated_operation_fee(
            Operation::BondMixnodeOnBehalf,
            mixnode_bonds_with_sigs.len() as u64,
        );

        let reqs: Vec<(ExecuteMsg, Vec<CosmosCoin>)> = mixnode_bonds_with_sigs
            .into_iter()
            .map(|(bond, owner_signature)| {
                (
                    ExecuteMsg::BondMixnodeOnBehalf {
                        mix_node: bond.mix_node,
                        owner: bond.owner.to_string(),
                        owner_signature,
                    },
                    vec![cosmwasm_coin_to_cosmos_coin(bond.pledge_amount)],
                )
            })
            .collect();

        self.client
            .execute_multiple(
                self.address(),
                self.mixnet_contract_address()?,
                reqs,
                fee,
                "Bonding multiple mixnodes on behalf from rust!",
            )
            .await
    }

    /// Unbond a mixnode, removing it from the network and reclaiming staked coins
    pub async fn unbond_mixnode(&self) -> Result<ExecuteResult, NymdError>
    where
        C: SigningCosmWasmClient + Sync,
    {
        let fee = self.operation_fee(Operation::UnbondMixnode);

        let req = ExecuteMsg::UnbondMixnode {};
        self.client
            .execute(
                self.address(),
                self.mixnet_contract_address()?,
                &req,
                fee,
                "Unbonding mixnode from rust!",
                Vec::new(),
            )
            .await
    }

    /// Unbond a mixnode on behalf of the owner, removing it from the network and reclaiming staked coins
    pub async fn unbond_mixnode_on_behalf(&self, owner: String) -> Result<ExecuteResult, NymdError>
    where
        C: SigningCosmWasmClient + Sync,
    {
        let fee = self.operation_fee(Operation::UnbondMixnodeOnBehalf);

        let req = ExecuteMsg::UnbondMixnodeOnBehalf { owner };
        self.client
            .execute(
                self.address(),
                self.mixnet_contract_address()?,
                &req,
                fee,
                "Unbonding mixnode on behalf from rust!",
                Vec::new(),
            )
            .await
    }

    /// Update the configuration of a mixnode. Right now, only possible for profit margin.
    pub async fn update_mixnode_config(
        &self,
        profit_margin_percent: u8,
    ) -> Result<ExecuteResult, NymdError>
    where
        C: SigningCosmWasmClient + Sync,
    {
        let fee = self.operation_fee(Operation::UpdateMixnodeConfig);

        let req = ExecuteMsg::UpdateMixnodeConfig {
            profit_margin_percent,
        };
        self.client
            .execute(
                self.address(),
                self.mixnet_contract_address()?,
                &req,
                fee,
                "Updating mixnode configuration from rust!",
                Vec::new(),
            )
            .await
    }

    /// Delegates specified amount of stake to particular mixnode.
    pub async fn delegate_to_mixnode(
        &self,
        mix_identity: &str,
        amount: &Coin,
    ) -> Result<ExecuteResult, NymdError>
    where
        C: SigningCosmWasmClient + Sync,
    {
        let fee = self.operation_fee(Operation::DelegateToMixnode);

        let req = ExecuteMsg::DelegateToMixnode {
            mix_identity: mix_identity.to_string(),
        };
        self.client
            .execute(
                self.address(),
                self.mixnet_contract_address()?,
                &req,
                fee,
                "Delegating to mixnode from rust!",
                vec![cosmwasm_coin_ptr_to_cosmos_coin(amount)],
            )
            .await
    }

    /// Delegates specified amount of stake to particular mixnode on
    /// behalf of a particular delegator.
    pub async fn delegate_to_mixnode_on_behalf(
        &self,
        mix_identity: &str,
        delegate: &str,
        amount: &Coin,
    ) -> Result<ExecuteResult, NymdError>
    where
        C: SigningCosmWasmClient + Sync,
    {
        let fee = self.operation_fee(Operation::DelegateToMixnodeOnBehalf);

        let req = ExecuteMsg::DelegateToMixnodeOnBehalf {
            mix_identity: mix_identity.to_string(),
            delegate: delegate.to_string(),
        };
        self.client
            .execute(
                self.address(),
                self.mixnet_contract_address()?,
                &req,
                fee,
                "Delegating to mixnode on behalf from rust!",
                vec![cosmwasm_coin_ptr_to_cosmos_coin(amount)],
            )
            .await
    }

    /// Delegates specified amount of stake to multiple mixnodes on behalf of multiple delegators.
    pub async fn delegate_to_multiple_mixnodes_on_behalf(
        &self,
        mixnode_delegations: Vec<Delegation>,
    ) -> Result<ExecuteResult, NymdError>
    where
        C: SigningCosmWasmClient + Sync,
    {
        let fee = self.repeated_operation_fee(
            Operation::DelegateToMixnodeOnBehalf,
            mixnode_delegations.len() as u64,
        );

        let reqs: Vec<(ExecuteMsg, Vec<CosmosCoin>)> = mixnode_delegations
            .into_iter()
            .map(|delegation| {
                (
                    ExecuteMsg::DelegateToMixnodeOnBehalf {
                        mix_identity: delegation.node_identity(),
                        delegate: delegation.owner().to_string(),
                    },
                    vec![cosmwasm_coin_to_cosmos_coin(delegation.amount().clone())],
                )
            })
            .collect();

        self.client
            .execute_multiple(
                self.address(),
                self.mixnet_contract_address()?,
                reqs,
                fee,
                "Delegating to multiple mixnodes on behalf from rust!",
            )
            .await
    }

    /// Removes stake delegation from a particular mixnode.
    pub async fn remove_mixnode_delegation(
        &self,
        mix_identity: &str,
    ) -> Result<ExecuteResult, NymdError>
    where
        C: SigningCosmWasmClient + Sync,
    {
        let fee = self.operation_fee(Operation::UndelegateFromMixnode);

        let req = ExecuteMsg::UndelegateFromMixnode {
            mix_identity: mix_identity.to_string(),
        };
        self.client
            .execute(
                self.address(),
                self.mixnet_contract_address()?,
                &req,
                fee,
                "Removing mixnode delegation from rust!",
                Vec::new(),
            )
            .await
    }

    /// Removes stake delegation from a particular mixnode on behalf of a particular delegator.
    pub async fn remove_mixnode_delegation_on_behalf(
        &self,
        mix_identity: &str,
        delegate: &str,
    ) -> Result<ExecuteResult, NymdError>
    where
        C: SigningCosmWasmClient + Sync,
    {
        let fee = self.operation_fee(Operation::UndelegateFromMixnodeOnBehalf);

        let req = ExecuteMsg::UndelegateFromMixnodeOnBehalf {
            mix_identity: mix_identity.to_string(),
            delegate: delegate.to_string(),
        };
        self.client
            .execute(
                self.address(),
                self.mixnet_contract_address()?,
                &req,
                fee,
                "Removing mixnode delegation on behalf from rust!",
                Vec::new(),
            )
            .await
    }

    /// Announce a gateway, paying a fee.
    pub async fn bond_gateway(
        &self,
        gateway: Gateway,
        owner_signature: String,
        pledge: Coin,
    ) -> Result<ExecuteResult, NymdError>
    where
        C: SigningCosmWasmClient + Sync,
    {
        let fee = self.operation_fee(Operation::BondGateway);

        let req = ExecuteMsg::BondGateway {
            gateway,
            owner_signature,
        };
        self.client
            .execute(
                self.address(),
                self.mixnet_contract_address()?,
                &req,
                fee,
                "Bonding gateway from rust!",
                vec![cosmwasm_coin_to_cosmos_coin(pledge)],
            )
            .await
    }

    /// Announce a gateway on behalf of the owner, paying a fee.
    pub async fn bond_gateway_on_behalf(
        &self,
        gateway: Gateway,
        owner: String,
        owner_signature: String,
        pledge: Coin,
    ) -> Result<ExecuteResult, NymdError>
    where
        C: SigningCosmWasmClient + Sync,
    {
        let fee = self.operation_fee(Operation::BondGatewayOnBehalf);

        let req = ExecuteMsg::BondGatewayOnBehalf {
            gateway,
            owner,
            owner_signature,
        };
        self.client
            .execute(
                self.address(),
                self.mixnet_contract_address()?,
                &req,
                fee,
                "Bonding gateway on behalf from rust!",
                vec![cosmwasm_coin_to_cosmos_coin(pledge)],
            )
            .await
    }

    /// Announce multiple gateways on behalf of other owners, paying a fee.
    pub async fn bond_multiple_gateways_on_behalf(
        &self,
        gateway_bonds_with_sigs: Vec<(GatewayBond, String)>,
    ) -> Result<ExecuteResult, NymdError>
    where
        C: SigningCosmWasmClient + Sync,
    {
        let fee = self.repeated_operation_fee(
            Operation::BondGatewayOnBehalf,
            gateway_bonds_with_sigs.len() as u64,
        );

        let reqs: Vec<(ExecuteMsg, Vec<CosmosCoin>)> = gateway_bonds_with_sigs
            .into_iter()
            .map(|(bond, owner_signature)| {
                (
                    ExecuteMsg::BondGatewayOnBehalf {
                        gateway: bond.gateway,
                        owner: bond.owner.to_string(),
                        owner_signature,
                    },
                    vec![cosmwasm_coin_to_cosmos_coin(bond.pledge_amount)],
                )
            })
            .collect();

        self.client
            .execute_multiple(
                self.address(),
                self.mixnet_contract_address()?,
                reqs,
                fee,
                "Bonding multiple gateways on behalf from rust!",
            )
            .await
    }

    /// Unbond a gateway, removing it from the network and reclaiming staked coins
    pub async fn unbond_gateway(&self) -> Result<ExecuteResult, NymdError>
    where
        C: SigningCosmWasmClient + Sync,
    {
        let fee = self.operation_fee(Operation::UnbondGateway);

        let req = ExecuteMsg::UnbondGateway {};
        self.client
            .execute(
                self.address(),
                self.mixnet_contract_address()?,
                &req,
                fee,
                "Unbonding gateway from rust!",
                Vec::new(),
            )
            .await
    }

    /// Unbond a gateway on behalf of the owner, removing it from the
    /// network and reclaiming staked coins
    pub async fn unbond_gateway_on_behalf(&self, owner: String) -> Result<ExecuteResult, NymdError>
    where
        C: SigningCosmWasmClient + Sync,
    {
        let fee = self.operation_fee(Operation::UnbondGatewayOnBehalf);

        let req = ExecuteMsg::UnbondGatewayOnBehalf { owner };
        self.client
            .execute(
                self.address(),
                self.mixnet_contract_address()?,
                &req,
                fee,
                "Unbonding gateway on behalf from rust!",
                Vec::new(),
            )
            .await
    }

    pub async fn update_contract_settings(
        &self,
        new_params: ContractStateParams,
    ) -> Result<ExecuteResult, NymdError>
    where
        C: SigningCosmWasmClient + Sync,
    {
        let fee = self.operation_fee(Operation::UpdateContractSettings);

        let req = ExecuteMsg::UpdateContractStateParams(new_params);
        self.client
            .execute(
                self.address(),
                self.mixnet_contract_address()?,
                &req,
                fee,
                "Updating contract state from rust!",
                Vec::new(),
            )
            .await
    }

    pub async fn begin_mixnode_rewarding(
        &self,
        rewarding_interval_nonce: u32,
    ) -> Result<ExecuteResult, NymdError>
    where
        C: SigningCosmWasmClient + Sync,
    {
        let fee = self.operation_fee(Operation::BeginMixnodeRewarding);

        let req = ExecuteMsg::BeginMixnodeRewarding {
            rewarding_interval_nonce,
        };
        self.client
            .execute(
                self.address(),
                self.mixnet_contract_address()?,
                &req,
                fee,
                "Beginning mixnode rewarding procedure",
                Vec::new(),
            )
            .await
    }

    pub async fn finish_mixnode_rewarding(
        &self,
        rewarding_interval_nonce: u32,
    ) -> Result<ExecuteResult, NymdError>
    where
        C: SigningCosmWasmClient + Sync,
    {
        let fee = self.operation_fee(Operation::FinishMixnodeRewarding);

        let req = ExecuteMsg::FinishMixnodeRewarding {
            rewarding_interval_nonce,
        };
        self.client
            .execute(
                self.address(),
                self.mixnet_contract_address()?,
                &req,
                fee,
                "Finishing mixnode rewarding procedure",
                Vec::new(),
            )
            .await
    }

    pub async fn set_current_epoch(
        &self,
        epoch: &Epoch,
    ) -> Result<ExecuteResult, NymdError>
    where
        C: SigningCosmWasmClient + Sync,
    {
        let fee = self.operation_fee(Operation::SetCurrentEpoch);

        let req = ExecuteMsg::SetCurrentEpoch {
            epoch: epoch.clone(),
        };
        self.client
            .execute(
                self.address(),
                self.mixnet_contract_address()?,
                &req,
                fee,
                "Setting current epoch",
                Vec::new(),
            )
            .await
    }

    pub async fn write_rewarded_set(
        &self,
        rewarded_set: &HashMap<String, NodeStatus>,
    ) -> Result<ExecuteResult, NymdError>
    where
        C: SigningCosmWasmClient + Sync,
    {
        let fee = self.operation_fee(Operation::WriteRewardedSet);

        let req = ExecuteMsg::WriteRewardedSet {
            rewarded_set: rewarded_set.clone(),
        };
        self.client
            .execute(
                self.address(),
                self.mixnet_contract_address()?,
                &req,
                fee,
                "Writing rewarded set",
                Vec::new(),
            )
            .await
    }

    pub async fn clear_rewarded_set(&self) -> Result<ExecuteResult, NymdError>
    where
        C: SigningCosmWasmClient + Sync,
    {
        let fee = self.operation_fee(Operation::ClearRewardedSet);

        let req = ExecuteMsg::ClearRewardedSet {};
        self.client
            .execute(
                self.address(),
                self.mixnet_contract_address()?,
                &req,
                fee,
                "Clearing rewarded set",
                Vec::new(),
            )
            .await
    }
}

fn cosmwasm_coin_to_cosmos_coin(coin: Coin) -> CosmosCoin {
    CosmosCoin {
        denom: coin.denom.parse().unwrap(),
        // this might be a bit iffy, cosmwasm coin stores value as u128, while cosmos does it as u64
        amount: (coin.amount.u128() as u64).into(),
    }
}

fn cosmwasm_coin_ptr_to_cosmos_coin(coin: &Coin) -> CosmosCoin {
    CosmosCoin {
        denom: coin.denom.parse().unwrap(),
        // this might be a bit iffy, cosmwasm coin stores value as u128, while cosmos does it as u64
        amount: (coin.amount.u128() as u64).into(),
    }
}<|MERGE_RESOLUTION|>--- conflicted
+++ resolved
@@ -13,21 +13,12 @@
 use cosmwasm_std::{Coin, Uint128};
 pub use fee::gas_price::GasPrice;
 use fee::helpers::Operation;
-<<<<<<< HEAD
-use mixnet_contract::{
+use mixnet_contract_common::{
     ContractStateParams, Delegation, Epoch, ExecuteMsg, Gateway, GatewayBond,
     GatewayOwnershipResponse, IdentityKey, LayerDistribution, MixNode, MixNodeBond,
-    MixOwnershipResponse, MixnetContractVersion, MixnodeRewardingStatusResponse,
+    MixOwnershipResponse, MixnetContractVersion, MixnodeRewardingStatusResponse, NodeStatus,
     PagedAllDelegationsResponse, PagedDelegatorDelegationsResponse, PagedGatewayResponse,
-    PagedMixDelegationsResponse, PagedMixnodeResponse, QueryMsg, RewardingIntervalResponse, NodeStatus,
-=======
-use mixnet_contract_common::{
-    ContractStateParams, Delegation, ExecuteMsg, Gateway, GatewayBond, GatewayOwnershipResponse,
-    IdentityKey, LayerDistribution, MixNode, MixNodeBond, MixOwnershipResponse,
-    MixnetContractVersion, MixnodeRewardingStatusResponse, PagedAllDelegationsResponse,
-    PagedDelegatorDelegationsResponse, PagedGatewayResponse, PagedMixDelegationsResponse,
-    PagedMixnodeResponse, QueryMsg, RewardingIntervalResponse,
->>>>>>> 6b3700ae
+    PagedMixDelegationsResponse, PagedMixnodeResponse, QueryMsg, RewardingIntervalResponse,
 };
 use serde::Serialize;
 use std::convert::TryInto;
@@ -313,9 +304,7 @@
             .await
     }
 
-    pub async fn query_rewarded_set(
-        &self,
-    ) -> Result<HashMap<String, NodeStatus>, NymdError>
+    pub async fn query_rewarded_set(&self) -> Result<HashMap<String, NodeStatus>, NymdError>
     where
         C: CosmWasmClient + Sync,
     {
@@ -325,9 +314,7 @@
             .await
     }
 
-    pub async fn query_current_rewarded_set_height(
-        &self,
-    ) -> Result<u64, NymdError>
+    pub async fn query_current_rewarded_set_height(&self) -> Result<u64, NymdError>
     where
         C: CosmWasmClient + Sync,
     {
@@ -353,7 +340,7 @@
     pub async fn query_rewarded_set_for_epoch(
         &self,
         epoch: Option<Epoch>,
-        filter: Option<NodeStatus>
+        filter: Option<NodeStatus>,
     ) -> Result<HashMap<String, NodeStatus>, NymdError>
     where
         C: CosmWasmClient + Sync,
@@ -1219,10 +1206,7 @@
             .await
     }
 
-    pub async fn set_current_epoch(
-        &self,
-        epoch: &Epoch,
-    ) -> Result<ExecuteResult, NymdError>
+    pub async fn set_current_epoch(&self, epoch: &Epoch) -> Result<ExecuteResult, NymdError>
     where
         C: SigningCosmWasmClient + Sync,
     {

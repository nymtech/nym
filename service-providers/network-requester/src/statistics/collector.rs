// Copyright 2022 - Nym Technologies SA <contact@nymtech.net>
// SPDX-License-Identifier: Apache-2.0

use async_trait::async_trait;
use log::*;
use proxy_helpers::proxy_runner::MixProxySender;
use rand::RngCore;
use serde::Deserialize;
use sqlx::types::chrono::{DateTime, Utc};
use std::collections::{HashMap, HashSet};
use std::sync::Arc;
use std::time::Duration;
use tokio::sync::RwLock;

use crate::core::ReturnAddress;
use nymsphinx::addressing::clients::Recipient;
use ordered_buffer::OrderedMessageSender;
use socks5_requests::{ConnectionId, Message as Socks5Message, RemoteAddress, Request};
use statistics_common::api::{
    build_statistics_request_bytes, DEFAULT_STATISTICS_SERVICE_ADDRESS,
    DEFAULT_STATISTICS_SERVICE_PORT,
};
use statistics_common::{
    collector::StatisticsCollector, error::StatsError as CommonStatsError, StatsMessage,
    StatsServiceData,
};

use super::error::StatsError;

const REMOTE_SOURCE_OF_STATS_PROVIDER_CONFIG: &str =
    "https://nymtech.net/.wellknown/network-requester/stats-provider.json";

#[derive(Clone, Debug)]
pub struct StatsData {
    client_processed_bytes: HashMap<String, u32>,
}

impl StatsData {
    pub fn new() -> Self {
        StatsData {
            client_processed_bytes: HashMap::new(),
        }
    }

    pub fn processed(&mut self, remote_addr: &str, bytes: u32) {
        if let Some(curr_bytes) = self.client_processed_bytes.get_mut(remote_addr) {
            *curr_bytes += bytes;
        } else {
            self.client_processed_bytes
                .insert(remote_addr.to_string(), bytes);
        }
    }
}

#[derive(Clone, Debug, Deserialize)]
pub struct StatsProviderConfigEntry {
    stats_client_address: String,
}

#[derive(Clone, Debug, Deserialize)]
#[serde(deny_unknown_fields)]
#[allow(dead_code)]
pub struct OptionalStatsProviderConfig {
    mainnet: Option<StatsProviderConfigEntry>,
    sandbox: Option<StatsProviderConfigEntry>,
    qa: Option<StatsProviderConfigEntry>,
}

impl OptionalStatsProviderConfig {
    pub fn stats_client_address(&self) -> Option<String> {
        self.mainnet.clone().map(|e| e.stats_client_address)
    }
}

#[derive(Clone)]
pub struct ServiceStatisticsCollector {
    pub(crate) request_stats_data: Arc<RwLock<StatsData>>,
    pub(crate) response_stats_data: Arc<RwLock<StatsData>>,
    pub(crate) connected_services: Arc<RwLock<HashMap<ConnectionId, RemoteAddress>>>,
    stats_provider_addr: Recipient,
<<<<<<< HEAD
    mix_input_sender: mpsc::UnboundedSender<(Socks5Message, ReturnAddress)>,
=======
    mix_input_sender: MixProxySender<(Socks5Message, Recipient)>,
>>>>>>> c8b454a0
}

impl ServiceStatisticsCollector {
    pub async fn new(
        stats_provider_addr: Option<Recipient>,
<<<<<<< HEAD
        mix_input_sender: mpsc::UnboundedSender<(Socks5Message, ReturnAddress)>,
=======
        mix_input_sender: MixProxySender<(Socks5Message, Recipient)>,
>>>>>>> c8b454a0
    ) -> Result<Self, StatsError> {
        let client = reqwest::Client::builder()
            .timeout(Duration::from_secs(3))
            .build()?;
        let stats_provider_config: OptionalStatsProviderConfig = client
            .get(REMOTE_SOURCE_OF_STATS_PROVIDER_CONFIG.to_string())
            .send()
            .await?
            .json()
            .await?;
        let stats_provider_addr = stats_provider_addr.unwrap_or(
            Recipient::try_from_base58_string(
                stats_provider_config
                    .stats_client_address()
                    .ok_or(StatsError::InvalidClientAddress)?,
            )
            .map_err(|_| StatsError::InvalidClientAddress)?,
        );

        Ok(ServiceStatisticsCollector {
            request_stats_data: Arc::new(RwLock::new(StatsData::new())),
            response_stats_data: Arc::new(RwLock::new(StatsData::new())),
            connected_services: Arc::new(RwLock::new(HashMap::new())),
            stats_provider_addr,
            mix_input_sender,
        })
    }
}

#[async_trait]
impl StatisticsCollector for ServiceStatisticsCollector {
    async fn create_stats_message(
        &self,
        interval: Duration,
        timestamp: DateTime<Utc>,
    ) -> StatsMessage {
        let stats_data = {
            let request_data_bytes = self.request_stats_data.read().await;
            let response_data_bytes = self.response_stats_data.read().await;
            let services: HashSet<String> = request_data_bytes
                .client_processed_bytes
                .keys()
                .chain(response_data_bytes.client_processed_bytes.keys())
                .cloned()
                .collect();
            services
                .into_iter()
                .map(|requested_service| {
                    let request_bytes = request_data_bytes
                        .client_processed_bytes
                        .get(&requested_service)
                        .copied()
                        .unwrap_or(0);
                    let response_bytes = response_data_bytes
                        .client_processed_bytes
                        .get(&requested_service)
                        .copied()
                        .unwrap_or(0);
                    statistics_common::StatsData::Service(StatsServiceData::new(
                        requested_service,
                        request_bytes,
                        response_bytes,
                    ))
                })
                .collect()
        };

        StatsMessage {
            stats_data,
            interval_seconds: interval.as_secs() as u32,
            timestamp: timestamp.to_rfc3339(),
        }
    }

    async fn send_stats_message(
        &self,
        stats_message: StatsMessage,
    ) -> Result<(), CommonStatsError> {
        let msg = build_statistics_request_bytes(stats_message)?;

        trace!("Connecting to statistics service");
        let mut rng = rand::rngs::OsRng;
        let conn_id = rng.next_u64();
        let connect_req = Request::new_connect(
            conn_id,
            format!(
                "{}:{}",
                DEFAULT_STATISTICS_SERVICE_ADDRESS, DEFAULT_STATISTICS_SERVICE_PORT
            ),
            Some(self.stats_provider_addr),
        );
        if self
            .mix_input_sender
            .send((
                Socks5Message::Request(connect_req),
                self.stats_provider_addr.into(),
            ))
            .await
            .is_err()
        {
            panic!();
        }

        trace!("Sending data to statistics service");
        let mut message_sender = OrderedMessageSender::new();
        let ordered_msg = message_sender.wrap_message(msg).into_bytes();
        let send_req = Request::new_send(conn_id, ordered_msg, true);
<<<<<<< HEAD
        self.mix_input_sender
            .unbounded_send((
                Socks5Message::Request(send_req),
                self.stats_provider_addr.into(),
            ))
            .unwrap();
=======
        if self
            .mix_input_sender
            .send((Socks5Message::Request(send_req), self.stats_provider_addr))
            .await
            .is_err()
        {
            panic!();
        }
>>>>>>> c8b454a0

        Ok(())
    }

    async fn reset_stats(&mut self) {
        self.request_stats_data.write().await.client_processed_bytes = HashMap::new();
        self.response_stats_data
            .write()
            .await
            .client_processed_bytes = HashMap::new();
    }
}<|MERGE_RESOLUTION|>--- conflicted
+++ resolved
@@ -78,21 +78,13 @@
     pub(crate) response_stats_data: Arc<RwLock<StatsData>>,
     pub(crate) connected_services: Arc<RwLock<HashMap<ConnectionId, RemoteAddress>>>,
     stats_provider_addr: Recipient,
-<<<<<<< HEAD
-    mix_input_sender: mpsc::UnboundedSender<(Socks5Message, ReturnAddress)>,
-=======
-    mix_input_sender: MixProxySender<(Socks5Message, Recipient)>,
->>>>>>> c8b454a0
+    mix_input_sender: MixProxySender<(Socks5Message, ReturnAddress)>,
 }
 
 impl ServiceStatisticsCollector {
     pub async fn new(
         stats_provider_addr: Option<Recipient>,
-<<<<<<< HEAD
-        mix_input_sender: mpsc::UnboundedSender<(Socks5Message, ReturnAddress)>,
-=======
-        mix_input_sender: MixProxySender<(Socks5Message, Recipient)>,
->>>>>>> c8b454a0
+        mix_input_sender: MixProxySender<(Socks5Message, ReturnAddress)>,
     ) -> Result<Self, StatsError> {
         let client = reqwest::Client::builder()
             .timeout(Duration::from_secs(3))
@@ -200,23 +192,17 @@
         let mut message_sender = OrderedMessageSender::new();
         let ordered_msg = message_sender.wrap_message(msg).into_bytes();
         let send_req = Request::new_send(conn_id, ordered_msg, true);
-<<<<<<< HEAD
-        self.mix_input_sender
-            .unbounded_send((
+        if self
+            .mix_input_sender
+            .send((
                 Socks5Message::Request(send_req),
                 self.stats_provider_addr.into(),
             ))
-            .unwrap();
-=======
-        if self
-            .mix_input_sender
-            .send((Socks5Message::Request(send_req), self.stats_provider_addr))
             .await
             .is_err()
         {
             panic!();
         }
->>>>>>> c8b454a0
 
         Ok(())
     }

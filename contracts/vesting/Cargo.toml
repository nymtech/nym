[package]
name = "vesting-contract"
<<<<<<< HEAD
version = "2.0.0"
=======
version = "1.0.2"
>>>>>>> ecbf5296
authors = ["Drazen Urch <durch@users.noreply.github.com>"]
edition = "2021"

exclude = [
  # Those files are rust-optimizer artifacts. You might want to commit them for convenience but they should not be part of the source code publication.
  "contract.wasm",
  "hash.txt",
]

[lib]
crate-type = ["cdylib", "rlib"]

[dependencies]
mixnet-contract-common = { path = "../../common/cosmwasm-smart-contracts/mixnet-contract" }
vesting-contract-common = { path = "../../common/cosmwasm-smart-contracts/vesting-contract" }

cosmwasm-std = { version = "1.0.0 "}
cw-storage-plus = { version = "0.13.4", features = ["iterator"] }

schemars = "0.8"
serde = { version = "1.0", default-features = false, features = ["derive"] }
thiserror = { version = "1.0" }<|MERGE_RESOLUTION|>--- conflicted
+++ resolved
@@ -1,10 +1,6 @@
 [package]
 name = "vesting-contract"
-<<<<<<< HEAD
-version = "2.0.0"
-=======
-version = "1.0.2"
->>>>>>> ecbf5296
+version = "1.1.0"
 authors = ["Drazen Urch <durch@users.noreply.github.com>"]
 edition = "2021"
 

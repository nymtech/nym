--- conflicted
+++ resolved
@@ -18,14 +18,10 @@
 import ArrowDropDownIcon from '@mui/icons-material/ArrowDropDown';
 import { CopyToClipboard } from '@nymproject/react/clipboard/CopyToClipboard';
 import { DelegationWithEverything } from '@nymproject/types';
-<<<<<<< HEAD
-import { format } from 'date-fns';
 import { Link } from '@nymproject/react/link/Link';
-=======
 import { format, formatDistanceToNow, parseISO } from 'date-fns';
 import { styled } from '@mui/material/styles';
 import { tableCellClasses } from '@mui/material/TableCell';
->>>>>>> ce26c3cf
 import { DelegationListItemActions, DelegationsActionsMenu } from './DelegationActions';
 
 const StyledTooltipTableCell = styled(TableCell)(({ theme }) => ({
@@ -165,9 +161,9 @@
                     arrow
                   >
                     <Link
-                      target="_blank"
-                      href={`${explorerUrl}/network-components/mixnode/${item.node_identity}`}
-                      text={`${item.node_identity.slice(0, 6)}...${item.node_identity.slice(-6)}`}
+                        target="_blank"
+                        href={`${explorerUrl}/network-components/mixnode/${item.node_identity}`}
+                        text={`${item.node_identity.slice(0, 6)}...${item.node_identity.slice(-6)}`}
                     />
                   </Tooltip>
                 </TableCell>

--- conflicted
+++ resolved
@@ -261,9 +261,6 @@
     }
 }
 
-<<<<<<< HEAD
-/// Bond a gateway, sends [mixnet_contract_common::ExecuteMsg::BondGatewayOnBehalf] to [crate::storage::MIXNET_CONTRACT_ADDRESS].
-=======
 pub fn try_migrate_heights_to_timestamps(
     account_id: u32,
     mix_identity: String,
@@ -288,8 +285,7 @@
     Ok(Response::default())
 }
 
-// Owner or staking
->>>>>>> 49d8424e
+/// Bond a gateway, sends [mixnet_contract_common::ExecuteMsg::BondGatewayOnBehalf] to [crate::storage::MIXNET_CONTRACT_ADDRESS].
 pub fn try_bond_gateway(
     gateway: Gateway,
     owner_signature: String,

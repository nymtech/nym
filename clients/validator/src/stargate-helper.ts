import axios from "axios";
import { GasLimits, GasPrice } from "@cosmjs/launchpad";
import { CosmWasmFeeTable } from "@cosmjs/cosmwasm";


export interface Options {
    httpUrl: string;
    networkId: string;
    gasPrice: number;
    bech32prefix: string;
}

export const nymGasLimits: GasLimits<CosmWasmFeeTable> = {
    upload: 2_500_000,
    init: 500_000,
    migrate: 200_000,
    exec: 250_000,
    send: 80_000,
    changeAdmin: 80_000,
};

<<<<<<< HEAD
export const nymGasPrice: (stakeDenom: string) => GasPrice = (stakeDenom: string) =>  GasPrice.fromString(`0.025${stakeDenom}`);
=======
export const nymGasPrice: (stakeDenom: string) => GasPrice = (stakeDenom: string) => GasPrice.fromString(`0.025${stakeDenom}`);
>>>>>>> 7f7c37ee

export const defaultOptions: Options = {
    httpUrl: "http://localhost:26657",
    networkId: "nymnet",
    gasPrice: 0.025,
    bech32prefix: "hal",
};

export const downloadWasm = async (url: string): Promise<Uint8Array> => {
    const r = await axios.get(url, { responseType: "arraybuffer" });
    if (r.status !== 200) {
        throw new Error(`Download error: ${r.status}`);
    }
    return r.data;
};
<|MERGE_RESOLUTION|>--- conflicted
+++ resolved
@@ -19,11 +19,7 @@
     changeAdmin: 80_000,
 };
 
-<<<<<<< HEAD
-export const nymGasPrice: (stakeDenom: string) => GasPrice = (stakeDenom: string) =>  GasPrice.fromString(`0.025${stakeDenom}`);
-=======
 export const nymGasPrice: (stakeDenom: string) => GasPrice = (stakeDenom: string) => GasPrice.fromString(`0.025${stakeDenom}`);
->>>>>>> 7f7c37ee
 
 export const defaultOptions: Options = {
     httpUrl: "http://localhost:26657",

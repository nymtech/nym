--- conflicted
+++ resolved
@@ -61,28 +61,18 @@
 impl NymdClient<QueryNymdClient> {
     pub fn connect<U>(
         endpoint: U,
-<<<<<<< HEAD
-        mixnet_contract_address: AccountId,
-        vesting_contract_address: AccountId,
-        erc20_bridge_contract_address: AccountId,
-=======
         mixnet_contract_address: Option<AccountId>,
         vesting_contract_address: Option<AccountId>,
->>>>>>> 59bc7cb5
+        erc20_bridge_contract_address: Option<AccountId>,
     ) -> Result<NymdClient<QueryNymdClient>, NymdError>
     where
         U: TryInto<HttpClientUrl, Error = TendermintRpcError>,
     {
         Ok(NymdClient {
             client: QueryNymdClient::new(endpoint)?,
-<<<<<<< HEAD
-            mixnet_contract_address: Some(mixnet_contract_address),
-            vesting_contract_address: Some(vesting_contract_address),
-            erc20_bridge_contract_address: Some(erc20_bridge_contract_address),
-=======
             mixnet_contract_address,
             vesting_contract_address,
->>>>>>> 59bc7cb5
+            erc20_bridge_contract_address,
             client_address: None,
             custom_gas_limits: Default::default(),
             simulated_gas_multiplier: DEFAULT_SIMULATED_GAS_MULTIPLIER,

--- conflicted
+++ resolved
@@ -360,11 +360,7 @@
     esac
 done
 
-<<<<<<< HEAD
-sudo ./nym-vpn-cli -c sandbox.env --entry-gateway-id ${identity_key} --exit-router-address ${exit_address} --enable-two-hop $wireguard_options >"$temp_log_file" 2>&1 &
-=======
 sudo ./nym-vpn-cli-test -c sandbox.env --entry-gateway-id ${identity_key} --exit-router-address ${exit_address} --enable-two-hop $wireguard_options >"$temp_log_file" 2>&1 &
->>>>>>> bfa43bfd
 
 timeout=15
 start_time=$(date +%s)
@@ -388,37 +384,6 @@
 rm -f "$temp_log_file"
 
 ```
-#### tests-wireguard.sh
-
-```sh
-read -p "enter a gateway ID: " identity_key
-read -p "enter an exit address: " exit_address
-
-while true; do
-    read -p "enable WireGuard? (yes/no): " enable_wireguard
-    enable_wireguard=$(echo "$enable_wireguard" | tr '[:upper:]' '[:lower:]')
-
-    case "$enable_wireguard" in
-    "yes")
-        read -p "enter your WireGuard private key: " priv_key
-        read -p "enter your WireGuard IP: " wg_ip
-        wireguard_options="--enable-wireguard --private-key $priv_key --wg-ip $wg_ip"
-        break
-        ;;
-    "no")
-        wireguard_options=""
-        break
-        ;;
-    *)
-        echo "invalid response. please enter 'yes' or 'no'."
-        ;;
-    esac
-done
-
-sudo ./nym-vpn-cli-test -c sandbox.env --entry-gateway-id ${identity_key} --exit-router-address ${exit_address} --enable-two-hop $wireguard_options >"$temp_log_file" 2>&1 &
-
-```
-
 
 ## Troubleshooting
 
@@ -483,3 +448,4 @@
 ```
 6. Continue with the steps listed in [testing section](./nym-vpn.md#testing)
 
+

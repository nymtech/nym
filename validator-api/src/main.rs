--- conflicted
+++ resolved
@@ -16,10 +16,6 @@
 use anyhow::Result;
 use cache::ValidatorCache;
 use clap::{App, Arg, ArgMatches};
-<<<<<<< HEAD
-use coconut::InternalSignRequest;
-=======
->>>>>>> 673e13ec
 use log::{info, warn};
 use rocket::fairing::AdHoc;
 use rocket::http::Method;
@@ -33,12 +29,9 @@
 use tokio::sync::Notify;
 use url::Url;
 use validator_client::nymd::SigningNymdClient;
-<<<<<<< HEAD
-=======
 
 #[cfg(feature = "coconut")]
 use coconut::InternalSignRequest;
->>>>>>> 673e13ec
 
 pub(crate) mod cache;
 pub(crate) mod config;
@@ -87,11 +80,7 @@
 }
 
 fn parse_args<'a>() -> ArgMatches<'a> {
-<<<<<<< HEAD
-    App::new("Nym Validator API")
-=======
     let base_app = App::new("Nym Validator API")
->>>>>>> 673e13ec
         .author("Nymtech")
         .arg(
             Arg::with_name(MONITORING_ENABLED)
@@ -149,17 +138,10 @@
                 .short("w")
         )
         .arg(
-<<<<<<< HEAD
-            Arg::with_name(KEYPAIR_ARG)
-                .help("Path to the secret key file")
-                .takes_value(true)
-                .long(KEYPAIR_ARG)
-=======
             Arg::with_name(API_VALIDATORS_ARG)
                 .help("specifies list of all validators on the network issuing coconut credentials. Ensure they are properly ordered")
                 .long(API_VALIDATORS_ARG)
                 .takes_value(true)
->>>>>>> 673e13ec
         )
         .arg(
             Arg::with_name(FIRST_REWARDING_EPOCH_ARG)
@@ -181,11 +163,6 @@
                 .takes_value(true)
                 .long(REWARDING_MONITOR_THRESHOLD_ARG)
                 .requires(REWARDING_ENABLED)
-<<<<<<< HEAD
-        )
-
-        .get_matches()
-=======
         );
 
     #[cfg(feature = "coconut")]
@@ -197,7 +174,6 @@
     );
 
     base_app.get_matches()
->>>>>>> 673e13ec
 }
 
 async fn wait_for_interrupt() {

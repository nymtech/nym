// Copyright 2021 - Nym Technologies SA <contact@nymtech.net>
// SPDX-License-Identifier: Apache-2.0

use crate::nyxd::cosmwasm_client::types::Account;
use crate::nyxd::error::NyxdError;
use log::{debug, trace};
use nym_network_defaults::{ChainDetails, NymNetworkDetails};
use serde::{Deserialize, Serialize};
use tendermint_rpc::{endpoint::block::Response as BlockResponse, query::Query};

#[cfg(feature = "http-client")]
use tendermint_rpc::Error as TendermintRpcError;

pub use crate::nyxd::cosmwasm_client::client::CosmWasmClient;
pub use crate::nyxd::fee::Fee;
pub use coin::Coin;
pub use cosmrs::bank::MsgSend;
pub use cosmrs::tendermint::abci::{response::DeliverTx, Event, EventAttribute};
pub use cosmrs::tendermint::block::Height;
pub use cosmrs::tendermint::hash::{self, Algorithm, Hash};
pub use cosmrs::tendermint::validator::Info as TendermintValidatorInfo;
pub use cosmrs::tendermint::Time as TendermintTime;
pub use cosmrs::tx::{self};
pub use cosmrs::Coin as CosmosCoin;
pub use cosmrs::Gas;
pub use cosmrs::{bip32, AccountId, Denom};
pub use cosmwasm_std::Coin as CosmWasmCoin;
pub use fee::{gas_price::GasPrice, GasAdjustable, GasAdjustment};
pub use tendermint_rpc::{client::Client as TendermintClient, Request, Response, SimpleRequest};
pub use tendermint_rpc::{
    endpoint::{tx::Response as TxResponse, validators::Response as ValidatorResponse},
    Paging,
};

#[cfg(feature = "http-client")]
pub use cosmrs::rpc::{HttpClient as QueryNyxdClient, HttpClientUrl};

#[cfg(all(feature = "signing", feature = "http-client"))]
use crate::nyxd::cosmwasm_client::signing_client;
#[cfg(feature = "signing")]
use crate::nyxd::cosmwasm_client::types::{
    ChangeAdminResult, ContractCodeId, ExecuteResult, InstantiateOptions, InstantiateResult,
    MigrateResult, SequenceResponse, SimulateResponse, UploadResult,
};
#[cfg(all(feature = "signing", feature = "http-client"))]
use crate::signing::direct_wallet::DirectSecp256k1HdWallet;
#[cfg(all(feature = "signing", feature = "http-client"))]
use crate::signing::signer::OfflineSigner;
#[cfg(feature = "signing")]
use cosmrs::cosmwasm;
#[cfg(feature = "signing")]
use cosmrs::tx::Msg;
#[cfg(feature = "signing")]
use cosmwasm_std::Addr;
#[cfg(feature = "signing")]
use std::time::SystemTime;

#[cfg(feature = "signing")]
pub use crate::nyxd::cosmwasm_client::signing_client::SigningCosmWasmClient;

#[cfg(all(feature = "signing", feature = "http-client"))]
pub use signing_client::Client as SigningNyxdClient;

#[cfg(all(feature = "signing", feature = "http-client"))]
pub type DirectSigningNyxdClient = SigningNyxdClient<DirectSecp256k1HdWallet>;

pub mod coin;
pub mod cosmwasm_client;
pub mod error;
pub mod fee;
pub mod traits;

#[derive(Debug, Clone)]
pub struct Config {
    pub(crate) chain_details: ChainDetails,

    // I'd love to have used `NymContracts` struct directly here instead,
    // however, I'd really prefer to use something more strongly typed (i.e. AccountId vs String)
    pub(crate) mixnet_contract_address: Option<AccountId>,
    pub(crate) vesting_contract_address: Option<AccountId>,
    pub(crate) bandwidth_claim_contract_address: Option<AccountId>,
    pub(crate) coconut_bandwidth_contract_address: Option<AccountId>,
    pub(crate) group_contract_address: Option<AccountId>,
    pub(crate) multisig_contract_address: Option<AccountId>,
    pub(crate) coconut_dkg_contract_address: Option<AccountId>,
    pub(crate) ephemera_contract_address: Option<AccountId>,
    pub(crate) service_provider_contract_address: Option<AccountId>,
    pub(crate) name_service_contract_address: Option<AccountId>,
    // TODO: add this in later commits
    // pub(crate) gas_price: GasPrice,
}

impl Config {
    fn parse_optional_account(
        raw: Option<&String>,
        expected_prefix: &str,
    ) -> Result<Option<AccountId>, NyxdError> {
        if let Some(address) = raw {
            trace!("Raw address:{:?}", raw);
            trace!("Expected prefix:{:?}", expected_prefix);
            let parsed: AccountId = address
                .parse()
                .map_err(|_| NyxdError::MalformedAccountAddress(address.clone()))?;
            debug!("Parsed prefix:{:?}", parsed);
            if parsed.prefix() != expected_prefix {
                Err(NyxdError::UnexpectedBech32Prefix {
                    got: parsed.prefix().into(),
                    expected: expected_prefix.into(),
                })
            } else {
                Ok(Some(parsed))
            }
        } else {
            Ok(None)
        }
    }

    pub fn try_from_nym_network_details(details: &NymNetworkDetails) -> Result<Self, NyxdError> {
        let prefix = &details.chain_details.bech32_account_prefix;
        Ok(Config {
            chain_details: details.chain_details.clone(),
            mixnet_contract_address: Self::parse_optional_account(
                details.contracts.mixnet_contract_address.as_ref(),
                prefix,
            )?,
            vesting_contract_address: Self::parse_optional_account(
                details.contracts.vesting_contract_address.as_ref(),
                prefix,
            )?,
            bandwidth_claim_contract_address: Self::parse_optional_account(
                details.contracts.bandwidth_claim_contract_address.as_ref(),
                prefix,
            )?,
            coconut_bandwidth_contract_address: Self::parse_optional_account(
                details
                    .contracts
                    .coconut_bandwidth_contract_address
                    .as_ref(),
                prefix,
            )?,
            group_contract_address: Self::parse_optional_account(
                details.contracts.group_contract_address.as_ref(),
                prefix,
            )?,
            multisig_contract_address: Self::parse_optional_account(
                details.contracts.multisig_contract_address.as_ref(),
                prefix,
            )?,
            coconut_dkg_contract_address: Self::parse_optional_account(
                details.contracts.coconut_dkg_contract_address.as_ref(),
                prefix,
            )?,
            ephemera_contract_address: Self::parse_optional_account(
                details.contracts.ephemera_contract_address.as_ref(),
                prefix,
            )?,
            service_provider_contract_address: Self::parse_optional_account(
                details
                    .contracts
                    .service_provider_directory_contract_address
                    .as_ref(),
                prefix,
            )?,
            name_service_contract_address: Self::parse_optional_account(
                details.contracts.name_service_contract_address.as_ref(),
                prefix,
            )?,
        })
    }
}

#[derive(Debug)]
pub struct NyxdClient<C> {
    client: C,
    config: Config,
    // TODO: refactor because that field is only really used for signing
    #[allow(dead_code)]
    client_address: Option<Vec<AccountId>>,
    simulated_gas_multiplier: f32,
}

#[cfg(feature = "http-client")]
impl NyxdClient<QueryNyxdClient> {
    pub fn connect<U>(config: Config, endpoint: U) -> Result<NyxdClient<QueryNyxdClient>, NyxdError>
    where
        U: TryInto<HttpClientUrl, Error = TendermintRpcError>,
    {
        Ok(NyxdClient {
            client: QueryNyxdClient::new(endpoint)?,
            config,
            client_address: None,
            simulated_gas_multiplier: crate::nyxd::fee::DEFAULT_SIMULATED_GAS_MULTIPLIER,
        })
    }
}

#[cfg(all(feature = "signing", feature = "http-client"))]
impl NyxdClient<SigningNyxdClient<DirectSecp256k1HdWallet>> {
    // TODO: rename this one
    pub fn connect_with_mnemonic<U: Clone>(
        config: Config,
        endpoint: U,
        mnemonic: bip39::Mnemonic,
        gas_price: Option<GasPrice>,
    ) -> Result<NyxdClient<SigningNyxdClient<DirectSecp256k1HdWallet>>, NyxdError>
    where
        U: TryInto<HttpClientUrl, Error = TendermintRpcError>,
    {
        let prefix = &config.chain_details.bech32_account_prefix;
        let wallet = DirectSecp256k1HdWallet::from_mnemonic(prefix, mnemonic);
        Self::connect_with_signer(config, endpoint, wallet, gas_price)
    }
}

#[cfg(all(feature = "signing", feature = "http-client"))]
impl<S> NyxdClient<SigningNyxdClient<S>>
where
    S: OfflineSigner,
    // I have no idea why S::Error: Into<NyxdError> bound wouldn't do the trick
    NyxdError: From<S::Error>,
{
    #[cfg(feature = "http-client")]
    pub fn connect_with_signer<U: Clone>(
        config: Config,
        endpoint: U,
        signer: S,
        gas_price: Option<GasPrice>,
    ) -> Result<NyxdClient<SigningNyxdClient<S>>, NyxdError>
    where
        U: TryInto<HttpClientUrl, Error = TendermintRpcError>,
    {
        let denom = &config.chain_details.mix_denom.base;
        let client_address = signer
            .get_accounts()?
            .into_iter()
            .map(|account| account.address)
            .collect();
        let gas_price = gas_price.unwrap_or(GasPrice::new_with_default_price(denom)?);

        Ok(NyxdClient {
            client: SigningNyxdClient::connect_with_signer(endpoint, signer, gas_price)?,
            config,
            client_address: Some(client_address),
            simulated_gas_multiplier: crate::nyxd::fee::DEFAULT_SIMULATED_GAS_MULTIPLIER,
        })
    }

    #[cfg(feature = "http-client")]
    pub fn change_endpoint<U>(&mut self, new_endpoint: U) -> Result<(), NyxdError>
    where
        U: TryInto<HttpClientUrl, Error = TendermintRpcError>,
    {
        self.client.change_endpoint(new_endpoint)
    }

    pub fn into_signer(self) -> S {
        self.client.into_signer()
    }
}

<<<<<<< HEAD
impl<C> NyxdClient<C> {
    pub fn current_config(&self) -> &Config {
        &self.config
    }

    pub fn current_chain_details(&self) -> &ChainDetails {
        &self.config.chain_details
    }

    pub fn set_mixnet_contract_address(&mut self, address: AccountId) {
        self.config.mixnet_contract_address = Some(address);
    }

    pub fn set_vesting_contract_address(&mut self, address: AccountId) {
        self.config.vesting_contract_address = Some(address);
    }

    pub fn set_bandwidth_claim_contract_address(&mut self, address: AccountId) {
        self.config.bandwidth_claim_contract_address = Some(address);
    }

    pub fn set_coconut_bandwidth_contract_address(&mut self, address: AccountId) {
        self.config.coconut_bandwidth_contract_address = Some(address);
    }

    pub fn set_multisig_contract_address(&mut self, address: AccountId) {
        self.config.multisig_contract_address = Some(address);
    }

    pub fn set_service_provider_contract_address(&mut self, address: AccountId) {
        self.config.service_provider_contract_address = Some(address);
    }

    pub fn set_ephemera_contract_address(&mut self, address: AccountId) {
        self.config.ephemera_contract_address = Some(address);
    }

    // TODO: this should get changed into Result<&AccountId, NyxdError> (or Option<&AccountId> in future commits
    // note: what unwrap is doing here is just moving a failure that would have normally
    // occurred in `connect` when attempting to parse an empty address,
    // so it's not introducing new source of failure (just moves it)
    pub fn mixnet_contract_address(&self) -> &AccountId {
        self.config.mixnet_contract_address.as_ref().unwrap()
    }

    // TODO: this should get changed into Result<&AccountId, NyxdError> (or Option<&AccountId> in future commits
    // note: what unwrap is doing here is just moving a failure that would have normally
    // occurred in `connect` when attempting to parse an empty address,
    // so it's not introducing new source of failure (just moves it)
    pub fn vesting_contract_address(&self) -> &AccountId {
        self.config.vesting_contract_address.as_ref().unwrap()
    }

    // TODO: this should get changed into Result<&AccountId, NyxdError> (or Option<&AccountId> in future commits
    // note: what unwrap is doing here is just moving a failure that would have normally
    // occurred in `connect` when attempting to parse an empty address,
    // so it's not introducing new source of failure (just moves it)
    pub fn bandwidth_claim_contract_address(&self) -> &AccountId {
        self.config
            .bandwidth_claim_contract_address
            .as_ref()
            .unwrap()
    }

    // TODO: this should get changed into Result<&AccountId, NyxdError> (or Option<&AccountId> in future commits
    // note: what unwrap is doing here is just moving a failure that would have normally
    // occurred in `connect` when attempting to parse an empty address,
    // so it's not introducing new source of failure (just moves it)
    pub fn coconut_bandwidth_contract_address(&self) -> &AccountId {
        self.config
            .coconut_bandwidth_contract_address
            .as_ref()
            .unwrap()
    }

    pub fn group_contract_address(&self) -> &AccountId {
        self.config.group_contract_address.as_ref().unwrap()
    }

    // TODO: this should get changed into Result<&AccountId, NyxdError> (or Option<&AccountId> in future commits
    // note: what unwrap is doing here is just moving a failure that would have normally
    // occurred in `connect` when attempting to parse an empty address,
    // so it's not introducing new source of failure (just moves it)
    pub fn multisig_contract_address(&self) -> &AccountId {
        self.config.multisig_contract_address.as_ref().unwrap()
    }

    // TODO: this should get changed into Result<&AccountId, NyxdError> (or Option<&AccountId> in future commits
    // note: what unwrap is doing here is just moving a failure that would have normally
    // occurred in `connect` when attempting to parse an empty address,
    // so it's not introducing new source of failure (just moves it)
    pub fn coconut_dkg_contract_address(&self) -> &AccountId {
        self.config.coconut_dkg_contract_address.as_ref().unwrap()
    }

    // TODO: this should get changed into Result<&AccountId, NyxdError> (or Option<&AccountId> in future commits
    // note: what unwrap is doing here is just moving a failure that would have normally
    // occurred in `connect` when attempting to parse an empty address,
    // so it's not introducing new source of failure (just moves it)
    pub fn ephemera_contract_address(&self) -> &AccountId {
        self.config.ephemera_contract_address.as_ref().unwrap()
    }

    // The service provider directory contract is optional, so we return an Option not a Result
    pub fn service_provider_contract_address(&self) -> Option<&AccountId> {
        self.config.service_provider_contract_address.as_ref()
=======
#[cfg(feature = "signing")]
impl<C> NyxdClient<C>
where
    C: SigningCosmWasmClient + Sync,
{
    pub fn address(&self) -> &AccountId
    where
        C: SigningCosmWasmClient,
    {
        // if this is a signing client (as required by the trait bound), it must have the address set
        &self.client_address.as_ref().unwrap()[0]
>>>>>>> e97a068b
    }

    pub fn cw_address(&self) -> Addr
    where
        C: SigningCosmWasmClient,
    {
        // the call to unchecked is fine here as we're converting directly from `AccountId`
        // which must have been a valid bech32 address
        Addr::unchecked(self.address().as_ref())
    }

    pub async fn account_sequence(&self) -> Result<SequenceResponse, NyxdError>
    where
        C: SigningCosmWasmClient + Sync,
    {
        self.client.get_sequence(self.address()).await
    }

    pub fn signer(&self) -> &<C as SigningCosmWasmClient>::Signer
    where
        C: SigningCosmWasmClient,
    {
        self.client.signer()
    }

    pub fn gas_price(&self) -> &GasPrice
    where
        C: SigningCosmWasmClient,
    {
        self.client.gas_price()
    }

    pub fn wrap_contract_execute_message<M>(
        &self,
        contract_address: &AccountId,
        msg: &M,
        funds: Vec<Coin>,
    ) -> Result<cosmwasm::MsgExecuteContract, NyxdError>
    where
        C: SigningCosmWasmClient,
        M: ?Sized + Serialize,
    {
        Ok(cosmwasm::MsgExecuteContract {
            sender: self.address().clone(),
            contract: contract_address.clone(),
            msg: serde_json::to_vec(msg)?,
            funds: funds.into_iter().map(Into::into).collect(),
        })
    }

    pub async fn simulate<I, M>(&self, messages: I) -> Result<SimulateResponse, NyxdError>
    where
        C: SigningCosmWasmClient + Sync,
        I: IntoIterator<Item = M> + Send,
        M: Msg,
    {
        self.client
            .simulate(
                self.address(),
                messages
                    .into_iter()
                    .map(|msg| msg.into_any())
                    .collect::<Result<Vec<_>, _>>()
                    .map_err(|_| {
                        NyxdError::SerializationError("custom simulate messages".to_owned())
                    })?,
                "simulating execution of transactions",
            )
            .await
    }

    /// Send funds from one address to another
    pub async fn send(
        &self,
        recipient: &AccountId,
        amount: Vec<Coin>,
        memo: impl Into<String> + Send + 'static,
        fee: Option<Fee>,
    ) -> Result<TxResponse, NyxdError>
    where
        C: SigningCosmWasmClient + Sync,
    {
        let fee = fee.unwrap_or(Fee::Auto(Some(self.simulated_gas_multiplier)));
        self.client
            .send_tokens(self.address(), recipient, amount, fee, memo)
            .await
    }

    /// Send funds from one address to multiple others
    pub async fn send_multiple(
        &self,
        msgs: Vec<(AccountId, Vec<Coin>)>,
        memo: impl Into<String> + Send + 'static,
        fee: Option<Fee>,
    ) -> Result<TxResponse, NyxdError>
    where
        C: SigningCosmWasmClient + Sync,
    {
        let fee = fee.unwrap_or(Fee::Auto(Some(self.simulated_gas_multiplier)));
        self.client
            .send_tokens_multiple(self.address(), msgs, fee, memo)
            .await
    }

    /// Grant a fee allowance from one address to another
    pub async fn grant_allowance(
        &self,
        grantee: &AccountId,
        spend_limit: Vec<Coin>,
        expiration: Option<SystemTime>,
        allowed_messages: Vec<String>,
        memo: impl Into<String> + Send + 'static,
        fee: Option<Fee>,
    ) -> Result<TxResponse, NyxdError>
    where
        C: SigningCosmWasmClient + Sync,
    {
        let fee = fee.unwrap_or(Fee::Auto(Some(self.simulated_gas_multiplier)));
        self.client
            .grant_allowance(
                self.address(),
                grantee,
                spend_limit,
                expiration,
                allowed_messages,
                fee,
                memo,
            )
            .await
    }

    /// Revoke a fee allowance from one address to another
    pub async fn revoke_allowance(
        &self,
        grantee: &AccountId,
        memo: impl Into<String> + Send + 'static,
        fee: Option<Fee>,
    ) -> Result<TxResponse, NyxdError>
    where
        C: SigningCosmWasmClient + Sync,
    {
        let fee = fee.unwrap_or(Fee::Auto(Some(self.simulated_gas_multiplier)));
        self.client
            .revoke_allowance(self.address(), grantee, fee, memo)
            .await
    }

    pub async fn execute<M>(
        &self,
        contract_address: &AccountId,
        msg: &M,
        fee: Option<Fee>,
        memo: impl Into<String> + Send + 'static,
        funds: Vec<Coin>,
    ) -> Result<ExecuteResult, NyxdError>
    where
        C: SigningCosmWasmClient + Sync,
        M: ?Sized + Serialize + Sync,
    {
        let fee = fee.unwrap_or(Fee::Auto(Some(self.simulated_gas_multiplier)));
        self.client
            .execute(self.address(), contract_address, msg, fee, memo, funds)
            .await
    }

    pub async fn execute_multiple<I, M>(
        &self,
        contract_address: &AccountId,
        msgs: I,
        fee: Option<Fee>,
        memo: impl Into<String> + Send + 'static,
    ) -> Result<ExecuteResult, NyxdError>
    where
        C: SigningCosmWasmClient + Sync,
        I: IntoIterator<Item = (M, Vec<Coin>)> + Send,
        M: Serialize,
    {
        let fee = fee.unwrap_or(Fee::Auto(Some(self.simulated_gas_multiplier)));
        self.client
            .execute_multiple(self.address(), contract_address, msgs, fee, memo)
            .await
    }

    pub async fn upload(
        &self,
        wasm_code: Vec<u8>,
        memo: impl Into<String> + Send + 'static,
        fee: Option<Fee>,
    ) -> Result<UploadResult, NyxdError>
    where
        C: SigningCosmWasmClient + Sync,
    {
        let fee = fee.unwrap_or(Fee::Auto(Some(self.simulated_gas_multiplier)));
        self.client
            .upload(self.address(), wasm_code, fee, memo)
            .await
    }

    pub async fn instantiate<M>(
        &self,
        code_id: ContractCodeId,
        msg: &M,
        label: String,
        memo: impl Into<String> + Send + 'static,
        options: Option<InstantiateOptions>,
        fee: Option<Fee>,
    ) -> Result<InstantiateResult, NyxdError>
    where
        C: SigningCosmWasmClient + Sync,
        M: ?Sized + Serialize + Sync,
    {
        let fee = fee.unwrap_or(Fee::Auto(Some(self.simulated_gas_multiplier)));
        self.client
            .instantiate(self.address(), code_id, msg, label, fee, memo, options)
            .await
    }

    pub async fn update_admin(
        &self,
        contract_address: &AccountId,
        new_admin: &AccountId,
        memo: impl Into<String> + Send + 'static,
        fee: Option<Fee>,
    ) -> Result<ChangeAdminResult, NyxdError>
    where
        C: SigningCosmWasmClient + Sync,
    {
        let fee = fee.unwrap_or(Fee::Auto(Some(self.simulated_gas_multiplier)));
        self.client
            .update_admin(self.address(), contract_address, new_admin, fee, memo)
            .await
    }

    pub async fn clear_admin(
        &self,
        contract_address: &AccountId,
        memo: impl Into<String> + Send + 'static,
        fee: Option<Fee>,
    ) -> Result<ChangeAdminResult, NyxdError>
    where
        C: SigningCosmWasmClient + Sync,
    {
        let fee = fee.unwrap_or(Fee::Auto(Some(self.simulated_gas_multiplier)));
        self.client
            .clear_admin(self.address(), contract_address, fee, memo)
            .await
    }

    pub async fn migrate<M>(
        &self,
        contract_address: &AccountId,
        code_id: ContractCodeId,
        msg: &M,
        memo: impl Into<String> + Send + 'static,
        fee: Option<Fee>,
    ) -> Result<MigrateResult, NyxdError>
    where
        C: SigningCosmWasmClient + Sync,
        M: ?Sized + Serialize + Sync,
    {
        let fee = fee.unwrap_or(Fee::Auto(Some(self.simulated_gas_multiplier)));
        self.client
            .migrate(self.address(), contract_address, code_id, fee, msg, memo)
            .await
    }
}

impl<C> NyxdClient<C> {
    pub fn current_config(&self) -> &Config {
        &self.config
    }

    pub fn current_chain_details(&self) -> &ChainDetails {
        &self.config.chain_details
    }

    pub fn set_mixnet_contract_address(&mut self, address: AccountId) {
        self.config.mixnet_contract_address = Some(address);
    }

    pub fn set_vesting_contract_address(&mut self, address: AccountId) {
        self.config.vesting_contract_address = Some(address);
    }

    pub fn set_bandwidth_claim_contract_address(&mut self, address: AccountId) {
        self.config.bandwidth_claim_contract_address = Some(address);
    }

    pub fn set_coconut_bandwidth_contract_address(&mut self, address: AccountId) {
        self.config.coconut_bandwidth_contract_address = Some(address);
    }

    pub fn set_multisig_contract_address(&mut self, address: AccountId) {
        self.config.multisig_contract_address = Some(address);
    }

    pub fn set_service_provider_contract_address(&mut self, address: AccountId) {
        self.config.service_provider_contract_address = Some(address);
    }

    // TODO: this should get changed into Result<&AccountId, NyxdError> (or Option<&AccountId> in future commits
    // note: what unwrap is doing here is just moving a failure that would have normally
    // occurred in `connect` when attempting to parse an empty address,
    // so it's not introducing new source of failure (just moves it)
    pub fn mixnet_contract_address(&self) -> &AccountId {
        self.config.mixnet_contract_address.as_ref().unwrap()
    }

    // TODO: this should get changed into Result<&AccountId, NyxdError> (or Option<&AccountId> in future commits
    // note: what unwrap is doing here is just moving a failure that would have normally
    // occurred in `connect` when attempting to parse an empty address,
    // so it's not introducing new source of failure (just moves it)
    pub fn vesting_contract_address(&self) -> &AccountId {
        self.config.vesting_contract_address.as_ref().unwrap()
    }

    // TODO: this should get changed into Result<&AccountId, NyxdError> (or Option<&AccountId> in future commits
    // note: what unwrap is doing here is just moving a failure that would have normally
    // occurred in `connect` when attempting to parse an empty address,
    // so it's not introducing new source of failure (just moves it)
    pub fn bandwidth_claim_contract_address(&self) -> &AccountId {
        self.config
            .bandwidth_claim_contract_address
            .as_ref()
            .unwrap()
    }

    // TODO: this should get changed into Result<&AccountId, NyxdError> (or Option<&AccountId> in future commits
    // note: what unwrap is doing here is just moving a failure that would have normally
    // occurred in `connect` when attempting to parse an empty address,
    // so it's not introducing new source of failure (just moves it)
    pub fn coconut_bandwidth_contract_address(&self) -> &AccountId {
        self.config
            .coconut_bandwidth_contract_address
            .as_ref()
            .unwrap()
    }

    pub fn group_contract_address(&self) -> &AccountId {
        self.config.group_contract_address.as_ref().unwrap()
    }

    // TODO: this should get changed into Result<&AccountId, NyxdError> (or Option<&AccountId> in future commits
    // note: what unwrap is doing here is just moving a failure that would have normally
    // occurred in `connect` when attempting to parse an empty address,
    // so it's not introducing new source of failure (just moves it)
    pub fn multisig_contract_address(&self) -> &AccountId {
        self.config.multisig_contract_address.as_ref().unwrap()
    }

    // TODO: this should get changed into Result<&AccountId, NyxdError> (or Option<&AccountId> in future commits
    // note: what unwrap is doing here is just moving a failure that would have normally
    // occurred in `connect` when attempting to parse an empty address,
    // so it's not introducing new source of failure (just moves it)
    pub fn coconut_dkg_contract_address(&self) -> &AccountId {
        self.config.coconut_dkg_contract_address.as_ref().unwrap()
    }

    // The service provider directory contract is optional, so we return an Option not a Result
    pub fn service_provider_contract_address(&self) -> Option<&AccountId> {
        self.config.service_provider_contract_address.as_ref()
    }

    // The name service contract is optional, so we return an Option not a Result
    pub fn name_service_contract_address(&self) -> Option<&AccountId> {
        self.config.name_service_contract_address.as_ref()
    }

    pub fn set_simulated_gas_multiplier(&mut self, multiplier: f32) {
        self.simulated_gas_multiplier = multiplier;
    }

    pub async fn query_contract_smart<M, T>(
        &self,
        contract: &AccountId,
        query_msg: &M,
    ) -> Result<T, NyxdError>
    where
        C: CosmWasmClient + Sync,
        M: ?Sized + Serialize + Sync,
        for<'a> T: Deserialize<'a>,
    {
        self.client.query_contract_smart(contract, query_msg).await
    }

    pub async fn query_contract_raw(
        &self,
        contract: &AccountId,
        query_data: Vec<u8>,
    ) -> Result<Vec<u8>, NyxdError>
    where
        C: CosmWasmClient + Sync,
    {
        self.client.query_contract_raw(contract, query_data).await
    }

    pub fn gas_adjustment(&self) -> GasAdjustment {
        self.simulated_gas_multiplier
    }

    // =============
    // CHAIN RELATED
    // =============

    // CHAIN QUERIES

    pub async fn get_account_details(
        &self,
        address: &AccountId,
    ) -> Result<Option<Account>, NyxdError>
    where
        C: CosmWasmClient + Sync,
    {
        self.client.get_account(address).await
    }

    pub async fn get_account_public_key(
        &self,
        address: &AccountId,
    ) -> Result<Option<cosmrs::crypto::PublicKey>, NyxdError>
    where
        C: CosmWasmClient + Sync,
    {
        if let Some(account) = self.client.get_account(address).await? {
            let base_account = account.try_get_base_account()?;
            return Ok(base_account.pubkey);
        }

        Ok(None)
    }

    pub async fn get_current_block_timestamp(&self) -> Result<TendermintTime, NyxdError>
    where
        C: CosmWasmClient + Sync,
    {
        self.get_block_timestamp(None).await
    }

    pub async fn get_block_timestamp(
        &self,
        height: Option<u32>,
    ) -> Result<TendermintTime, NyxdError>
    where
        C: CosmWasmClient + Sync,
    {
        Ok(self.client.get_block(height).await?.block.header.time)
    }

    pub async fn get_block(&self, height: Option<u32>) -> Result<BlockResponse, NyxdError>
    where
        C: CosmWasmClient + Sync,
    {
        self.client.get_block(height).await
    }

    pub async fn get_current_block_height(&self) -> Result<Height, NyxdError>
    where
        C: CosmWasmClient + Sync,
    {
        self.client.get_height().await
    }

    /// Obtains the hash of a block specified by the provided height.
    ///
    /// # Arguments
    ///
    /// * `height`: height of the block for which we want to obtain the hash.
    pub async fn get_block_hash(&self, height: u32) -> Result<Hash, NyxdError>
    where
        C: CosmWasmClient + Sync,
    {
        self.client
            .get_block(Some(height))
            .await
            .map(|block| block.block_id.hash)
    }

    pub async fn get_validators(
        &self,
        height: u64,
        paging: Paging,
    ) -> Result<ValidatorResponse, NyxdError>
    where
        C: CosmWasmClient + Sync,
    {
        Ok(self.client.validators(height as u32, paging).await?)
    }

    pub async fn get_balance(
        &self,
        address: &AccountId,
        denom: String,
    ) -> Result<Option<Coin>, NyxdError>
    where
        C: CosmWasmClient + Sync,
    {
        self.client.get_balance(address, denom).await
    }

    pub async fn get_all_balances(&self, address: &AccountId) -> Result<Vec<Coin>, NyxdError>
    where
        C: CosmWasmClient + Sync,
    {
        self.client.get_all_balances(address).await
    }

    pub async fn get_tx(&self, id: Hash) -> Result<TxResponse, NyxdError>
    where
        C: CosmWasmClient + Sync,
    {
        self.client.get_tx(id).await
    }

    pub async fn search_tx(&self, query: Query) -> Result<Vec<TxResponse>, NyxdError>
    where
        C: CosmWasmClient + Sync,
    {
        self.client.search_tx(query).await
    }

    pub async fn get_total_supply(&self) -> Result<Vec<Coin>, NyxdError>
    where
        C: CosmWasmClient + Sync,
    {
        self.client.get_total_supply().await
    }
}<|MERGE_RESOLUTION|>--- conflicted
+++ resolved
@@ -258,114 +258,6 @@
     }
 }
 
-<<<<<<< HEAD
-impl<C> NyxdClient<C> {
-    pub fn current_config(&self) -> &Config {
-        &self.config
-    }
-
-    pub fn current_chain_details(&self) -> &ChainDetails {
-        &self.config.chain_details
-    }
-
-    pub fn set_mixnet_contract_address(&mut self, address: AccountId) {
-        self.config.mixnet_contract_address = Some(address);
-    }
-
-    pub fn set_vesting_contract_address(&mut self, address: AccountId) {
-        self.config.vesting_contract_address = Some(address);
-    }
-
-    pub fn set_bandwidth_claim_contract_address(&mut self, address: AccountId) {
-        self.config.bandwidth_claim_contract_address = Some(address);
-    }
-
-    pub fn set_coconut_bandwidth_contract_address(&mut self, address: AccountId) {
-        self.config.coconut_bandwidth_contract_address = Some(address);
-    }
-
-    pub fn set_multisig_contract_address(&mut self, address: AccountId) {
-        self.config.multisig_contract_address = Some(address);
-    }
-
-    pub fn set_service_provider_contract_address(&mut self, address: AccountId) {
-        self.config.service_provider_contract_address = Some(address);
-    }
-
-    pub fn set_ephemera_contract_address(&mut self, address: AccountId) {
-        self.config.ephemera_contract_address = Some(address);
-    }
-
-    // TODO: this should get changed into Result<&AccountId, NyxdError> (or Option<&AccountId> in future commits
-    // note: what unwrap is doing here is just moving a failure that would have normally
-    // occurred in `connect` when attempting to parse an empty address,
-    // so it's not introducing new source of failure (just moves it)
-    pub fn mixnet_contract_address(&self) -> &AccountId {
-        self.config.mixnet_contract_address.as_ref().unwrap()
-    }
-
-    // TODO: this should get changed into Result<&AccountId, NyxdError> (or Option<&AccountId> in future commits
-    // note: what unwrap is doing here is just moving a failure that would have normally
-    // occurred in `connect` when attempting to parse an empty address,
-    // so it's not introducing new source of failure (just moves it)
-    pub fn vesting_contract_address(&self) -> &AccountId {
-        self.config.vesting_contract_address.as_ref().unwrap()
-    }
-
-    // TODO: this should get changed into Result<&AccountId, NyxdError> (or Option<&AccountId> in future commits
-    // note: what unwrap is doing here is just moving a failure that would have normally
-    // occurred in `connect` when attempting to parse an empty address,
-    // so it's not introducing new source of failure (just moves it)
-    pub fn bandwidth_claim_contract_address(&self) -> &AccountId {
-        self.config
-            .bandwidth_claim_contract_address
-            .as_ref()
-            .unwrap()
-    }
-
-    // TODO: this should get changed into Result<&AccountId, NyxdError> (or Option<&AccountId> in future commits
-    // note: what unwrap is doing here is just moving a failure that would have normally
-    // occurred in `connect` when attempting to parse an empty address,
-    // so it's not introducing new source of failure (just moves it)
-    pub fn coconut_bandwidth_contract_address(&self) -> &AccountId {
-        self.config
-            .coconut_bandwidth_contract_address
-            .as_ref()
-            .unwrap()
-    }
-
-    pub fn group_contract_address(&self) -> &AccountId {
-        self.config.group_contract_address.as_ref().unwrap()
-    }
-
-    // TODO: this should get changed into Result<&AccountId, NyxdError> (or Option<&AccountId> in future commits
-    // note: what unwrap is doing here is just moving a failure that would have normally
-    // occurred in `connect` when attempting to parse an empty address,
-    // so it's not introducing new source of failure (just moves it)
-    pub fn multisig_contract_address(&self) -> &AccountId {
-        self.config.multisig_contract_address.as_ref().unwrap()
-    }
-
-    // TODO: this should get changed into Result<&AccountId, NyxdError> (or Option<&AccountId> in future commits
-    // note: what unwrap is doing here is just moving a failure that would have normally
-    // occurred in `connect` when attempting to parse an empty address,
-    // so it's not introducing new source of failure (just moves it)
-    pub fn coconut_dkg_contract_address(&self) -> &AccountId {
-        self.config.coconut_dkg_contract_address.as_ref().unwrap()
-    }
-
-    // TODO: this should get changed into Result<&AccountId, NyxdError> (or Option<&AccountId> in future commits
-    // note: what unwrap is doing here is just moving a failure that would have normally
-    // occurred in `connect` when attempting to parse an empty address,
-    // so it's not introducing new source of failure (just moves it)
-    pub fn ephemera_contract_address(&self) -> &AccountId {
-        self.config.ephemera_contract_address.as_ref().unwrap()
-    }
-
-    // The service provider directory contract is optional, so we return an Option not a Result
-    pub fn service_provider_contract_address(&self) -> Option<&AccountId> {
-        self.config.service_provider_contract_address.as_ref()
-=======
 #[cfg(feature = "signing")]
 impl<C> NyxdClient<C>
 where
@@ -377,7 +269,6 @@
     {
         // if this is a signing client (as required by the trait bound), it must have the address set
         &self.client_address.as_ref().unwrap()[0]
->>>>>>> e97a068b
     }
 
     pub fn cw_address(&self) -> Addr
@@ -678,6 +569,10 @@
         self.config.service_provider_contract_address = Some(address);
     }
 
+    pub fn set_ephemera_contract_address(&mut self, address: AccountId) {
+        self.config.ephemera_contract_address = Some(address);
+    }
+
     // TODO: this should get changed into Result<&AccountId, NyxdError> (or Option<&AccountId> in future commits
     // note: what unwrap is doing here is just moving a failure that would have normally
     // occurred in `connect` when attempting to parse an empty address,
@@ -736,6 +631,14 @@
         self.config.coconut_dkg_contract_address.as_ref().unwrap()
     }
 
+    // TODO: this should get changed into Result<&AccountId, NyxdError> (or Option<&AccountId> in future commits
+    // note: what unwrap is doing here is just moving a failure that would have normally
+    // occurred in `connect` when attempting to parse an empty address,
+    // so it's not introducing new source of failure (just moves it)
+    pub fn ephemera_contract_address(&self) -> &AccountId {
+        self.config.ephemera_contract_address.as_ref().unwrap()
+    }
+
     // The service provider directory contract is optional, so we return an Option not a Result
     pub fn service_provider_contract_address(&self) -> Option<&AccountId> {
         self.config.service_provider_contract_address.as_ref()

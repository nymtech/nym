// Copyright 2021 - Nym Technologies SA <contact@nymtech.net>
// SPDX-License-Identifier: Apache-2.0

use gateway_requests::registration::handshake::error::HandshakeError;
use std::io;
use thiserror::Error;
use tungstenite::Error as WsError;
#[cfg(target_arch = "wasm32")]
use wasm_bindgen::JsValue;
#[cfg(not(feature = "coconut"))]
use web3::Error as Web3Error;

#[derive(Debug, Error)]
pub enum GatewayClientError {
    #[error("Connection to the gateway is not established")]
    ConnectionNotEstablished,

    #[error("Gateway returned an error response - {0}")]
    GatewayError(String),

    #[error("There was a network error - {0}")]
    NetworkError(#[from] WsError),

    // TODO: see if `JsValue` is a reasonable type for this
    #[cfg(target_arch = "wasm32")]
    #[error("There was a network error")]
    NetworkErrorWasm(JsValue),

    #[cfg(not(feature = "coconut"))]
    #[error("Could not backup keypair - {0}")]
    IOError(#[from] std::io::Error),

    #[cfg(not(feature = "coconut"))]
    #[error("Could not burn ERC20 token in Ethereum smart contract - {0}")]
    BurnTokenError(#[from] Web3Error),

    #[cfg(not(feature = "coconut"))]
    #[error("Invalid Ethereum private key")]
    InvalidEthereumPrivateKey,

    #[error("Invalid URL - {0}")]
    InvalidURL(String),

    #[error("No shared key was provided or obtained")]
    NoSharedKeyAvailable,

    #[error("No bandwidth controller provided")]
    NoBandwidthControllerAvailable,

    #[error("Credential error - {0}")]
    CredentialError(#[from] credentials::error::Error),

    #[error("Connection was abruptly closed")]
    ConnectionAbruptlyClosed,

    #[error("Received response was malformed")]
    MalformedResponse,

    #[error("Credential could not be serialized")]
    SerializeCredential,

    #[error("Client is not authenticated")]
    NotAuthenticated,
<<<<<<< HEAD

    #[error("Client does not have enough bandwidth")]
    NotEnoughBandwidth,

    #[error("Received an unexpected response")]
=======
    NotEnoughBandwidth((i64, i64)),
>>>>>>> af4ac1b7
    UnexpectedResponse,

    #[error("Connection is in an invalid state - please send a bug report")]
    ConnectionInInvalidState,

    #[error("Failed to finish registration handshake - {0}")]
    RegistrationFailure(HandshakeError),

    #[error("Authentication failure")]
    AuthenticationFailure,

    #[error("Timed out")]
    Timeout,
}

impl GatewayClientError {
    pub fn is_closed_connection(&self) -> bool {
        match self {
            GatewayClientError::NetworkError(ws_err) => match ws_err {
                WsError::AlreadyClosed | WsError::ConnectionClosed => true,
                WsError::Io(io_err) => matches!(
                    io_err.kind(),
                    io::ErrorKind::ConnectionReset
                        | io::ErrorKind::ConnectionAborted
                        | io::ErrorKind::BrokenPipe
                ),
                _ => false,
            },
            _ => false,
        }
    }
<<<<<<< HEAD
=======
}

#[cfg(target_arch = "wasm32")]
impl From<JsValue> for GatewayClientError {
    fn from(err: JsValue) -> Self {
        GatewayClientError::NetworkErrorWasm(err)
    }
}

// better human readable representation of the error, mostly so that GatewayClientError
// would implement std::error::Error
impl fmt::Display for GatewayClientError {
    fn fmt(&self, f: &mut Formatter<'_>) -> Result<(), Error> {
        match self {
            GatewayClientError::ConnectionNotEstablished => {
                write!(f, "connection to the gateway is not established")
            }
            GatewayClientError::NoSharedKeyAvailable => {
                write!(f, "no shared key was provided or obtained")
            }
            GatewayClientError::NotAuthenticated => write!(f, "client is not authenticated"),

            GatewayClientError::NetworkError(err) => {
                write!(f, "there was a network error - {}", err)
            }
            #[cfg(target_arch = "wasm32")]
            GatewayClientError::NetworkErrorWasm(err) => {
                write!(f, "there was a network error - {:?}", err)
            }

            GatewayClientError::ConnectionAbruptlyClosed => {
                write!(f, "connection was abruptly closed")
            }
            GatewayClientError::Timeout => write!(f, "timed out"),
            GatewayClientError::MalformedResponse => write!(f, "received response was malformed"),
            GatewayClientError::ConnectionInInvalidState => write!(
                f,
                "connection is in an invalid state - please send a bug report"
            ),
            GatewayClientError::RegistrationFailure(handshake_err) => write!(
                f,
                "failed to finish registration handshake - {}",
                handshake_err
            ),
            GatewayClientError::AuthenticationFailure => write!(f, "authentication failure"),
            GatewayClientError::GatewayError(err) => {
                write!(f, "gateway returned an error response - {}", err)
            }
            GatewayClientError::UnexpectedResponse => write!(f, "received an unexpected response"),
            GatewayClientError::NotEnoughBandwidth((estimated, remaining)) => {
                write!(
                    f,
                    "Client does not have enough bandwidth: estimated {}, remaining: {}",
                    estimated, remaining
                )
            }
            GatewayClientError::SerializeCredential => {
                write!(f, "credential could not be serialized")
            }
        }
    }
>>>>>>> af4ac1b7
}<|MERGE_RESOLUTION|>--- conflicted
+++ resolved
@@ -61,15 +61,11 @@
 
     #[error("Client is not authenticated")]
     NotAuthenticated,
-<<<<<<< HEAD
 
-    #[error("Client does not have enough bandwidth")]
-    NotEnoughBandwidth,
+    #[error("Client does not have enough bandwidth: estimated {0}, remaining: {1}")]
+    NotEnoughBandwidth(i64, i64),
 
     #[error("Received an unexpected response")]
-=======
-    NotEnoughBandwidth((i64, i64)),
->>>>>>> af4ac1b7
     UnexpectedResponse,
 
     #[error("Connection is in an invalid state - please send a bug report")]
@@ -101,68 +97,4 @@
             _ => false,
         }
     }
-<<<<<<< HEAD
-=======
-}
-
-#[cfg(target_arch = "wasm32")]
-impl From<JsValue> for GatewayClientError {
-    fn from(err: JsValue) -> Self {
-        GatewayClientError::NetworkErrorWasm(err)
-    }
-}
-
-// better human readable representation of the error, mostly so that GatewayClientError
-// would implement std::error::Error
-impl fmt::Display for GatewayClientError {
-    fn fmt(&self, f: &mut Formatter<'_>) -> Result<(), Error> {
-        match self {
-            GatewayClientError::ConnectionNotEstablished => {
-                write!(f, "connection to the gateway is not established")
-            }
-            GatewayClientError::NoSharedKeyAvailable => {
-                write!(f, "no shared key was provided or obtained")
-            }
-            GatewayClientError::NotAuthenticated => write!(f, "client is not authenticated"),
-
-            GatewayClientError::NetworkError(err) => {
-                write!(f, "there was a network error - {}", err)
-            }
-            #[cfg(target_arch = "wasm32")]
-            GatewayClientError::NetworkErrorWasm(err) => {
-                write!(f, "there was a network error - {:?}", err)
-            }
-
-            GatewayClientError::ConnectionAbruptlyClosed => {
-                write!(f, "connection was abruptly closed")
-            }
-            GatewayClientError::Timeout => write!(f, "timed out"),
-            GatewayClientError::MalformedResponse => write!(f, "received response was malformed"),
-            GatewayClientError::ConnectionInInvalidState => write!(
-                f,
-                "connection is in an invalid state - please send a bug report"
-            ),
-            GatewayClientError::RegistrationFailure(handshake_err) => write!(
-                f,
-                "failed to finish registration handshake - {}",
-                handshake_err
-            ),
-            GatewayClientError::AuthenticationFailure => write!(f, "authentication failure"),
-            GatewayClientError::GatewayError(err) => {
-                write!(f, "gateway returned an error response - {}", err)
-            }
-            GatewayClientError::UnexpectedResponse => write!(f, "received an unexpected response"),
-            GatewayClientError::NotEnoughBandwidth((estimated, remaining)) => {
-                write!(
-                    f,
-                    "Client does not have enough bandwidth: estimated {}, remaining: {}",
-                    estimated, remaining
-                )
-            }
-            GatewayClientError::SerializeCredential => {
-                write!(f, "credential could not be serialized")
-            }
-        }
-    }
->>>>>>> af4ac1b7
 }
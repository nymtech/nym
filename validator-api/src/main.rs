--- conflicted
+++ resolved
@@ -4,30 +4,11 @@
 #[macro_use]
 extern crate rocket;
 
-<<<<<<< HEAD
+use crate::config::Config;
 use crate::network_monitor::new_monitor_runnables;
 use crate::network_monitor::tested_network::good_topology::parse_topology_file;
 use crate::node_status_api::storage::NodeStatusStorage;
-=======
-use rocket::http::Method;
-use rocket::serde::json::Json;
-use rocket::State;
-use rocket_cors::{AllowedHeaders, AllowedOrigins};
-
-use crate::config::Config;
-use crate::monitor::preparer::PacketPreparer;
-use crate::monitor::processor::{
-    ReceivedProcessor, ReceivedProcessorReceiver, ReceivedProcessorSender,
-};
-use crate::monitor::receiver::{
-    GatewayClientUpdateReceiver, GatewayClientUpdateSender, PacketReceiver,
-};
-use crate::monitor::sender::PacketSender;
-use crate::monitor::summary_producer::SummaryProducer;
-use crate::tested_network::good_topology::parse_topology_file;
-use crate::tested_network::TestedNetwork;
 use ::config::NymConfig;
->>>>>>> 8f98de4a
 use anyhow::Result;
 use cache::ValidatorCache;
 use clap::{App, Arg, ArgMatches};
@@ -43,14 +24,8 @@
 use tokio::time;
 
 mod cache;
-<<<<<<< HEAD
+pub(crate) mod config;
 mod network_monitor;
-=======
-mod chunker;
-mod config;
-pub(crate) mod gateways_reader;
-mod monitor;
->>>>>>> 8f98de4a
 mod node_status_api;
 
 const MONITORING_ENABLED: &str = "enable-monitor";
@@ -132,79 +107,6 @@
     println!("Received SIGINT - the network monitor will terminate now");
 }
 
-<<<<<<< HEAD
-=======
-fn new_packet_preparer(
-    validator_client: validator_client::Client,
-    tested_network: TestedNetwork,
-    test_mixnode_sender: Recipient,
-    self_public_identity: identity::PublicKey,
-    self_public_encryption: encryption::PublicKey,
-) -> PacketPreparer {
-    PacketPreparer::new(
-        validator_client,
-        tested_network,
-        test_mixnode_sender,
-        self_public_identity,
-        self_public_encryption,
-    )
-}
-
-fn new_packet_sender(
-    config: &Config,
-    gateways_status_updater: GatewayClientUpdateSender,
-    local_identity: Arc<identity::KeyPair>,
-    max_sending_rate: usize,
-) -> PacketSender {
-    PacketSender::new(
-        gateways_status_updater,
-        local_identity,
-        config.get_gateway_response_timeout(),
-        config.get_gateway_connection_timeout(),
-        config.get_max_concurrent_gateway_clients(),
-        max_sending_rate,
-    )
-}
-
-fn new_received_processor(
-    packets_receiver: ReceivedProcessorReceiver,
-    client_encryption_keypair: Arc<encryption::KeyPair>,
-) -> ReceivedProcessor {
-    ReceivedProcessor::new(packets_receiver, client_encryption_keypair)
-}
-
-fn new_summary_producer(detailed_report: bool) -> SummaryProducer {
-    // right now always print the basic report. If we feel like we need to change it, it can
-    // be easily adjusted by adding some flag or something
-    let summary_producer = SummaryProducer::default().with_report();
-    if detailed_report {
-        summary_producer.with_detailed_report()
-    } else {
-        summary_producer
-    }
-}
-
-fn new_packet_receiver(
-    gateways_status_updater: GatewayClientUpdateReceiver,
-    processor_packets_sender: ReceivedProcessorSender,
-) -> PacketReceiver {
-    PacketReceiver::new(gateways_status_updater, processor_packets_sender)
-}
-
-fn new_validator_client(
-    validator_rest_uris: Vec<String>,
-    mixnet_contract: &str,
-) -> validator_client::Client {
-    let config = validator_client::Config::new(validator_rest_uris, mixnet_contract);
-    validator_client::Client::new(config)
-}
-
-fn new_node_status_api_client<S: Into<String>>(base_url: S) -> node_status_api::Client {
-    let config = node_status_api::Config::new(base_url);
-    node_status_api::Client::new(config)
-}
-
->>>>>>> 8f98de4a
 fn setup_logging() {
     let mut log_builder = pretty_env_logger::formatted_timed_builder();
     if let Ok(s) = ::std::env::var("RUST_LOG") {
@@ -238,22 +140,12 @@
     Json(cache.gateways())
 }
 
-<<<<<<< HEAD
-#[tokio::main]
-async fn main() -> Result<()> {
-    info!("Network monitor starting...");
-
-    let matches = parse_args();
-    let v4_topology_path = matches.value_of(V4_TOPOLOGY_ARG).unwrap();
-    let v6_topology_path = matches.value_of(V6_TOPOLOGY_ARG).unwrap();
-=======
 fn override_config(mut config: Config, matches: &ArgMatches) -> Config {
     fn parse_validators(raw: &str) -> Vec<String> {
         raw.split(',')
             .map(|raw_validator| raw_validator.trim().into())
             .collect()
     }
->>>>>>> 8f98de4a
 
     if matches.is_present(MONITORING_ENABLED) {
         config = config.enabled_network_monitor(true)
@@ -300,30 +192,6 @@
     config
 }
 
-<<<<<<< HEAD
-    network_monitor::check_if_up_to_date(&v4_topology, &v6_topology);
-    setup_logging();
-
-    info!("* validator servers: {:?}", validators_rest_uris);
-    info!("* node status api server: {}", node_status_api_uri);
-    info!("* mixnet contract: {}", mixnet_contract);
-    info!("* detailed report printing: {}", detailed_report);
-    info!("* gateway sending rate: {} packets/s", sending_rate);
-
-    let network_monitor_runnables = new_monitor_runnables(
-        validators_rest_uris.clone(),
-        &mixnet_contract,
-        &node_status_api_uri,
-        v4_topology,
-        v6_topology,
-        sending_rate,
-        detailed_report,
-    );
-
-    let mixnode_cache = Arc::new(RwLock::new(ValidatorCache::init(
-        vec!["validators_rest_uris".to_string()],
-        "mixnet_contract".to_string(),
-=======
 #[tokio::main]
 async fn main() -> Result<()> {
     setup_logging();
@@ -352,7 +220,7 @@
 
         let v4_topology = parse_topology_file(config.get_v4_good_topology_file());
         let v6_topology = parse_topology_file(config.get_v6_good_topology_file());
-        check_if_up_to_date(&v4_topology, &v6_topology);
+        network_monitor::check_if_up_to_date(&v4_topology, &v6_topology);
 
         info!("* validator servers: {:?}", config.get_validators_urls());
         info!(
@@ -372,82 +240,15 @@
             config.get_gateway_sending_rate()
         );
 
-        // TODO: in the future I guess this should somehow change to distribute the load
-        let tested_mix_gateway = v4_topology.gateways()[0].clone();
-        info!(
-            "* gateway for testing mixnodes: {}",
-            tested_mix_gateway.identity_key.to_base58_string()
-        );
-
-        // TODO: those keys change constant throughout the whole execution of the monitor.
-        // and on top of that, they are used with ALL the gateways -> presumably this should change
-        // in the future
-        let mut rng = rand::rngs::OsRng;
-
-        let identity_keypair = Arc::new(identity::KeyPair::new(&mut rng));
-        let encryption_keypair = Arc::new(encryption::KeyPair::new(&mut rng));
-
-        let test_mixnode_sender = Recipient::new(
-            *identity_keypair.public_key(),
-            *encryption_keypair.public_key(),
-            tested_mix_gateway.identity_key,
-        );
-
-        let tested_network = TestedNetwork::new_good(v4_topology, v6_topology);
-        let validator_client = new_validator_client(
-            config.get_validators_urls(),
-            &config.get_mixnet_contract_address(),
-        );
-        let node_status_api_client = new_node_status_api_client(config.get_node_status_api_url());
-
-        let (gateway_status_update_sender, gateway_status_update_receiver) = mpsc::unbounded();
-        let (received_processor_sender_channel, received_processor_receiver_channel) =
-            mpsc::unbounded();
-
-        let packet_preparer = new_packet_preparer(
-            validator_client,
-            tested_network.clone(),
-            test_mixnode_sender,
-            *identity_keypair.public_key(),
-            *encryption_keypair.public_key(),
-        );
-
-        let packet_sender = new_packet_sender(
-            &config,
-            gateway_status_update_sender,
-            Arc::clone(&identity_keypair),
-            config.get_gateway_sending_rate(),
-        );
-        let received_processor = new_received_processor(
-            received_processor_receiver_channel,
-            Arc::clone(&encryption_keypair),
-        );
-        let summary_producer = new_summary_producer(config.get_detailed_report());
-        let mut packet_receiver = new_packet_receiver(
-            gateway_status_update_receiver,
-            received_processor_sender_channel,
-        );
-
-        let mut monitor = monitor::Monitor::new(
-            packet_preparer,
-            packet_sender,
-            received_processor,
-            summary_producer,
-            node_status_api_client,
-            tested_network,
-        );
-
-        tokio::spawn(async move { packet_receiver.run().await });
-
-        tokio::spawn(async move { monitor.run().await });
+        let network_monitor_runnables = new_monitor_runnables(&config, v4_topology, v6_topology);
+        network_monitor_runnables.spawn_tasks();
     } else {
         info!("Network monitoring is disabled.")
     }
 
     let mixnode_cache = Arc::new(RwLock::new(ValidatorCache::init(
-        config.get_validators_urls(),
-        config.get_mixnet_contract_address(),
->>>>>>> 8f98de4a
+        vec!["validators_rest_uris".to_string()],
+        "mixnet_contract".to_string(),
     )));
 
     let write_mixnode_cache = Arc::clone(&mixnode_cache);
@@ -466,13 +267,8 @@
         }
     });
 
-<<<<<<< HEAD
-    network_monitor_runnables.spawn_tasks();
-
     let node_status_storage = NodeStatusStorage::new();
 
-=======
->>>>>>> 8f98de4a
     let allowed_origins = AllowedOrigins::all();
 
     // You can also deserialize this

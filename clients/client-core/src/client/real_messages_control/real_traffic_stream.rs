// Copyright 2021 - Nym Technologies SA <contact@nymtech.net>
// SPDX-License-Identifier: Apache-2.0

use crate::client::mix_traffic::BatchMixMessageSender;
use crate::client::real_messages_control::acknowledgement_control::SentPacketNotificationSender;
use crate::client::topology_control::TopologyAccessor;
use client_connections::{
    ConnectionCommand, ConnectionCommandReceiver, ConnectionId, LaneQueueLengths, TransmissionLane,
};
use futures::task::{Context, Poll};
use futures::{Future, Stream, StreamExt};
use log::*;
use nymsphinx::acknowledgements::AckKey;
use nymsphinx::addressing::clients::Recipient;
use nymsphinx::chunking::fragment::FragmentIdentifier;
use nymsphinx::cover::generate_loop_cover_packet;
use nymsphinx::forwarding::packet::MixPacket;
use nymsphinx::params::PacketSize;
use nymsphinx::utils::sample_poisson_duration;
use rand::{CryptoRng, Rng};
use std::pin::Pin;
use std::sync::Arc;
use std::time::Duration;

#[cfg(not(target_arch = "wasm32"))]
use tokio::time;

#[cfg(target_arch = "wasm32")]
use wasm_timer;

use self::{
    sending_delay_controller::SendingDelayController, transmission_buffer::TransmissionBuffer,
};

mod sending_delay_controller;
mod transmission_buffer;

#[cfg(not(target_arch = "wasm32"))]
fn get_time_now() -> time::Instant {
    time::Instant::now()
}

#[cfg(target_arch = "wasm32")]
fn get_time_now() -> wasm_timer::Instant {
    wasm_timer::Instant::now()
}

/// Configurable parameters of the `OutQueueControl`
pub(crate) struct Config {
    /// Average delay an acknowledgement packet is going to get delay at a single mixnode.
    average_ack_delay: Duration,

    /// Average delay a data packet is going to get delay at a single mixnode.
    average_packet_delay: Duration,

    /// Average delay between sending subsequent packets.
    average_message_sending_delay: Duration,

    /// Controls whether the stream constantly produces packets according to the predefined
    /// poisson distribution.
    disable_poisson_packet_distribution: bool,

    /// Predefined packet size used for the loop cover messages.
    cover_packet_size: PacketSize,
}

impl Config {
    pub(crate) fn new(
        average_ack_delay: Duration,
        average_packet_delay: Duration,
        average_message_sending_delay: Duration,
        disable_poisson_packet_distribution: bool,
    ) -> Self {
        Config {
            average_ack_delay,
            average_packet_delay,
            average_message_sending_delay,
            disable_poisson_packet_distribution,
            cover_packet_size: Default::default(),
        }
    }

    pub fn with_custom_cover_packet_size(mut self, packet_size: PacketSize) -> Self {
        self.cover_packet_size = packet_size;
        self
    }
}

pub(crate) struct OutQueueControl<R>
where
    R: CryptoRng + Rng,
{
    /// Configurable parameters of the `ActionController`
    config: Config,

    /// Key used to encrypt and decrypt content of an ACK packet.
    ack_key: Arc<AckKey>,

    /// Channel used for notifying of a real packet being sent out. Used to start up retransmission timer.
    sent_notifier: SentPacketNotificationSender,

    /// Internal state, determined by `average_message_sending_delay`,
    /// used to keep track of when a next packet should be sent out.
    #[cfg(not(target_arch = "wasm32"))]
    next_delay: Option<Pin<Box<time::Sleep>>>,

    #[cfg(target_arch = "wasm32")]
    next_delay: Option<Pin<Box<wasm_timer::Delay>>>,

    // To make sure we don't overload the mix_tx channel, we limit the rate we are pushing
    // messages.
    sending_delay_controller: SendingDelayController,

    /// Channel used for sending prepared sphinx packets to `MixTrafficController` that sends them
    /// out to the network without any further delays.
    mix_tx: BatchMixMessageSender,

    /// Channel used for receiving real, prepared, messages that must be first sufficiently delayed
    /// before being sent out into the network.
    real_receiver: BatchRealMessageReceiver,

    /// Represents full address of this client.
    our_full_destination: Recipient,

    /// Instance of a cryptographically secure random number generator.
    rng: R,

    /// Accessor to the common instance of network topology.
    topology_access: TopologyAccessor,

    /// Buffer containing all incoming real messages keyed by transmission lane, that we will send
    /// out to the mixnet.
    transmission_buffer: TransmissionBuffer,

    /// Incoming channel for being notified of closed connections, so that we can close lanes
    /// corresponding to connections. To avoid sending traffic unnecessary
    client_connection_rx: ConnectionCommandReceiver,

    /// Report queue lengths so that upstream can backoff sending data, and keep connections open.
    lane_queue_lengths: LaneQueueLengths,
}

#[derive(Debug)]
pub(crate) struct RealMessage {
    mix_packet: MixPacket,
    fragment_id: FragmentIdentifier,
}

impl RealMessage {
    pub(crate) fn new(mix_packet: MixPacket, fragment_id: FragmentIdentifier) -> Self {
        RealMessage {
            mix_packet,
            fragment_id,
        }
    }
}

// messages are already prepared, etc. the real point of it is to forward it to mix_traffic
// after sufficient delay
pub(crate) type BatchRealMessageSender =
    tokio::sync::mpsc::Sender<(Vec<RealMessage>, TransmissionLane)>;
type BatchRealMessageReceiver = tokio::sync::mpsc::Receiver<(Vec<RealMessage>, TransmissionLane)>;

pub(crate) enum StreamMessage {
    Cover,
    Real(Box<RealMessage>),
}

impl<R> OutQueueControl<R>
where
    R: CryptoRng + Rng + Unpin,
{
    // at this point I'm not entirely sure how to deal with this warning without
    // some considerable refactoring
    #[allow(clippy::too_many_arguments)]
    pub(crate) fn new(
        config: Config,
        ack_key: Arc<AckKey>,
        sent_notifier: SentPacketNotificationSender,
        mix_tx: BatchMixMessageSender,
        real_receiver: BatchRealMessageReceiver,
        rng: R,
        our_full_destination: Recipient,
        topology_access: TopologyAccessor,
        lane_queue_lengths: LaneQueueLengths,
        client_connection_rx: ConnectionCommandReceiver,
    ) -> Self {
        OutQueueControl {
            config,
            ack_key,
            sent_notifier,
            next_delay: None,
            sending_delay_controller: Default::default(),
            mix_tx,
            real_receiver,
            our_full_destination,
            rng,
            topology_access,
            transmission_buffer: Default::default(),
            client_connection_rx,
            lane_queue_lengths,
        }
    }

    fn sent_notify(&self, frag_id: FragmentIdentifier) {
        // well technically the message was not sent just yet, but now it's up to internal
        // queues and client load rather than the required delay. So realistically we can treat
        // whatever is about to happen as negligible additional delay.
        trace!("{} is about to get sent to the mixnet", frag_id);
        self.sent_notifier.unbounded_send(frag_id).unwrap();
    }

    async fn on_message(&mut self, next_message: StreamMessage) {
        trace!("created new message");

        let (next_message, fragment_id) = match next_message {
            StreamMessage::Cover => {
                // TODO for way down the line: in very rare cases (during topology update) we might have
                // to wait a really tiny bit before actually obtaining the permit hence messing with our
                // poisson delay, but is it really a problem?
                let topology_permit = self.topology_access.get_read_permit().await;
                // the ack is sent back to ourselves (and then ignored)
                let topology_ref_option = topology_permit.try_get_valid_topology_ref(
                    &self.our_full_destination,
                    Some(&self.our_full_destination),
                );
                if topology_ref_option.is_none() {
                    warn!(
                        "No valid topology detected - won't send any loop cover message this time"
                    );
                    return;
                }
                let topology_ref = topology_ref_option.unwrap();

                (
                    generate_loop_cover_packet(
                        &mut self.rng,
                        topology_ref,
                        &self.ack_key,
                        &self.our_full_destination,
                        self.config.average_ack_delay,
                        self.config.average_packet_delay,
                        self.config.cover_packet_size,
                    )
                    .expect(
                        "Somehow failed to generate a loop cover message with a valid topology",
                    ),
                    None,
                )
            }
            StreamMessage::Real(real_message) => {
                (real_message.mix_packet, Some(real_message.fragment_id))
            }
        };

        if let Err(err) = self.mix_tx.send(vec![next_message]).await {
            log::error!("Failed to send: {}", err);
        }

        // notify ack controller about sending our message only after we actually managed to push it
        // through the channel
        if let Some(fragment_id) = fragment_id {
            self.sent_notify(fragment_id);
        }

<<<<<<< HEAD
=======
        // In addition to closing connections on receiving messages throught client_connection_rx,
        // also close connections when sufficiently stale.
        self.transmission_buffer.prune_stale_connections();

>>>>>>> d1df407b
        // JS: Not entirely sure why or how it fixes stuff, but without the yield call,
        // the UnboundedReceiver [of mix_rx] will not get a chance to read anything
        // JS2: Basically it was the case that with high enough rate, the stream had already a next value
        // ready and hence was immediately re-scheduled causing other tasks to be starved;
        // yield makes it go back the scheduling queue regardless of its value availability

        // TODO: temporary and BAD workaround for wasm (we should find a way to yield here in wasm)
        #[cfg(not(target_arch = "wasm32"))]
        tokio::task::yield_now().await;
    }

    fn on_close_connection(&mut self, connection_id: ConnectionId) {
        log::debug!("Removing lane for connection: {connection_id}");
        self.transmission_buffer
            .remove(&TransmissionLane::ConnectionId(connection_id));
    }

    fn current_average_message_sending_delay(&self) -> Duration {
        self.config.average_message_sending_delay
            * self.sending_delay_controller.current_multiplier()
    }

    fn adjust_current_average_message_sending_delay(&mut self) {
        let used_slots = self.mix_tx.max_capacity() - self.mix_tx.capacity();
        log::trace!(
            "used_slots: {used_slots}, current_multiplier: {}",
            self.sending_delay_controller.current_multiplier()
        );

        // Even just a single used slot is enough to signal backpressure
        if used_slots > 0 {
            log::trace!("Backpressure detected");
            self.sending_delay_controller.record_backpressure_detected();
        }

        // If the buffer is running out, slow down the sending rate
        if self.mix_tx.capacity() == 0
            && self.sending_delay_controller.not_increased_delay_recently()
        {
            self.sending_delay_controller.increase_delay_multiplier();
        }

        // Very carefully step up the sending rate in case it seems like we can solidly handle the
        // current rate.
        if self.sending_delay_controller.is_sending_reliable() {
            self.sending_delay_controller.decrease_delay_multiplier();
        }
    }

    fn pop_next_message(&mut self) -> Option<RealMessage> {
        // Pop the next message from the transmission buffer
        let (lane, real_next) = self.transmission_buffer.pop_next_message_at_random()?;

        // Update the published queue length
        let lane_length = self.transmission_buffer.lane_length(&lane);
        self.lane_queue_lengths.set(&lane, lane_length);

        Some(real_next)
    }

    fn poll_poisson(&mut self, cx: &mut Context<'_>) -> Poll<Option<StreamMessage>> {
        // The average delay could change depending on if backpressure in the downstream channel
        // (mix_tx) was detected.
        self.adjust_current_average_message_sending_delay();
        let avg_delay = self.current_average_message_sending_delay();

        // Start by checking if we have any incoming messages about closed connections
        // NOTE: this feels a bit iffy, the `OutQueueControl` is getting ripe for a rewrite to
        // something simpler.
        if let Poll::Ready(Some(id)) = Pin::new(&mut self.client_connection_rx).poll_next(cx) {
            match id {
                ConnectionCommand::Close(id) => self.on_close_connection(id),
                ConnectionCommand::ActiveConnections(_) => panic!(),
            }
        }

        if let Some(ref mut next_delay) = &mut self.next_delay {
            // it is not yet time to return a message
            if next_delay.as_mut().poll(cx).is_pending() {
                return Poll::Pending;
            };

            // we know it's time to send a message, so let's prepare delay for the next one
            // Get the `now` by looking at the current `delay` deadline
            let next_poisson_delay = sample_poisson_duration(&mut self.rng, avg_delay);

            // The next interval value is `next_poisson_delay` after the one that just
            // yielded.
            #[cfg(not(target_arch = "wasm32"))]
            {
                let now = next_delay.deadline();
                let next = now + next_poisson_delay;
                next_delay.as_mut().reset(next);
            }

            #[cfg(target_arch = "wasm32")]
            {
                next_delay.as_mut().reset(next_poisson_delay);
            }

            // On every iteration we get new messages from upstream. Given that these come bunched
            // in `Vec`, this ensures that on average we will fetch messages faster than we can
            // send, which is a condition for being able to multiplex sphinx packets from multiple
            // data streams.
            match Pin::new(&mut self.real_receiver).poll_recv(cx) {
                // in the case our real message channel stream was closed, we should also indicate we are closed
                // (and whoever is using the stream should panic)
                Poll::Ready(None) => Poll::Ready(None),

                Poll::Ready(Some((real_messages, conn_id))) => {
                    log::trace!("handling real_messages: size: {}", real_messages.len());

                    self.transmission_buffer.store(&conn_id, real_messages);
                    let real_next = self.pop_next_message().expect("Just stored one");

                    Poll::Ready(Some(StreamMessage::Real(Box::new(real_next))))
                }

                Poll::Pending => {
                    if let Some(real_next) = self.pop_next_message() {
                        Poll::Ready(Some(StreamMessage::Real(Box::new(real_next))))
                    } else {
                        // otherwise construct a dummy one
                        Poll::Ready(Some(StreamMessage::Cover))
                    }
                }
            }
        } else {
            // we never set an initial delay - let's do it now
            cx.waker().wake_by_ref();

            let sampled =
                sample_poisson_duration(&mut self.rng, self.config.average_message_sending_delay);

            #[cfg(not(target_arch = "wasm32"))]
            let next_delay = Box::pin(time::sleep(sampled));

            #[cfg(target_arch = "wasm32")]
            let next_delay = Box::pin(wasm_timer::Delay::new(sampled));

            self.next_delay = Some(next_delay);

            Poll::Pending
        }
    }

    fn poll_immediate(&mut self, cx: &mut Context<'_>) -> Poll<Option<StreamMessage>> {
        // Start by checking if we have any incoming messages about closed connections
        if let Poll::Ready(Some(id)) = Pin::new(&mut self.client_connection_rx).poll_next(cx) {
            match id {
                ConnectionCommand::Close(id) => self.on_close_connection(id),
                ConnectionCommand::ActiveConnections(_) => panic!(),
            }
        }

        match Pin::new(&mut self.real_receiver).poll_recv(cx) {
            // in the case our real message channel stream was closed, we should also indicate we are closed
            // (and whoever is using the stream should panic)
            Poll::Ready(None) => Poll::Ready(None),

            Poll::Ready(Some((real_messages, conn_id))) => {
                log::trace!("handling real_messages: size: {}", real_messages.len());

                // First store what we got for the given connection id
                self.transmission_buffer.store(&conn_id, real_messages);
                let real_next = self.pop_next_message().expect("we just added one");

                Poll::Ready(Some(StreamMessage::Real(Box::new(real_next))))
            }

            Poll::Pending => {
                if let Some(real_next) = self.pop_next_message() {
                    Poll::Ready(Some(StreamMessage::Real(Box::new(real_next))))
                } else {
                    Poll::Pending
                }
            }
        }
    }

    fn poll_next_message(
        mut self: Pin<&mut Self>,
        cx: &mut Context<'_>,
    ) -> Poll<Option<StreamMessage>> {
        if self.config.disable_poisson_packet_distribution {
            self.poll_immediate(cx)
        } else {
            self.poll_poisson(cx)
        }
    }

    #[cfg(not(target_arch = "wasm32"))]
    fn log_status(&self) {
        let packets = self.transmission_buffer.total_size();
        let backlog = self.transmission_buffer.total_size_in_bytes() as f64 / 1024.0;
        let lanes = self.transmission_buffer.num_lanes();
        let mult = self.sending_delay_controller.current_multiplier();
        let delay = self.current_average_message_sending_delay().as_millis();
        let status_str = if self.config.disable_poisson_packet_distribution {
            format!(
                "Status: {lanes} lanes, backlog: {:.2} kiB ({packets}), no delay",
                backlog
            )
        } else {
            format!(
                "Status: {lanes} lanes, backlog: {:.2} kiB ({packets}), avg delay: {}ms ({mult})",
                backlog, delay
            )
        };
        if packets > 1000 {
            log::warn!("{status_str}");
        } else if packets > 0 {
            log::info!("{status_str}");
        } else {
            log::debug!("{status_str}");
        }
    }

    #[cfg(not(target_arch = "wasm32"))]
    fn log_status_infrequent(&self) {
        if self.sending_delay_controller.current_multiplier() > 1 {
            log::warn!(
                "Unable to send packets fast enough - sending delay multiplier set to: {}",
                self.sending_delay_controller.current_multiplier()
            );
        }
    }

    pub(super) async fn run_with_shutdown(&mut self, mut shutdown: task::ShutdownListener) {
        debug!("Started OutQueueControl with graceful shutdown support");

        #[cfg(not(target_arch = "wasm32"))]
        {
            let mut status_timer = tokio::time::interval(Duration::from_secs(5));
            let mut infrequent_status_timer = tokio::time::interval(Duration::from_secs(60));

            while !shutdown.is_shutdown() {
                tokio::select! {
                    biased;
                    _ = shutdown.recv() => {
                        log::trace!("OutQueueControl: Received shutdown");
                    }
                    _ = status_timer.tick() => {
                        self.log_status();
                    }
                    _ = infrequent_status_timer.tick() => {
                        self.log_status_infrequent();
                    }
                    next_message = self.next() => if let Some(next_message) = next_message {
                        self.on_message(next_message).await;
                    } else {
                        log::trace!("OutQueueControl: Stopping since channel closed");
                        break;
                    }
                }
            }
            tokio::time::timeout(Duration::from_secs(5), shutdown.recv())
                .await
                .expect("Task stopped without shutdown called");
        }

        #[cfg(target_arch = "wasm32")]
        {
            while !shutdown.is_shutdown() {
                tokio::select! {
                    biased;
                    _ = shutdown.recv() => {
                        log::trace!("OutQueueControl: Received shutdown");
                    }
                    next_message = self.next() => if let Some(next_message) = next_message {
                        self.on_message(next_message).await;
                    } else {
                        log::trace!("OutQueueControl: Stopping since channel closed");
                        break;
                    }
                }
            }
        }
        log::debug!("OutQueueControl: Exiting");
    }

    // todo: think whether this is still required
    #[allow(dead_code)]
    pub(super) async fn run(&mut self) {
        debug!("Started OutQueueControl without graceful shutdown support");

        while let Some(next_message) = self.next().await {
            self.on_message(next_message).await;
        }
    }
}

impl<R> Stream for OutQueueControl<R>
where
    R: CryptoRng + Rng + Unpin,
{
    type Item = StreamMessage;

    fn poll_next(self: Pin<&mut Self>, cx: &mut Context<'_>) -> Poll<Option<Self::Item>> {
        self.poll_next_message(cx)
    }
}<|MERGE_RESOLUTION|>--- conflicted
+++ resolved
@@ -263,13 +263,10 @@
             self.sent_notify(fragment_id);
         }
 
-<<<<<<< HEAD
-=======
         // In addition to closing connections on receiving messages throught client_connection_rx,
         // also close connections when sufficiently stale.
         self.transmission_buffer.prune_stale_connections();
 
->>>>>>> d1df407b
         // JS: Not entirely sure why or how it fixes stuff, but without the yield call,
         // the UnboundedReceiver [of mix_rx] will not get a chance to read anything
         // JS2: Basically it was the case that with high enough rate, the stream had already a next value

--- conflicted
+++ resolved
@@ -4,11 +4,8 @@
     mixnet_responses::MixnetResponseListener,
     types::{ResponseCode, SocksProxyError},
 };
-<<<<<<< HEAD
 use crate::socks::client;
-=======
 use client_connections::{ConnectionCommandSender, LaneQueueLengths};
->>>>>>> c8b454a0
 use client_core::client::{
     inbound_messages::InputMessageSender, received_buffer::ReceivedBufferRequestSender,
 };
@@ -25,11 +22,8 @@
     listening_address: SocketAddr,
     service_provider: Recipient,
     self_address: Recipient,
-<<<<<<< HEAD
     client_config: client::Config,
-=======
     lane_queue_lengths: LaneQueueLengths,
->>>>>>> c8b454a0
     shutdown: ShutdownListener,
 }
 
@@ -40,11 +34,8 @@
         authenticator: Authenticator,
         service_provider: Recipient,
         self_address: Recipient,
-<<<<<<< HEAD
+        lane_queue_lengths: LaneQueueLengths,
         client_config: client::Config,
-=======
-        lane_queue_lengths: LaneQueueLengths,
->>>>>>> c8b454a0
         shutdown: ShutdownListener,
     ) -> Self {
         // hardcode ip as we (presumably) ONLY want to listen locally. If we change it, we can
@@ -56,11 +47,8 @@
             listening_address: format!("{}:{}", ip, port).parse().unwrap(),
             service_provider,
             self_address,
-<<<<<<< HEAD
             client_config,
-=======
             lane_queue_lengths,
->>>>>>> c8b454a0
             shutdown,
         }
     }

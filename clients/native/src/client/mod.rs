--- conflicted
+++ resolved
@@ -192,21 +192,13 @@
             Some(bandwidth_controller),
         );
 
-<<<<<<< HEAD
+        if self.config.get_base().get_testnet_mode() {
+            gateway_client.set_testnet_mode(true)
+        }
         gateway_client
             .authenticate_and_start()
             .await
             .expect("could not authenticate and start up the gateway connection");
-=======
-            if self.config.get_base().get_testnet_mode() {
-                gateway_client.set_testnet_mode(true)
-            }
-
-            gateway_client
-                .authenticate_and_start()
-                .await
-                .expect("could not authenticate and start up the gateway connection");
->>>>>>> 4f109169
 
         gateway_client
     }

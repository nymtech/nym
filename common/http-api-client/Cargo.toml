[package]
name = "nym-http-api-client"
version = "0.1.0"
authors.workspace = true
repository.workspace = true
homepage.workspace = true
documentation.workspace = true
edition.workspace = true
license.workspace = true

# See more keys and their definitions at https://doc.rust-lang.org/cargo/reference/manifest.html

[features]
default=["tunneling"]
tunneling=[]
<<<<<<< HEAD
network-defaults = ["dep:nym-network-defaults"]
axum_test = ["axum-test"]
=======
>>>>>>> a557ac22

[dependencies]
async-trait = { workspace = true }
bincode = { workspace = true }
reqwest = { workspace = true, features = ["json", "gzip", "deflate", "brotli", "zstd", "rustls-tls"] }
http.workspace = true
url = { workspace = true }
once_cell = { workspace = true }
serde = { workspace = true }
serde_json = { workspace = true }
serde_yaml = { workspace = true}
serde_plain = { workspace = true }
thiserror = { workspace = true }
tracing = { workspace = true }
itertools = { workspace = true }

# used for decoding text responses (they were already implicitly included)
bytes = { workspace = true }
encoding_rs = { workspace = true }
mime = { workspace = true }

nym-http-api-common = { path = "../http-api-common", default-features = false }
nym-bin-common = { path = "../bin-common" }
nym-network-defaults = { path = "../network-defaults", optional = true }

[target."cfg(not(target_arch = \"wasm32\"))".dependencies]
hickory-resolver = { workspace = true, features = ["https-ring", "tls-ring", "webpki-roots"] }

# for request timeout until https://github.com/seanmonstar/reqwest/issues/1135 is fixed
[target."cfg(target_arch = \"wasm32\")".dependencies.wasmtimer]
workspace = true
features = ["tokio"]

[dev-dependencies]
tokio = { workspace = true, features = ["rt", "macros"] }
<|MERGE_RESOLUTION|>--- conflicted
+++ resolved
@@ -13,11 +13,8 @@
 [features]
 default=["tunneling"]
 tunneling=[]
-<<<<<<< HEAD
 network-defaults = ["dep:nym-network-defaults"]
 axum_test = ["axum-test"]
-=======
->>>>>>> a557ac22
 
 [dependencies]
 async-trait = { workspace = true }

.next
node_modules
out

# the lock file will break Vercel because it may get committed from a machine with a different build architecture
package-lock.json

# local env files
.env*.local
.env

<<<<<<< HEAD
todo.md
=======
>>>>>>> 144f3bed
scratch.md<|MERGE_RESOLUTION|>--- conflicted
+++ resolved
@@ -9,8 +9,4 @@
 .env*.local
 .env
 
-<<<<<<< HEAD
-todo.md
-=======
->>>>>>> 144f3bed
 scratch.md
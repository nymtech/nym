--- conflicted
+++ resolved
@@ -4,8 +4,6 @@
 
 ## [Unreleased]
 
-<<<<<<< HEAD
-=======
 ## [v1.1.12] (2023-03-07)
 
 - Fix generated docs for mixnet and vesting contract on docs.rs ([#3093])
@@ -20,7 +18,6 @@
 [#3133]: https://github.com/nymtech/nym/pull/3133
 [#3128]: https://github.com/nymtech/nym/pull/3128
 
->>>>>>> 597a53d1
 ## [v1.1.11] (2023-02-28)
 
 - Fix empty dealer set loop ([#3105])

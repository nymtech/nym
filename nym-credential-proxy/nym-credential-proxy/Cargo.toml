[package]
name = "nym-credential-proxy"
<<<<<<< HEAD
version = "0.2.0"
=======
version = "0.1.8"
>>>>>>> d2d90160
authors.workspace = true
repository.workspace = true
homepage.workspace = true
documentation.workspace = true
edition.workspace = true
license.workspace = true
rust-version.workspace = true

# See more keys and their definitions at https://doc.rust-lang.org/cargo/reference/manifest.html

[dependencies]
axum.workspace = true
anyhow.workspace = true
bip39 = { workspace = true, features = ["zeroize"] }
bs58.workspace = true
cfg-if = { workspace = true }
clap = { workspace = true, features = ["derive", "env"] }
futures.workspace = true
humantime.workspace = true
rand.workspace = true
reqwest = { workspace = true, features = ["rustls-tls"] }
serde = { workspace = true, features = ["derive"] }
serde_json.workspace = true
sqlx = { workspace = true, features = ["runtime-tokio-rustls", "sqlite", "macros", "migrate", "time"] }
strum = { workspace = true, features = ["derive"] }
strum_macros.workspace = true
time.workspace = true
thiserror.workspace = true
tokio = { workspace = true, features = ["rt-multi-thread", "macros", "signal"] }
tokio-util = { workspace = true, features = ["rt"] }
tower-http = { workspace = true, features = ["cors"], optional = true }
tracing.workspace = true
url.workspace = true
uuid = { workspace = true, features = ["serde"] }
utoipa = { workspace = true, features = ["axum_extras", "time"] }
utoipa-swagger-ui = { workspace = true, features = ["axum"] }
zeroize.workspace = true

nym-bin-common = { path = "../../common/bin-common", features = ["basic_tracing"] }
nym-compact-ecash = { path = "../../common/nym_offline_compact_ecash" }
nym-config = { path = "../../common/config" }
nym-crypto = { path = "../../common/crypto", features = ["asymmetric", "rand", "serde"] }
nym-credentials = { path = "../../common/credentials" }
nym-credentials-interface = { path = "../../common/credentials-interface" }
nym-ecash-contract-common = { path = "../../common/cosmwasm-smart-contracts/ecash-contract" }
nym-http-api-common = { path = "../../common/http-api-common", features = ["utoipa", "middleware"] }
nym-validator-client = { path = "../../common/client-libs/validator-client" }
nym-network-defaults = { path = "../../common/network-defaults" }

nym-credential-proxy-requests = { path = "../nym-credential-proxy-requests", features = ["openapi"] }
nym-ecash-signer-check = { path = "../../common/ecash-signer-check" }

nym-credential-proxy-lib = { path = "../../common/credential-proxy" }

[dev-dependencies]
tempfile = { workspace = true }

[build-dependencies]
anyhow = { workspace = true }
tokio = { workspace = true, features = ["rt-multi-thread", "macros"] }
sqlx = { workspace = true, features = ["runtime-tokio-rustls", "sqlite", "macros", "migrate"] }

[features]
default = ["cors"]
cors = ["tower-http"]

[lints]
workspace = true<|MERGE_RESOLUTION|>--- conflicted
+++ resolved
@@ -1,10 +1,6 @@
 [package]
 name = "nym-credential-proxy"
-<<<<<<< HEAD
 version = "0.2.0"
-=======
-version = "0.1.8"
->>>>>>> d2d90160
 authors.workspace = true
 repository.workspace = true
 homepage.workspace = true
@@ -28,7 +24,13 @@
 reqwest = { workspace = true, features = ["rustls-tls"] }
 serde = { workspace = true, features = ["derive"] }
 serde_json.workspace = true
-sqlx = { workspace = true, features = ["runtime-tokio-rustls", "sqlite", "macros", "migrate", "time"] }
+sqlx = { workspace = true, features = [
+    "runtime-tokio-rustls",
+    "sqlite",
+    "macros",
+    "migrate",
+    "time",
+] }
 strum = { workspace = true, features = ["derive"] }
 strum_macros.workspace = true
 time.workspace = true
@@ -43,18 +45,29 @@
 utoipa-swagger-ui = { workspace = true, features = ["axum"] }
 zeroize.workspace = true
 
-nym-bin-common = { path = "../../common/bin-common", features = ["basic_tracing"] }
+nym-bin-common = { path = "../../common/bin-common", features = [
+    "basic_tracing",
+] }
 nym-compact-ecash = { path = "../../common/nym_offline_compact_ecash" }
 nym-config = { path = "../../common/config" }
-nym-crypto = { path = "../../common/crypto", features = ["asymmetric", "rand", "serde"] }
+nym-crypto = { path = "../../common/crypto", features = [
+    "asymmetric",
+    "rand",
+    "serde",
+] }
 nym-credentials = { path = "../../common/credentials" }
 nym-credentials-interface = { path = "../../common/credentials-interface" }
 nym-ecash-contract-common = { path = "../../common/cosmwasm-smart-contracts/ecash-contract" }
-nym-http-api-common = { path = "../../common/http-api-common", features = ["utoipa", "middleware"] }
+nym-http-api-common = { path = "../../common/http-api-common", features = [
+    "utoipa",
+    "middleware",
+] }
 nym-validator-client = { path = "../../common/client-libs/validator-client" }
 nym-network-defaults = { path = "../../common/network-defaults" }
 
-nym-credential-proxy-requests = { path = "../nym-credential-proxy-requests", features = ["openapi"] }
+nym-credential-proxy-requests = { path = "../nym-credential-proxy-requests", features = [
+    "openapi",
+] }
 nym-ecash-signer-check = { path = "../../common/ecash-signer-check" }
 
 nym-credential-proxy-lib = { path = "../../common/credential-proxy" }
@@ -65,7 +78,12 @@
 [build-dependencies]
 anyhow = { workspace = true }
 tokio = { workspace = true, features = ["rt-multi-thread", "macros"] }
-sqlx = { workspace = true, features = ["runtime-tokio-rustls", "sqlite", "macros", "migrate"] }
+sqlx = { workspace = true, features = [
+    "runtime-tokio-rustls",
+    "sqlite",
+    "macros",
+    "migrate",
+] }
 
 [features]
 default = ["cors"]
